--- conflicted
+++ resolved
@@ -45,22 +45,13 @@
 
 # CGM Sensors
 
-<<<<<<< HEAD
 - Dexcom G5  
 - Dexcom G6   
 - Dexcom ONE
 - Dexcom ONE+   
 - Dexcom G7   
 - Libre 1   
-- Libre 2 (European)   
-=======
-- Dexcom G5
-- Dexcom G6
-- Dexcom ONE
-- Dexcom G7
-- Libre 1
 - Libre 2 (European)
->>>>>>> d48fcf9f
 - Medtronic Enlite
 - Nightscout as CGM
 
