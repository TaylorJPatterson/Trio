--- conflicted
+++ resolved
@@ -60,15 +60,7 @@
 
 *In progress*
 
-<<<<<<< HEAD
-
 ## Community
 
 - [English Telegram group](https://t.me/freeapsx_eng)
 - [Russian Telegram group](https://t.me/freeapsx)
-=======
-## Community
-
-- [English Telegram group](https://t.me/freeapsx_eng)
-- [Russian Telegram group](https://t.me/freeapsx)
->>>>>>> 9c18e30a
