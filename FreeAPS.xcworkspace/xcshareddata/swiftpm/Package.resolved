{
  "object": {
    "pins": [
      {
        "package": "Alamofire",
        "repositoryURL": "https://github.com/Alamofire/Alamofire",
        "state": {
          "branch": null,
          "revision": "d120af1e8638c7da36c8481fd61a66c0c08dc4fc",
          "version": "5.4.4"
        }
      },
      {
        "package": "Disk",
        "repositoryURL": "https://github.com/saoudrizwan/Disk",
        "state": {
          "branch": null,
          "revision": "b0cb4fdf23e51849cc2460bdc6de795c3bcca99d",
          "version": "0.6.4"
        }
      },
      {
        "package": "LibreTransmitter",
        "repositoryURL": "https://github.com/ivalkou/LibreTransmitterX",
        "state": {
          "branch": null,
<<<<<<< HEAD
          "revision": "97301803d0c9be325d5c31c0f0ecbc3c2c24a1da",
          "version": "1.0.5"
=======
          "revision": "966c96777d801b4cd4b59bf293ed3c70160f006e",
          "version": "1.0.6"
>>>>>>> 42f7b792
        }
      },
      {
        "package": "swift-algorithms",
        "repositoryURL": "https://github.com/apple/swift-algorithms",
        "state": {
          "branch": null,
          "revision": "2327673b0e9c7e90e6b1826376526ec3627210e4",
          "version": "0.2.1"
        }
      },
      {
        "package": "swift-numerics",
        "repositoryURL": "https://github.com/apple/swift-numerics",
        "state": {
          "branch": null,
          "revision": "6583ac70c326c3ee080c1d42d9ca3361dca816cd",
          "version": "0.1.0"
        }
      },
      {
        "package": "SwiftDate",
        "repositoryURL": "https://github.com/malcommac/SwiftDate",
        "state": {
          "branch": null,
          "revision": "6190d0cefff3013e77ed567e6b074f324e5c5bf5",
          "version": "6.3.1"
        }
      },
      {
        "package": "Swinject",
        "repositoryURL": "https://github.com/Swinject/Swinject",
        "state": {
          "branch": null,
          "revision": "f10b6e9ebff440f985c43008f7c2d097639fcb81",
          "version": "2.8.1"
        }
      }
    ]
  },
  "version": 1
}<|MERGE_RESOLUTION|>--- conflicted
+++ resolved
@@ -24,13 +24,8 @@
         "repositoryURL": "https://github.com/ivalkou/LibreTransmitterX",
         "state": {
           "branch": null,
-<<<<<<< HEAD
-          "revision": "97301803d0c9be325d5c31c0f0ecbc3c2c24a1da",
-          "version": "1.0.5"
-=======
           "revision": "966c96777d801b4cd4b59bf293ed3c70160f006e",
           "version": "1.0.6"
->>>>>>> 42f7b792
         }
       },
       {
