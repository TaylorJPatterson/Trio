/* Format string for delivered insulin. (1: The localized amount)
   Format string for insulin remaining in reservoir. (1: The localized amount) */
"%@ U" = "%@ U";

/* Format string for bolus progress when finished. (1: The localized amount) */
"%@ U (Finished)" = "%@ U (valmis)";

/* Format string for bolus progress. (1: The delivered amount) (2: The programmed amount) (3: the percent progress) */
"%@ U of %@ U (%@)" = "%1$@ U of %2$@ U (%3$@)";

/* Format string for temp basal rate. (1: The localized amount) */
"%@ U/hour" = "%@ U/tunti";

/* Appends a full-stop to a statement */
"%@." = "%@.";

/* Format string for bolus percent progress. (1: Percent progress) */
"%@%%" = "%@%%";

/* Format string for reservoir reading when above or equal to maximum reading. (1: The localized amount) */
"%@+ U" = "%@+ U";

/* Format string for reservoir volume. (1: The localized volume) */
"%@U" = "%@U";

/* Accessibility format string for (1: localized volume)(2: time) */
"%1$@ units remaining at %2$@" = "%1$@ yksikköä jäljellä %2$@";

/* Format string providing instructions for replacing pod due to a fault. (1: The fault description) */
"%1$@. Insulin delivery has stopped. Please deactivate and remove pod." = "%1$@. Insuliinin annostelu on loppunut. Deaktivoi ja poista pumppu.";

/* The format string for displaying an offset from a time zone: (1: GMT)(2: -)(3: 4:00) */
"%1$@%2$@%3$@" = "%1$@%2$@%3$@";

/* The title of the cell showing the pod activated at time */
"Active Time" = "Aktiivinen aika";

/* The title of the cell showing alarm status */
"Alarms" = "Hälytykset";

/* Confirmation message for shutting down a pod */
"Are you sure you want to shutdown this pod?" = "Haluatko varmasti sammuttaa tämän pumpun?";

/* Confirmation message for removing Omnipod PumpManager */
"Are you sure you want to stop using Omnipod?" = "Haluatko varmasti lopettaa Omnipodin käytön?";

/* The title text for the address assigned to the pod */
"Assigned Address" = "Määritetty osoite";

/* The title of the cell showing pod basal status */
"Basal Delivery" = "Basaali";

/* The title text for the basal rate schedule */
"Basal Rates" = "Basaalitasot";

/* The title of the cell showing pod bolus status */
"Bolus Delivery" = "Bolus";

/* The title of the cancel action in an action sheet */
"Cancel" = "Kumoa";

/* The title of the command to change pump time zone */
"Change Time Zone" = "Muuta aikavyöhyke";

/* Progress message for changing pod time. */
"Changing time…" = "Muutetaan aikaa…";

/* The title of the configuration section in settings */
"Configuration" = "Määritykset";

/* The title of the continue action in an action sheet */
"Continue" = "Jatka";

/* Button title to deactivate pod because of fault during setup */
"Deactivate" = "Deaktivoi";

/* Button title for pod deactivation
   Button title to deactivate pod */
"Deactivate Pod" = "Deaktivoi pumppu";

/* Button title to delete Omnipod PumpManager */
"Delete Omnipod" = "Poista Omnipod";

/* Title text for delivery limits */
"Delivery Limits" = "Annostelurajat";

/* The title of the device information section in settings */
"Device Information" = "Laitteen tiedot";

/* Title text for button to disable bolus beeps */
"Disable Bolus Beeps" = "Laita bolusäänet pois";

/* Title text for button to disable confirmation beeps */
"Disable Confirmation Beeps" = "Laita vahvistusäänet pois";

/* Title text for button to enable bolus beeps */
"Enable Bolus Beeps" = "Laita bolusäänet päälle";

/* Title text for button to enable confirmation beeps */
"Enable Confirmation Beeps" = "Laita vahvistusäänet päälle";

/* The alert title for disable bolus beeps error */
"Error disabling bolus beeps" = "Virhe laitettaessa bolusäänet pois päältä";

/* The alert title for disable confirmation beeps error */
"Error disabling confirmation beeps" = "Virhe laitettaessa vahvistusäänet pois päältä";

/* The alert title for emitting completion beep error */
"Error emitting completion confirmation beep" = "Virhe lähetettäessä valmistumisen vahvistusääni";

/* The alert title for enable bolus beeps error */
"Error enabling bolus beeps" = "Virhe laitettaessa bolusäänet päälle";

/* The alert title for enable confirmation beeps error */
"Error enabling confirmation beeps" = "Virhe laitettaessa vahvistusäänet päälle";

/* The alert title for a resume error */
"Error Resuming" = "Virhe jatkamisessa";

/* The alert title for a suspend error */
"Error Suspending" = "Virhe pysäytyksessä";

/* The title of the cell showing the pod expiration reminder date */
"Expiration Reminder" = "Vanhenemismuistutus";

/* The title of the cell showing the pod expiration after expiry */
"Expired" = "Vanhentunut";

/* The title of the cell showing the pod expiration */
"Expires" = "Vanhenee";

/* Pod life HUD view label */
"Fault" = "Virhe";

/* The title of the command to finish pod setup */
"Finish pod setup" = "Lopeta pumpun asennus";

/* Accessibility format string for (1: localized volume)(2: time) */
"Greater than %1$@ units remaining at %2$@" = "Enemmän kuin %1$@ yksikköä jäljellä klo %2$@";

/* Instructions when deactivating pod that has been paired, but not attached. */
"Incompletely set up pod must be deactivated before pairing with a new one. Please deactivate and discard pod." = "Puutteellisesti asennettu pumppu täytyy deaktivoida ennen kuin uusi pumppu voidaan yhdistää. Deaktivoi ja hylkää pumppu.";

/* Instructions when deactivating pod that has been paired and possibly attached. */
"Incompletely set up pod must be deactivated before pairing with a new one. Please deactivate and remove pod." = "Puutteellisesti asennettu pumppu täytyy deaktivoida ennen kuin uusi pumppu voidaan yhdistää. Deaktivoi ja poista pumppu.";

/* Button title to insert cannula during setup */
"Insert Cannula" = "Aseta kanyyli";

/* The title of the cell showing delivered insulin */
"Insulin Delivered" = "Annosteltu insuliini";

/* The error message shown when Loop's basal schedule has an unsupported rate */
"Invalid entry" = "Virheellinen merkintä";

/* The title of the cell showing the pod lot id */
"Lot" = "Lot";

/* The detail text for bolus delivery when no bolus is being delivered */
"None" = "Ei mitään";

/* Button title to pair with pod during setup */
"Pair" = "Yhdistä";

/* The title of the command to pair new pod */
"Pair New Pod" = "Yhdistä uusi pumppu";

/* The text of the loading label when pairing */
"Pairing…" = "Yhdistetään…";

/* The title of the cell showing the pod pi version */
"PI Version" = "PI-versio";

/* The title of the command to play test beeps */
"Play Test Beeps" = "Soita testiäänet";

/* Progress message for play test beeps. */
"Play Test Beeps…" = "Soitetaan testiäänet…";

/* The title of the cell showing the pod pm version */
"PM Version" = "PM-versio";

/* Label describing pod age view */
"Pod Age" = "Pumpun ikä";

/* Title of the pod settings view controller */
"Pod Settings" = "Pumpun asetukset";

/* The text of the loading label when pod is primed */
"Primed" = "Alustettu";

/* The text of the loading label when priming */
"Priming…" = "Alustetaan…";

/* The title of the command to read the pod status */
"Read Pod Status" = "Lue pumpun tila";

/* Progress message for reading Pod status. */
"Read Pod Status…" = "Luetaan pumpun tilaa…";

/* The title of the command to read the pulse log */
"Read Pulse Log" = "Lue pulssiloki";

/* Progress message for reading pulse log. */
"Reading Pulse Log…" = "Luetaan pulssilokia…";

/* Label describing time remaining view */
"Remaining" = "Jäljellä";

/* Label indicating pod replacement necessary
   The title of the command to replace pod */
"Replace Pod" = "Vaihda pumppu";

/* The title of the command to replace pod when there is a pod fault */
"Replace Pod Now" = "Vaihda pumppu nyt";

/* The title of the cell showing reservoir status */
"Reservoir" = "Säiliö";

/* Button title for retrying pod deactivation */
"Retry Pod Deactivation" = "Deaktivoi pumppu uudelleen";

/* Title of button to save delivery limit settings
   Title of button to sync basal profile when no pod paired */
"Save" = "Tallenna";

/* The detail text of the basal row when pod is running scheduled basal */
"Schedule" = "Ohjelmoitu";

/* The title of the status section in settings */
"Status" = "Tila";

/* A message indicating a command succeeded */
"Succeeded" = "Onnistui";

/* The detail text of the basal row when pod is suspended */
"Suspended" = "Pysäytetty";

/* Title text for the button to delete Omnipod PumpManager */
"Switch from Omnipod Pumps" = "Lopeta Omnipodin käyttö";

/* Title of button to sync basal profile from pod */
"Sync With Pod" = "Synkronoi pumpun kanssa";

/* The title of the command to run the test command */
"Test Command" = "Testikomento";

/* Progress message for testing commands. */
"Testing Commands…" = "Testataan komentoja…";

/* The error message shown when Loop's basal schedule has more entries than the pod can support */
"Too many entries" = "Liian monta basaalitasoa määritetty";

/* Instructions when pod cannot be deactivated */
"Unable to deactivate pod. Please continue and pair a new one." = "Pumpun deaktivointi ei onnistunut. Jatka ja yhdistä uusi pumppu.";

/* The detail text for delivered insulin when no measurement is available */
<<<<<<< HEAD
"Unknown" = "Tuntematon";
=======
"Unknown" = "Tuntematon";
>>>>>>> 4709995e
<|MERGE_RESOLUTION|>--- conflicted
+++ resolved
@@ -255,8 +255,4 @@
 "Unable to deactivate pod. Please continue and pair a new one." = "Pumpun deaktivointi ei onnistunut. Jatka ja yhdistä uusi pumppu.";
 
 /* The detail text for delivered insulin when no measurement is available */
-<<<<<<< HEAD
-"Unknown" = "Tuntematon";
-=======
-"Unknown" = "Tuntematon";
->>>>>>> 4709995e
+"Unknown" = "Tuntematon";