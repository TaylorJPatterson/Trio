/* Accessibility format string for (1: localized volume)(2: time) */
"%1$@ units remaining at %2$@" = "quedan %1$@ unidades a las %2$@";

/* The format string for displaying an offset from a time zone: (1: GMT)(2: -)(3: 4:00) */
"%1$@%2$@%3$@" = "%1$@%2$@%3$@";

/* Format string providing instructions for replacing pod due to a fault. (1: The fault description) */
"%1$@. Insulin delivery has stopped. Please deactivate and remove pod." = "%1$@. Administración de insulina ha parado. Por favor, desactive y remueva el pod.";

/* Format string for delivered insulin. (1: The localized amount)
   Format string for insulin remaining in reservoir. (1: The localized amount) */
"%@ U" = "%@ U";

/* Format string for bolus progress when finished. (1: The localized amount) */
"%@ U (Finished)" = "%@ U (Completado)";

/* Format string for bolus progress. (1: The delivered amount) (2: The programmed amount) (3: the percent progress) */
"%@ U of %@ U (%@)" = "%1$@ U de %2$@ U (%3$@)";

/* Format string for temp basal rate. (1: The localized amount) */
"%@ U/hour" = "%@ U/hora";

/* Format string for bolus percent progress. (1: Percent progress) */
"%@%%" = "%@%%";

/* Format string for reservoir reading when above or equal to maximum reading. (1: The localized amount) */
"%@+ U" = "%@+ U";

/* Appends a full-stop to a statement */
"%@." = "%@.";

/* Format string for reservoir volume. (1: The localized volume) */
"%@U" = "%@U";

/* The title of the cell showing the pod activated at time */
"Active Time" = "Tiempo Activo";

/* The title of the cell showing alarm status */
"Alarms" = "Alarmas";

/* Confirmation message for shutting down a pod */
"Are you sure you want to shutdown this pod?" = "¿Está seguro que quiere apagar este pod?";

/* Confirmation message for removing Omnipod PumpManager */
"Are you sure you want to stop using Omnipod?" = "¿Está seguro que quiere dejar de usar Omnipod?";

/* The title text for the address assigned to the pod */
"Assigned Address" = "Dirección Asignada";

/* The title of the cell showing pod basal status */
"Basal Delivery" = "Basal Administrada";

/* The title text for the basal rate schedule */
"Basal Rates" = "Rangos de Basal";

/* The title of the cell showing pod bolus status */
"Bolus Delivery" = "Bolo Administrado";

/* The title of the cancel action in an action sheet */
"Cancel" = "Cancelar";

/* The title of the command to change pump time zone */
"Change Time Zone" = "Cambiar Zona Horaria";

/* Progress message for changing pod time. */
"Changing time…" = "Cambiando hora...";

/* The title of the configuration section in settings */
"Configuration" = "Configuracion";
<<<<<<< HEAD

/* The title of the Insulin Type */
"Insulin Type" = "Insulin Type";
=======
>>>>>>> 5534e4e7

/* The title of the continue action in an action sheet */
"Continue" = "Continuar";

/* Button title to deactivate pod because of fault during setup */
"Deactivate" = "Desactivar";

/* Button title for pod deactivation
   Button title to deactivate pod */
"Deactivate Pod" = "Desactivar Pod";

/* Button title to delete Omnipod PumpManager */
"Delete Omnipod" = "Eliminar Omnipod";

/* Title text for delivery limits */
"Delivery Limits" = "Límites de Administración de Insulina";

/* The title of the device information section in settings */
"Device Information" = "Información del Dispositivo";

/* Title text for button to disable bolus beeps */
"Disable Bolus Beeps" = "Desactivar Pitidos del Bolo";

/* Title text for button to enable bolus beeps */
"Enable Bolus Beeps" = "Activar Pitidos del Bolo";

/* The alert title for disable bolus beeps error */
"Error disabling bolus beeps" = "Error desactivando pitidos del bolo";

/* The alert title for enable bolus beeps error */
"Error enabling bolus beeps" = "Error activando pitidos del bolo";

/* The alert title for a resume error */
"Error Resuming" = "Error Reanudando";

/* The alert title for a suspend error */
"Error Suspending" = "Error Suspendiendo";

/* The title of the cell showing the pod expiration reminder date */
"Expiration Reminder" = "Recordatorio de Caducidad";

/* The title of the cell showing the pod expiration after expiry */
"Expired" = "Caducado";

/* The title of the cell showing the pod expiration */
"Expires" = "Caduca";

/* Pod life HUD view label */
"Fault" = "Fallo";

/* The title of the command to finish pod setup */
"Finish pod setup" = "Terminar la configuración del pod";

/* Accessibility format string for (1: localized volume)(2: time) */
"Greater than %1$@ units remaining at %2$@" = "Quedan más de %1$@ unidades a las %2$@";

/* Instructions when deactivating pod that has been paired, but not attached. */
"Incompletely set up pod must be deactivated before pairing with a new one. Please deactivate and discard pod." = "Pod con configuración incompleta tiene que desactivarse antes de emparejarse con uno nuevo";

/* Instructions when deactivating pod that has been paired and possibly attached. */
"Incompletely set up pod must be deactivated before pairing with a new one. Please deactivate and remove pod." = "Pod con configuración incompleta tiene que desactivarse antes de emparejar uno nuevo. Por favor desactive y quítese el pod.";

/* Button title to insert cannula during setup */
"Insert Cannula" = "Insertar Cánula";

/* The title of the cell showing delivered insulin */
"Insulin Delivered" = "Insulina Administrada";

/* The error message shown when Loop's basal schedule has an unsupported rate */
"Invalid entry" = "Entrada inválida";

/* The title of the cell showing the pod lot id */
"Lot" = "Lote";

/* The detail text for bolus delivery when no bolus is being delivered */
"None" = "Ninguno";

/* Button title to pair with pod during setup */
"Pair" = "Emparejar";

/* The title of the command to pair new pod */
"Pair New Pod" = "Emparejar Nuevo Pod";

/* The text of the loading label when pairing */
"Pairing…" = "Emparejando...";

/* The title of the cell showing the pod pi version */
"PI Version" = "Versión PI del Pod";

/* The title of the command to play test beeps */
"Play Test Beeps" = "Tocar Pitidos de Prueba";

/* Progress message for play test beeps. */
"Playing Test Beeps…" = "Tocado Pitidos de Prueba...";

/* The title of the cell showing the pod pm version */
"PM Version" = "Versión de PM";

/* Label describing pod age view */
"Pod Age" = "Edad del Pod";

/* Title of the pod settings view controller */
"Pod Settings" = "Configuración del Pod";

/* The text of the loading label when pod is primed */
"Primed" = "Purgado";

/* The text of the loading label when priming */
"Priming…" = "Purgando...";

/* Label describing time remaining view */
"Remaining" = "Restante";

/* Label indicating pod replacement necessary
   The title of the command to replace pod */
"Replace Pod" = "Cambie el Pod";

/* The title of the command to replace pod when there is a pod fault */
"Replace Pod Now" = "Cambie el Pod Ahora";

/* The title of the cell showing reservoir status */
"Reservoir" = "Reservorio";

/* Button title for retrying pod deactivation */
"Retry Pod Deactivation" = "Reintentar Desactivar el Pod";

/* Title of button to save delivery limit settings
   Title of button to sync basal profile when no pod paired */
"Save" = "Guardar";

/* The detail text of the basal row when pod is running scheduled basal */
"Schedule" = "Programación";

/* The title of the status section in settings */
"Status" = "Estado";

/* A message indicating a command succeeded */
"Succeeded" = "Logrado";

/* The detail text of the basal row when pod is suspended */
"Suspended" = "Suspendido";

/* Title text for the button to delete Omnipod PumpManager */
"Switch from Omnipod Pumps" = "Cambiar de Omnipod";

/* Title of button to sync basal profile from pod */
"Sync With Pod" = "Sincronizar con el Pod";

/* The title of the command to run the test command */
"Test Command" = "Comando de Prueba";

/* Progress message for testing commands. */
"Testing Commands…" = "Probando Comandos...";

/* The error message shown when Loop's basal schedule has more entries than the pod can support */
"Too many entries" = "Demasiadas entradas";

/* Instructions when pod cannot be deactivated */
"Unable to deactivate pod. Please continue and pair a new one." = "Desactivación del pod falló. Por favor, continúe y empareje uno nuevo";

/* The detail text for delivered insulin when no measurement is available */
"Unknown" = "Desconocido";<|MERGE_RESOLUTION|>--- conflicted
+++ resolved
@@ -67,12 +67,6 @@
 
 /* The title of the configuration section in settings */
 "Configuration" = "Configuracion";
-<<<<<<< HEAD
-
-/* The title of the Insulin Type */
-"Insulin Type" = "Insulin Type";
-=======
->>>>>>> 5534e4e7
 
 /* The title of the continue action in an action sheet */
 "Continue" = "Continuar";
