--- conflicted
+++ resolved
@@ -38,8 +38,4 @@
 "Sensor needs calibration" = "Sensörün kalibrasyona ihtiyacı var";
 
 /* Error description */
-<<<<<<< HEAD
-"Unknown characteristic" = "Bilinmeyen karakteristik";
-=======
-"Unknown characteristic" = "Bilinmeyen karakteristik";
->>>>>>> f3427763
+"Unknown characteristic" = "Bilinmeyen karakteristik";