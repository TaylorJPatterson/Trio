--- conflicted
+++ resolved
@@ -38,8 +38,4 @@
 "Sensor needs calibration" = "Sensor needs calibration";
 
 /* Error description */
-<<<<<<< HEAD
-"Unknown characteristic" = "מאפיין לא ידוע";
-=======
-"Unknown characteristic" = "מאפיין לא ידוע";
->>>>>>> f3427763
+"Unknown characteristic" = "מאפיין לא ידוע";