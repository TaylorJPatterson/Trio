/* Class = "UILabel"; text = "Credentials"; ObjectID = "5oU-vK-JHQ"; */
"5oU-vK-JHQ.text" = "Inloggningsuppgifter";

/* Class = "UITableViewController"; title = "Transmitter Setup"; ObjectID = "Dds-49-o7G"; */
"Dds-49-o7G.title" = "Sändarinställning";

/* Class = "UILabel"; text = "Detail"; ObjectID = "GOT-KQ-cEh"; */
<<<<<<< HEAD
"GOT-KQ-cEh.text" = "Detail";
=======
"GOT-KQ-cEh.text" = "Detalj";

/* Class = "UITableViewSection"; footerTitle = "The transmitter ID can be found printed on the back of the device, on the side of the box it came in, and from within the settings menus of the receiver and mobile app."; ObjectID = "Qub-6B-0aB"; */
"Qub-6B-0aB.footerTitle" = "Sändar-ID kan hittas tryckt på baksidan av enheten, på sidan av lådan den kom in samt från inställningsmenyn för mottagaren och mobilappen.";

/* Class = "UITableViewSection"; headerTitle = "Transmitter ID"; ObjectID = "Qub-6B-0aB"; */
"Qub-6B-0aB.headerTitle" = "Sändari-ID";
>>>>>>> f3427763

/* Class = "UITableViewSection"; footerTitle = "Data can be downloaded over the Internet from Share when the transmitter connection fails."; ObjectID = "k1N-Rg-XDy"; */
"k1N-Rg-XDy.footerTitle" = "Data kan laddas ned från Share (via Internet) om sändaranslutningen skulle misslyckas.";

/* Class = "UITableViewSection"; headerTitle = "Dexcom Share"; ObjectID = "k1N-Rg-XDy"; */
"k1N-Rg-XDy.headerTitle" = "Dexcom Share";

/* Class = "UITextField"; placeholder = "Enter the 6-digit transmitter ID"; ObjectID = "nKX-TW-GhD"; */
"nKX-TW-GhD.placeholder" = "Ange 6-siffrigt sändar-ID";

/* Class = "UITableViewSection"; footerTitle = "The transmitter ID can be found printed on the back of the device, on the side of the box it came in, and from within the settings menus of the receiver and mobile app."; ObjectID = "Qub-6B-0aB"; */
"Qub-6B-0aB.footerTitle" = "Sändar-ID kan hittas tryckt på baksidan av enheten, på sidan av lådan den kom in samt från inställningsmenyn för mottagaren och mobilappen.";

/* Class = "UITableViewSection"; headerTitle = "Transmitter ID"; ObjectID = "Qub-6B-0aB"; */
"Qub-6B-0aB.headerTitle" = "Sändari-ID";
<|MERGE_RESOLUTION|>--- conflicted
+++ resolved
@@ -5,17 +5,13 @@
 "Dds-49-o7G.title" = "Sändarinställning";
 
 /* Class = "UILabel"; text = "Detail"; ObjectID = "GOT-KQ-cEh"; */
-<<<<<<< HEAD
 "GOT-KQ-cEh.text" = "Detail";
-=======
-"GOT-KQ-cEh.text" = "Detalj";
 
 /* Class = "UITableViewSection"; footerTitle = "The transmitter ID can be found printed on the back of the device, on the side of the box it came in, and from within the settings menus of the receiver and mobile app."; ObjectID = "Qub-6B-0aB"; */
 "Qub-6B-0aB.footerTitle" = "Sändar-ID kan hittas tryckt på baksidan av enheten, på sidan av lådan den kom in samt från inställningsmenyn för mottagaren och mobilappen.";
 
 /* Class = "UITableViewSection"; headerTitle = "Transmitter ID"; ObjectID = "Qub-6B-0aB"; */
 "Qub-6B-0aB.headerTitle" = "Sändari-ID";
->>>>>>> f3427763
 
 /* Class = "UITableViewSection"; footerTitle = "Data can be downloaded over the Internet from Share when the transmitter connection fails."; ObjectID = "k1N-Rg-XDy"; */
 "k1N-Rg-XDy.footerTitle" = "Data kan laddas ned från Share (via Internet) om sändaranslutningen skulle misslyckas.";
