/*
  Localizable.strings
  OmniBLE
  Created by Jon Mårtensson on 2022-08-28.
  Copyright © 2022 Randall Knutson. All rights reserved.
*/

/* Alert content title for multiCommand pod alert */
"Multiple Command Alert" = "Multipla kommandoaviseringar";

/* Alert content title for userPodExpiration pod alert */
"Pod Expiration Reminder" = "Påminnelse om utgångsdatum";

/* Alert content title for podExpiring pod alert */
"Pod Expired" = "Pod har utgått";

/* Alert content title for lowReservoir pod alert */
"Low Reservoir" = "Låg reservoarvolym";

/* Alert content title for suspendInProgress pod alert */
"Suspend In Progress Reminder" = "Påminnelse om pausad pump";

/* Alert content title for suspendEnded pod alert */
"Resume Insulin" = "Återuppta insulintillförsel";

/* Alert content title for finishSetupReminder pod alert */
"Pod Pairing Incomplete" = "Parkoppling inte färdig";

/* Alert content title for timeOffsetChangeDetected pod alert */
"Time Change Detected" = "Tidsändring upptäckt";

/* Alert content body for multiCommand pod alert */
"Multiple Command Alert" = "Multipla kommandoaviseringar";

/* Format string for alert content body for userPodExpiration pod alert. (1: time until expiration) */
"Pod expires in %1$@." = "Podd går ut om %1$@.";

/* Alert content body for podExpiring pod alert */
"Change Pod now. Pod has been active for 72 hours." = "Byt podd nu. Podd har använts i 72 timmar.";

/* Alert content body for podExpireImminent pod alert */
"Change Pod now. Insulin delivery will stop in 1 hour." = "Byt podd nu. Insulintillförsel stoppas om 1 timme.";

/* Format string for alert content body for lowReservoir pod alert. (1: reminder value) */
"%1$@ insulin or less remaining in Pod. Change Pod soon." = "%1$@ insulin eller mindre kvar i podd. Byt podd snart.";

/* Alert content body for suspendInProgress pod alert */
"Suspend In Progress Reminder" = "Påminnelse om pausad pump";

/* Alert content body for suspendEnded pod alert */
"The insulin suspension period has ended.\n\nYou can resume delivery from the banner on the home screen or from your pump settings screen. You will be reminded again in 15 minutes." = "Planerad period av paus av pump är slut.\n\nDu kan återuppta insulintillförsel i pumpinställningar. Du kommer bli påmind igen om 15 minuter.";

/* Alert content body for finishSetupReminder pod alert */
"Please finish pairing your pod." = "Vänligen avsluta parkopplingen av din podd.";

/* Alert content body for timeOffsetChangeDetected pod alert */
"The time on your pump is different from the current time. You can review the pump time and and sync to current time in settings." = "Tiden på din pump skiljer sig från den aktuella tiden. Du kan granska pumpens tid och synkronisera till aktuell tid i pumpinställningar.";

/* Alert notification body for suspendEnded pod alert user notification */
"Suspension time is up. Open the app and resume." = "Planerad paus är över. Öppna app och återuppta insulintillförsel.";

/* Action button default text for PodAlerts */
"Ok" = "OK";

/* Label for pod life state when pod not fully activated */
"Unfinished Activation" = "Aktivering inte färdig";

/* Label for pod life state when time remaining */
"Pod expires in" = "Podd går ut om";

/* */
"Pod Expires" = "Podd går ut";

/* */
"Pod Activated" = "Podd startades";

/* */
"Notification Settings" = "Notisinställningar";

/* */
"Confidence Reminders" = "Bekräftelseljud";

/* Text for suspend resume button when insulin delivery active */
"Suspend Insulin Delivery" = "Pausa insulintillförsel";

/* Label for pod life state when within pod expiration window */
"Pod expired" = "Podd har utgått";

/* Label for pod life state when pod not fully deactivated */
"Unfinished deactivation" = "Inaktivering inte färdig";

/* Label for pod life state when no pod paired */
"No Pod" = "Ingen podd";

/* Settings page link description when next lifecycle action is to pair new pod */
"Pair Pod" = "Parkoppla podd";

/* Pairing action button accessibility label while ready to pair */
"Pair pod." = "Parkoppla podd.";

/* Pairing action button accessibility label while pairing */
"Pairing." = "Parkopplar.";

/* Pairing action button accessibility label while priming */
"Priming. Please wait." = "Fyller podd. Vänligen vänta.";

/* Pairing action button accessibility label when pairing succeeded */
"Pod paired successfully. Continue." = "Podd har parkopplats. Fortsätt.";

/* Settings page link description when next lifecycle action is to finish deactivation */
"Finish deactivation" = "Avsluta inaktivering";

/* Settings page link description when next lifecycle action is to replace pod */
"Replace Pod" = "Byt podd";

/* Unit for singular day in pod life remaining */
"day" = "dag";

/* Unit for plural days in pod life remaining */
"days" = "dagar";

/* Unit for singular hour in pod life remaining */
"hour" = "timme";

/* Unit for plural hours in pod life remaining */
"hours" = "timmar";

/* Unit for singular minute in pod life remaining */
"minute" = "minut";

/* Unit for plural minutes in pod life remaining */
"minutes" = "minuter";

/* Title of insulin delivery section */
"Insulin Delivery" = "Insulintillförsel";

/* */
"Scheduled Basal" = "Schemalagd basal";

/* Header for insulin remaining on pod settings screen */
"Insulin Remaining" = "Insulin kvar";

/* Section header for activity section */
"Activity" = "Aktivitet";

/* title for device details page */
"Device Details" = "Enhetsdetaljer";

/* Section header for configuration section */
"Configuration" = "Konfiguration";

/* Settings page link description when next lifecycle action is to finish deactivation */
"Finish deactivation" = "Avsluta inaktivering";

/* Settings page link description when next lifecycle action is to replace pod */
"Replace Pod" = "Byt podd";

/* Settings page link description when next lifecycle action is to replace pod */
"Replace Pod" = "Byt podd";

/* Label for pod life state when pod not fully activated */
"Unfinished Activation" = "Aktivering inte färdig";

/* Label for pod life state when time remaining */
"Pod expires in" = "Podd går ut om";

/* Label for pod life state when within pod expiration window */
"Pod expired" = "Podd har utgått";

/* Label for pod life state when pod not fully deactivated */
"Unfinished deactivation" = "Inaktivering inte färdig";

/* Label for pod life state when no pod paired */
"No Pod" = "Ingen podd";

/* Pod life HUD view label */
"Fault" = "Fel";

/* Label describing pod age view */
"Pod Age" = "Poddålder";

/* Label describing time remaining view */
"Remaining" = "Återstår";

/* Label indicating pod replacement necessary */
"Replace Pod" = "Byt podd";

/* Error message shown when no pod is paired */
"No pod paired" = "Ingen podd har parkopplats";

/* Error message shown when user cannot pair because pod is already paired */
"Pod already paired" = "Podd redan parkopplad";

/* Error description for OmniBLEPumpManagerError.insulinTypeNotConfigured */
"Insulin type not configured" = "Du måste välja typ av insulin";

/* Error message when cannula insertion fails because the pod is in an unexpected state */
"Pod is not in a state ready for cannula insertion." = "Podd är inte redo att föra in kanyl.";

/* Error description for OmniBLEPumpManagerError.invalidSetting */
"Invalid Setting" = "Ogiltig inställning";

/* Recovery suggestion shown when no pod is paired */
"Please pair a new pod" = "Var god parkoppla ny podd";

/* Generic title of the OmniBLE pump manager */
"Omnipod DASH" = "Omnipod DASH";

/* Status highlight that delivery is uncertain. */
"Comms Issue" = "Kommunikationsproblem";

/* */
"Finish Pairing" = "Avsluta parkoppling";

/* Status highlight that when pod is deactivating */
"Finish Deactivation" = "Avsluta inaktivering";

/* Status highlight that when no pod is paired. */
"No Pod" = "Ingen podd";

/* Status highlight message for emptyReservoir alarm. */
"No Insulin" = "Inget insulin";

/* Status highlight message for podExpired alarm. */
"Pod Expired" = "Pod har utgått";

/* Status highlight message for occlusion alarm. */
"Pod Occlusion" = "Ocklusion i podd";

/* Status highlight message for other alarm. */
"Pod Error" = "Poddfel";

/* Status highlight that a pump is out of insulin. */
"No Insulin" = "Inget insulin";

/* Status highlight that insulin delivery was suspended. */
"Insulin Suspended" = "Insulintillförsel pausad";

/* Status highlight when communications with the pod haven't happened recently. */
"Signal Loss" = "Signalförlust";

/* Status highlight when manual temp basal is running. */
"Manual Basal" = "Manuell temporär basal";

/* */
<<<<<<< HEAD
"Insert Cannula" = "För in kanylen";
=======
"Insert Cannula" = "För in kanyl";
>>>>>>> b4285fb8

/* Cannula insertion button text while inserting */
"Inserting..." = "Kanylen förs in...";

/* Cannula insertion button text while showing error */
"Retry" = "Försök igen";

/* Cannula insertion button text while checking insertion */
"Checking..." = "Kontrollerar...";

/* */
"Check cannula insertion finished" = "Kontrollera att kanylen har förts in";

/* */
"Get pod status" = "Hämta poddstatus";

/* */
"Save Basal Profile" = "Spara basalprofil";

/* */
"Save basal profile failed: %{public}@" = "Kunde inte spara basalprofil: %{public}@";

/* */
"Skipping Play Test Beeps due to bolus still in progress." = "Hoppar över testpip på grund av en pågående bolus.";

/* */
"Play Test Beeps" = "Spela upp testljud";

/* */
"Skipping Read Pulse Log due to bolus still in progress." = "Hoppar över pulsloggen på grund av en pågående bolus.";

/* */
"Read Pulse Log" = "Läs pulslogg";

/* */
"Set Confirmation Beeps to %s" = "Ställ in bekräftelsepip till %s";

/* */
"Set Confirmation Beeps Preference" = "Inställning för bekräftelseepip";

/* */
"Suspend" = "Pausa";

/* */
"Failed to suspend: %{public}@" = "Kunde inte pausa: %{public}@";

/* */
"Resume" = "Återuppta";

/* */
"Bolus" = "Bolus";

/* */
"Cancel Bolus" = "Avbryt bolus";

/* Alert acknowledgment OK button */
"OK" = "OK";

/* The title for Empty Reservoir alarm notification */
"Empty Reservoir" = "Tom insulinreservoar";

/* The title for Occlusion alarm notification */
"Occlusion Detected" = "Ocklusion upptäckt";

/* The title for AlarmCode.other notification */
"Critical Pod Error" = "Kritiskt poddfel";

/* The default notification body for AlarmCodes */
"Insulin delivery stopped. Change Pod now." = "Insulintilförsel stoppad. Byt podd nu.";

/* Header for insulin remaining on pod settings screen */
"Insulin Remaining" = "Insulin kvar";

/* Button title to set temporary basal rate */
"Set Temporary Basal Rate" = "Ange temporär basaldos";

/* Section header for activity section */
"Activity" = "Aktivitet";

/* Section header for configuration section */
"Configuration" = "Konfiguration";

/* Title for previous pod page */
"Previous Pod" = "Tidigare podd";

/* The title of the command to change pump time zone */
"Pump Time" = "Pumptid";

/* Text indicating ongoing pump time synchronization */
"Adjusting Pump Time..." = "Justerar pumptid...";

/* The title of the command to change pump time zone */
"Sync to Current Time" = "Synkronisera med aktuell tid";

/* Label for PumpManager deletion button */
"Switch to other insulin delivery device" = "Byt till annan pump/insulinadministrering";

/* Title for pod sync time action sheet. */
"The time on your pump is different from the current time. Do you want to update the time on your pump to the current time?" = "Tiden på din pump skiljer sig från aktuell tid. Vill du uppdatera tiden på din pump till aktuell tid?";

/* Button text to confirm pump time sync */
"Yes, Sync to Current Time" = "Ja, synkronisera med aktuell tid";

/* Button text to cancel pump time sync */
"No, Keep Pump As Is" = "Nej, behåll pumptid";

/* Title for Omnipod DASH PumpManager deletion action sheet. */
"Remove Pump" = "Ta bort podd";

/* Message for Omnipod DASH PumpManager deletion action sheet */
"Are you sure you want to stop using Omnipod DASH?" = "Säkert att du vill sluta använda Omnipod Dash?";

/* Button text to confirm Omnipod DASH PumpManager deletion */
"Delete Omnipod DASH" = "Ta bort Omnipod Dash";

/* Text for confidence reminders navigation link" */
"Insulin Type" = "Typ av insulin";

/* The title of the command to change pump time zone */
"Sync to Current Time" = "Synkronisera med aktuell tid";

/* Title for suspend duration selection action sheet */
"Suspend Delivery" = "Pausa insulintillförsel";

/* Message for suspend duration selection action sheet */
"Insulin delivery will be stopped until you resume manually. When would you like Loop to remind you to resume delivery?" = "Insulintillförsel kommer att stoppas tills du återupptar dennamanuellt. När vill du att FreeAPS X ska påminna dig om att återuppta insulintillförsel?";

/* Button text for 30 minute suspend duration */
"30 minutes" = "30 minuter";

/* Button text for 1 hour suspend duration" */
"1 hour" = "1 timme";
/* Button text for 1 hour 30 minute suspend duration */
"1 hour 30 minutes" = "1 timme 30 minuter";
/* Button text for 2 hour suspend duration */
"2 hours" = "2 timmar";

/* Alert title for suspend error */
"Failed to Suspend Insulin Delivery" = "Misslyckades att återuppta insulintillförsel";

/* Alert title for resume error */
"Failed to Resume Insulin Delivery" = "Misslyckades att återuppta insulintillförsel";

/* Alert title for time sync error */
"Failed to Set Pump Time" = "Det gick inte att ställa in pumptid";

/* Alert title for failing to cancel manual basal error */
"Failed to Cancel Manual Basal" = "Misslyckades att avbryta manuell basal";

/* */
"Please deactivate the pod. When deactivation is complete, you may remove it and pair a new pod." = "Inaktivera din podd. Avlägsna sedan podden från kroppen och parkoppla en ny.";

/* Instructions for deactivate pod when pod not on body */
"Please deactivate the pod. When deactivation is complete, you may pair a new pod." = "Inaktivera podden. När inaktiveringen är klar kan du parkoppla en ny podd.";

/* Deactivate pod action button */
"Deactivate Pod" = "Inaktivera podd";

/* Deactivate pod action button accessibility label while deactivating */
"Deactivating." = "Inaktiverar.";

/* Deactivate pod action button accessibility label when deactivation complete */
"Pod deactivated successfully. Continue." = "Podd avaktiverades. Fortsätt.";

/* Action button description for deactivate after failed attempt */
"Retry" = "Försök igen";

/* Action button description when deactivated */
"Continue" = "Fortsätt";

/* Format string for recovery suggestion during deactivate pod. */
"There was a problem communicating with the pod. If this problem persists, tap Discard Pod. You can then activate a new Pod." = "Det gick inte att kommunicera med podden. Om problemet kvarstår, tryck på 'Kasta Pod'. Du kan sedan aktivera en ny podd.";

/* Text for discard pod button */
"Discard Pod" = "Kasta podd";

/* Title for remove pod modal */
"Remove Pod from Body" = "Ta bort podd från kroppen";

/* Alert message body for confirm pod attachment */
"Your Pod may still be delivering Insulin.\nRemove it from your body, then tap “Continue.“" = "Din podd kan eventuellt fortfarande ge Insulin.\nTa bort den från din kropp och tryck sedan på ”Fortsätt.”";

/* Insulin Unit */
"U" = "IE";

/* The action string on pod status page when pod expired */
"Change Pod now. Insulin delivery will stop 8 hours after the Pod has expired or when no more insulin remains." = "Byt podd nu. Insulintillförsel kommer att upphöra 8 timmar efter att podd går ut eller tills att inget insulin återstår.";

/* Label text for step 1 of pair pod instructions */
"Fill a new pod with U-100 Insulin (leave blue Pod needle cap on)." = "Fyll en ny podd med insulin (låt det blå kanlyskyddet sitta kvar).";

/* Label text for step 2 of pair pod instructions */
"Listen for 2 beeps." = "Det ska höras 2 pip.";

/* Label text indicating pairing finished.*/
"Paired" = "Parkopplad";

/* Cancel button text in navigation bar on pair pod UI */
"Cancel" = "Avbryt";

/* Alert title for cancel pairing modal */
"Are you sure you want to cancel Pod setup?" = "Är du säker på att du vill avsluta din poddinställning?";

/* Alert message body for confirm pod attachment */
"If you cancel Pod setup, the current Pod will be deactivated and will be unusable." = "Om du avbryter din podinställning, kommer din podd att avaktiveras och sluta fungera.";

/* Button title for confirm deactivation option */
"Yes, Deactivate Pod" = "Ja, inaktivera podden";

/* Continue pairing button title of in pairing cancel modal */
"No, Continue With Pod" = "Nej, fortsätt med denna podd";

/* Label text for step one of attach pod instructions */
"Prepare site." = "Förbered hud.";

/* Label text for step two of attach pod instructions */
"Remove blue Pod needle cap and check cannula. Then remove paper backing." = "Ta bort det blå kanylskyddet och kontrollera att kanylen inte redan sticker ut. Ta sedan bort skyddspappret.";

/* Label text for step three of attach pod instructions */
"Check Pod, apply to site, then confirm pod attachment." = "Kontrollera din podd, sätt fast den och bekräfta sedan att den sitter bra.";

/* Action button title for attach pod view */
"Continue" = "Fortsätt";

/* */
"Attach Pod" = "Fäst podden";

/* Alert title for confirm pod attachment */
"Confirm Pod Attachment" = "Kontrollera att podden sitter bra";

/* Alert message body for confirm pod attachment */
"Please confirm that the Pod is securely attached to your body.\n\nThe cannula can be inserted only once with each Pod. Tap “Confirm” when Pod is attached." = "Kontrollera att podden sitter bra på din kropp.\n\nKanylen kan bara föras in en gång. Tryck på \"Bekräfta\" när podden sitter fast.";

/* Button title for confirm attachment option */
"Confirm" = "Bekräfta";

/* Label text for step one of insert cannula instructions */
"Tap below to start cannula insertion." = "Tryck nedan för att föra in kanyl.";

/* Label text for step two of insert cannula instructions */
"Wait until insertion is completed." = "Vänta tills kanyl förts in.";

/* Label text indicating insertion finished. */
"Inserted" = "Kanyl har förts in";

/* Check Cannula */
"Check Cannula" = "Kontrollera kanyl";

/* */
"Is the cannula inserted properly?" = "Är kanylen införd korrekt?";

/* Description of proper cannula insertion */
"The window on the top of the Pod should be colored pink when the cannula is properly inserted into the skin." = "Det lilla fönstret på podden färgas rosa när kanylen är ordentligt insatt i huden.";

/* Button label for user to answer cannula was properly inserted  */
"Yes" = "Ja";

/* Button label for user to answer cannula was not properly inserted */
"No" = "Nej";

/* Pod pairing action button text while pairing */
"Pairing..." = "Parkopplar...";

/* Pod pairing action button text while priming */
"Priming..." = "Fyller...";

/* */
"Deactivating..." = "Inaktiverar...";

/* Pod state when pod has been deactivated */
"Deactivated" = "Inaktiverad";

/* Format string for instructions for setup complete view. (1: app name) */
"Your Pod is ready for use.\n\n%1$@ will remind you to change your pod before it expires. You can change this to a time convenient for you." = "Din podd är klar att användas.\n\n%1$@ kommer att påminna dig att byta pod innan den utgår. Du kan ändra påminnelsetiden för detta.";

/* */
"Scheduled Reminder" = "Schemalagd påminnelse";

/* Label for expiration reminder row */
"Time" = "Tid";

/* Action button title to continue at Setup Complete */
"Finish Setup" = "Gär färdigt inställning";

/* */
"Setup Complete" = "Inställning färdig";

/* Value text for no expiration reminder */
"No Reminder" = "Ingen påminnelse";

/* Error message description for PeripheralManagerError.notReady */
"Peripheral Not Ready" = "Perifer enhet inte redo";

/* Error message description for PeripheralManagerError.incorrectResponse */
"Incorrect Response" = "Felaktigt svar";

/* Error message description for PeripheralManagerError.timeout */
"Timeout" = "Timeout";

/* Error message description for PeripheralManagerError.emptyValue */
"Empty Value" = "Tomt värde";

/* Error message description for PeripheralManagerError.unknownCharacteristic */
"Unknown Characteristic" = "Okänd karaktäristik";

/* Error message description for PeripheralManagerError.nack */
"Nack" = "NACK";

/* Title for omnipod reminders section */
"Omnipod Reminders" = "Omnipod-påminnelser";

/* Footer text for omnipod reminders section */
"The app configures a reminder on the pod to notify you in advance of Pod expiration. Set the number of hours advance notice you would like to configure when pairing a new Pod." = "Du kan ange när du vill att appen ska påminna dig om när du behöver byta podd. Ange det antal timmar i förväg du vil ha påminnelsen";

/* Footer text for scheduled reminder area */
"This is a reminder that you scheduled when you paired your current Pod." = "Detta är en schemalagd påminnelse som du ställde in när du parkopplade nuvarande podd.";

/* */
"Scheduled Reminder" = "Schemalagd påminnelse";

/* Footer text for low reservoir value row */
"The App notifies you when the amount of insulin in the Pod reaches this level." = "Appen kommer att visa notis när mängden insulin går ner till denna nivå";

/* Description text for critical alerts */
"Critical Alerts" = "Varningar";

/* Description text for critical alerts */
"The reminders above will not sound if your device is in Silent or Do Not Disturb mode.\n\nThere are other critical Pod alerts and alarms that will sound even if you device is set to Silent or Do Not Disturb mode." = "Påminnelser kommer vara tysta ifall att du har tyst läge eller stör ej - läge på. \n\nDet finns andra varningar som kommer att ljuda även vid tyst läge leer stör ej - läge.";
/* navigation title for notification settings */
"Notification Settings" = "Notisinställningar";

/* Label for scheduled reminder value row */
"Time" = "Tid";

/* Value text for no expiration reminder */
"No Reminder" = "Ingen påminnelse";

/* Label for low reservoir reminder row */
"Low Reservoir Reminder" = "Påminnelse om låg insulinnivå";

/* The action string on pod status page when pod data is stale */
"Make sure your phone and pod are close to each other. If communication issues persist, move to a new area." = "Säkerställ att din telefon och podd är nära varandra. Om problemet kvarstår, flytta till annan plats.";
/* Format string for the action string on pod status page when pod expired. (1: service time remaining) */
<<<<<<< HEAD
"Change Pod now. Insulin delivery will stop in %1$@ or when no more insulin remains." = "Change Pod now. Insulin delivery will stop in %1$@ or when no more insulin remains.";
=======
"Change Pod now. Insulin delivery will stop in %1$@ or when no more insulin remains." = "Byt podd nu. Insulintillförsel kommer att stoppas om %1$@ eller när insulinet är slut.";
>>>>>>> b4285fb8

/* Title string for BeepPreference.silent */
"Disabled" = "Av";

/* Title string for BeepPreference.manualCommands */
"Enabled" = "På";

/* Title string for BeepPreference.extended */
"Extended" = "Utökad";

/* Description for BeepPreference.silent */
"No confidence reminders are used." = "Inga ljud på.";

/* Description for BeepPreference.manualCommands */
"Confidence reminders will sound for commands you initiate, like bolus, cancel bolus, suspend, resume, save notification reminders, etc. When Loop automatically adjusts delivery, no confidence reminders are used." = "Bekräftelseljud kommer att pipa för för ala pumpkommandon du ger, som bolus, avbryt bolus, pausa pump, återuppta insulintillförsel, spara påminnelser etc. När FreeAPS X automatiskt justerar insulintillförsel kommer inga pip att ljuda.";

/* Description for BeepPreference.extended */
"Confidence reminders will sound when Loop automatically adjusts delivery as well as for commands you initiate." = "Bekräftelsepip kommer att ljuda även vid automatiska pumpkommandon såväl som vid manuella.";

/* Label text for temporary basal rate summary */
"Rate" = "Basaldos";

<<<<<<< HEAD
=======
/* Insulin unit per hour */
"U/hr" = "IE/h";

>>>>>>> b4285fb8
/* Summary string for temporary basal rate configuration page */
"%1$@ for %2$@" = "%1$@ i %2$@";

/* Description text on manual temp basal action sheet */
"Loop will not automatically adjust your insulin delivery until the temporary basal rate finishes or is canceled." = "FreeAPS X kommer inte automatiskt att justera dina insulindoser förrän den temporära basalen är färdig eller har avbrytits.";
<<<<<<< HEAD
    
=======
>>>>>>> b4285fb8
/* Button text for setting manual temporary basal rate*/
"Set Temporary Basal" = "Ställ in temporaär basal";

/* Navigation Title for ManualTempBasalEntryView */
"Temporary Basal" = "Temporär basal";

/* Alert title for a failure to set temporary basal */
"Temporary Basal Failed" = "Temporär basal misslyckades";

/* Alert format string for a failure to set temporary basal with recovery suggestion. (1: error description) (2: recovery text) */
"Unable to set a temporary basal rate: %1$@\n\n%2$@" = "Kunde inte ställa in en temporär basaldos: %1$@\n\n%2$@";

/* Alert format string for a failure to set temporary basal. (1: error description) */
"Unable to set a temporary basal rate: %1$@" = "Kunde inte ställa in en temporär basaldos: %1$@";

/* Alert title for missing temp basal configuration */
"Missing Config" = "Konfiguration saknas";

/* Alert format string for missing temp basal configuration. */
"This PumpManager has not been configured with a maximum basal rate because it was added before manual temp basal was a feature. Please go to therapy settings -> delivery limits and set a new maximum basal rate." = "En maximal basaldos har inte ställts in. Gå till inställningen 'Maxdoser' för att ställa in den maximala basaldosen";

/* Label text for expiration reminder default row */
"Expiration Reminder Default" = "Standard påminnelsetid";

/* Text for previous pod information row */
<<<<<<< HEAD
"Previous Pod Information" = "Info om tidigare podd";
=======
"Previous Pod Information" = "Info om tidigare podd";

/* Text shown in insulin remaining space when no pod is paired (Please keep the '\n' while translating!) */
"No\nDelivery" = "Inget\ninsulin";

/* description label for active time pod details row */
"Active Time" = "Aktiv tid";

/* description label for total delivery pod details row */
"Total Delivery" = "Total mängd insulin given";

/* description label for device name pod details row */
"Device Name" = "Enhetsnamn";

/* description label for lot number pod details row */
"Lot Number" = "Lot-nummer";

/* description label for sequence number pod details row */
"Sequence Number" = "Sekvensnummer";

/* description label for firmware version pod details row */
"Firmware Version" = "Firmware-version";

/* description label for ble firmware version pod details row */
"BLE Firmware Version" = "BLE Firmware - version";

/* description label for activated at timne pod details row */
"Pod Activated" = "Podd aktiverades";

/* description label for active time pod details row */
"Active Time" = "Aktiv tid";

/* description label for last status date pod details row */
"Last Status" = "Senaste status";

/* description label for pod fault details */
"Pod Fault Details" = "Poddfelsdetaljer ";

/* Title for PodSetupView */
"Pod Setup" = "Pumpinställning";

/* bodyText for PodSetupView */
"You will now begin the process of configuring your reminders, filling your Pod with insulin, pairing to your device and placing it on your body." = "Du kommer nu att börja att konfigurera dina påminnelser, fylla din podd med insulin, parkoppla podden och fästa den på kroppen.";

/* Cancel button title */
"Cancel" = "Avbryt";

/* Text for continue button on PodSetupView */
"Continue" = "Fortsätt";

/* Are you sure you want to skip Omnipod Onboarding? */
"Skip Omnipod Onboarding?" = "Hoppa över Omnipod-introduktionen?";

/* Description text on ExpirationReminderSetupView */
"The App notifies you in advance of Pod expiration.\n\nScroll to set the number of hours advance notice you would like to have." = "Appen meddelar dig i förväg om när din podd går ut.\n\nSkrolla för att ställa in hur många timmar i förväg du vill bli påmind.";

/* Text of continue button on ExpirationReminderSetupView" */
"Next" = "Nästa";

/* */
"Expiration Reminder" = "Utgångsdatum";

/* Description text on LowReservoirReminderSetupView */
"The App notifies you when the amount of insulin in the Pod reaches this level (50-10 U).\n\nScroll to set the number of units at which you would like to be reminded." = "Appen meddelar dig när mängden insulin i podden når denna nivå (50-10 U).\n\nSkrolla för att ange vid vilket antal enheter som du vill bli påmind.";

/* Label text for low reservoir value row */
"Low Reservoir" = "Insulinnivå";

/* */
"Save" = "Spara";

/* hr (short for hour) */
"hr" = "h";

/* Button title to cancel manual basal */
"Cancel Manual Basal" = "Avbryt manuell basal";
>>>>>>> b4285fb8
<|MERGE_RESOLUTION|>--- conflicted
+++ resolved
@@ -243,11 +243,7 @@
 "Manual Basal" = "Manuell temporär basal";
 
 /* */
-<<<<<<< HEAD
-"Insert Cannula" = "För in kanylen";
-=======
 "Insert Cannula" = "För in kanyl";
->>>>>>> b4285fb8
 
 /* Cannula insertion button text while inserting */
 "Inserting..." = "Kanylen förs in...";
@@ -591,11 +587,7 @@
 /* The action string on pod status page when pod data is stale */
 "Make sure your phone and pod are close to each other. If communication issues persist, move to a new area." = "Säkerställ att din telefon och podd är nära varandra. Om problemet kvarstår, flytta till annan plats.";
 /* Format string for the action string on pod status page when pod expired. (1: service time remaining) */
-<<<<<<< HEAD
-"Change Pod now. Insulin delivery will stop in %1$@ or when no more insulin remains." = "Change Pod now. Insulin delivery will stop in %1$@ or when no more insulin remains.";
-=======
 "Change Pod now. Insulin delivery will stop in %1$@ or when no more insulin remains." = "Byt podd nu. Insulintillförsel kommer att stoppas om %1$@ eller när insulinet är slut.";
->>>>>>> b4285fb8
 
 /* Title string for BeepPreference.silent */
 "Disabled" = "Av";
@@ -618,21 +610,15 @@
 /* Label text for temporary basal rate summary */
 "Rate" = "Basaldos";
 
-<<<<<<< HEAD
-=======
 /* Insulin unit per hour */
 "U/hr" = "IE/h";
 
->>>>>>> b4285fb8
 /* Summary string for temporary basal rate configuration page */
 "%1$@ for %2$@" = "%1$@ i %2$@";
 
 /* Description text on manual temp basal action sheet */
 "Loop will not automatically adjust your insulin delivery until the temporary basal rate finishes or is canceled." = "FreeAPS X kommer inte automatiskt att justera dina insulindoser förrän den temporära basalen är färdig eller har avbrytits.";
-<<<<<<< HEAD
     
-=======
->>>>>>> b4285fb8
 /* Button text for setting manual temporary basal rate*/
 "Set Temporary Basal" = "Ställ in temporaär basal";
 
@@ -658,9 +644,6 @@
 "Expiration Reminder Default" = "Standard påminnelsetid";
 
 /* Text for previous pod information row */
-<<<<<<< HEAD
-"Previous Pod Information" = "Info om tidigare podd";
-=======
 "Previous Pod Information" = "Info om tidigare podd";
 
 /* Text shown in insulin remaining space when no pod is paired (Please keep the '\n' while translating!) */
@@ -736,5 +719,4 @@
 "hr" = "h";
 
 /* Button title to cancel manual basal */
-"Cancel Manual Basal" = "Avbryt manuell basal";
->>>>>>> b4285fb8
+"Cancel Manual Basal" = "Avbryt manuell basal";