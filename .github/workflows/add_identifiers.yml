name: 2. Add Identifiers
run-name: Add Identifiers (${{ github.ref_name }})
on:
  workflow_dispatch:

jobs:
  validate:
    name: Validate
    uses: ./.github/workflows/validate_secrets.yml
    secrets: inherit

  identifiers:
    needs: validate
    runs-on: macos-13
    steps:
      # Uncomment to manually select Xcode version if needed
<<<<<<< HEAD
      - name: Select Xcode version
        run: "sudo xcode-select --switch /Applications/Xcode_15.0.1.app/Contents/Developer"
=======
      #- name: Select Xcode version
      #  run: "sudo xcode-select --switch /Applications/Xcode_15.0.1.app/Contents/Developer"
>>>>>>> 1d3c8f02
      
      # Checks-out the repo
      - name: Checkout Repo
        uses: actions/checkout@v4
        
      # Patch Fastlane Match to not print tables
      - name: Patch Match Tables
        run: find /usr/local/lib/ruby/gems -name table_printer.rb | xargs sed -i "" "/puts(Terminal::Table.new(params))/d"
        
      # Install project dependencies
      - name: Install Project Dependencies
        run: bundle install

      # Create or update identifiers for app
      - name: Fastlane Provision
        run: bundle exec fastlane identifiers
        env:
          TEAMID: ${{ secrets.TEAMID }}
          GH_PAT: ${{ secrets.GH_PAT }}
          MATCH_PASSWORD: ${{ secrets.MATCH_PASSWORD }}
          FASTLANE_KEY_ID: ${{ secrets.FASTLANE_KEY_ID }}
          FASTLANE_ISSUER_ID: ${{ secrets.FASTLANE_ISSUER_ID }}
          FASTLANE_KEY: ${{ secrets.FASTLANE_KEY }}<|MERGE_RESOLUTION|>--- conflicted
+++ resolved
@@ -14,13 +14,8 @@
     runs-on: macos-13
     steps:
       # Uncomment to manually select Xcode version if needed
-<<<<<<< HEAD
-      - name: Select Xcode version
-        run: "sudo xcode-select --switch /Applications/Xcode_15.0.1.app/Contents/Developer"
-=======
       #- name: Select Xcode version
       #  run: "sudo xcode-select --switch /Applications/Xcode_15.0.1.app/Contents/Developer"
->>>>>>> 1d3c8f02
       
       # Checks-out the repo
       - name: Checkout Repo
