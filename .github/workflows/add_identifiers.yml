name: 2. Add Identifiers
run-name: Add Identifiers (${{ github.ref_name }})
on:
  workflow_dispatch:

jobs:
  validate:
    name: Validate
    uses: ./.github/workflows/validate_secrets.yml
    secrets: inherit

  identifiers:
    name: Add Identifiers
    needs: validate
    runs-on: macos-15
    steps:
<<<<<<< HEAD

=======
>>>>>>> 089c062e
      # Checks-out the repo
      - name: Checkout Repo
        uses: actions/checkout@v4

      # Patch Fastlane Match to not print tables
      - name: Patch Match Tables
        run: |
          TABLE_PRINTER_PATH=$(ruby -e 'puts Gem::Specification.find_by_name("fastlane").gem_dir')/match/lib/match/table_printer.rb
          if [ -f "$TABLE_PRINTER_PATH" ]; then
            sed -i "" "/puts(Terminal::Table.new(params))/d" "$TABLE_PRINTER_PATH"
          else
            echo "table_printer.rb not found"
            exit 1
          fi

      # Install project dependencies
      - name: Install Project Dependencies
        run: bundle install

      # Sync the GitHub runner clock with the Windows time server (workaround as suggested in https://github.com/actions/runner/issues/2996)
      - name: Sync clock
        run: sudo sntp -sS time.windows.com

      # Create or update identifiers for app
      - name: Fastlane Provision
        run: bundle exec fastlane identifiers
        env:
          TEAMID: ${{ secrets.TEAMID }}
          GH_PAT: ${{ secrets.GH_PAT }}
          MATCH_PASSWORD: ${{ secrets.MATCH_PASSWORD }}
          FASTLANE_KEY_ID: ${{ secrets.FASTLANE_KEY_ID }}
          FASTLANE_ISSUER_ID: ${{ secrets.FASTLANE_ISSUER_ID }}
          FASTLANE_KEY: ${{ secrets.FASTLANE_KEY }}<|MERGE_RESOLUTION|>--- conflicted
+++ resolved
@@ -14,10 +14,6 @@
     needs: validate
     runs-on: macos-15
     steps:
-<<<<<<< HEAD
-
-=======
->>>>>>> 089c062e
       # Checks-out the repo
       - name: Checkout Repo
         uses: actions/checkout@v4
