--- conflicted
+++ resolved
@@ -68,22 +68,14 @@
             "Trio Started: v\(Bundle.main.releaseVersionNumber ?? "")(\(Bundle.main.buildVersionNumber ?? "")) [buildDate: \(String(describing: BuildDetails.default.buildDate()))] [buildExpires: \(String(describing: BuildDetails.default.calculateExpirationDate()))]"
         )
 
-<<<<<<< HEAD
-        // Initialize Core Data Stack
-=======
         // Setup up the Core Data Stack
->>>>>>> 182d967d
         coreDataStack = CoreDataStack.shared
 
         // Explicitly initialize Core Data Stack
         do {
             try coreDataStack.initializeStack()
 
-<<<<<<< HEAD
             // Only load services after successful Core Data initialization
-=======
-            // Load services
->>>>>>> 182d967d
             loadServices()
 
             // Fix bug in iOS 18 related to the translucent tab bar
