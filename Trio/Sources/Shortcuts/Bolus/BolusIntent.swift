import AppIntents
import Foundation
import Intents
import Swinject

@available(iOS 16.0,*) struct BolusIntent: AppIntent {
    // Title of the action in the Shortcuts app
    static var title = LocalizedStringResource("Enact Bolus")

    // Description of the action in the Shortcuts app
    static var description = IntentDescription(.init("Allow to send a bolus to the app"))

    @Parameter(
        title: LocalizedStringResource("Amount"),
        description: LocalizedStringResource("Bolus amount in U"),
        controlStyle: .field,
        /// The 200 upperBound does nothing here, the true max is set based on pump max
        /// An upperBound is specificed so that we can usethe lowerBound of 0, which ensures no negatives are allowed
        /// A preferred approach would be to just block negatives and not specify an upperBound here, since it is implemented elsewhere
        inclusiveRange: (lowerBound: 0, upperBound: 200),
        requestValueDialog: IntentDialog(
            stringLiteral: String(
                localized:
                "Bolus amount (units of insulin)?"
            )
        )
    ) var bolusQuantity: Double

    @Parameter(
        title: LocalizedStringResource("External Insulin"),
        description: LocalizedStringResource("If toggled, Insulin will be added to IOB but it will not be delivered"),
        default: false,
        requestValueDialog: IntentDialog(stringLiteral: String(localized: "External Insulin?"))
    ) var externalInsulin: Bool

    @Parameter(
        title: LocalizedStringResource("Confirm Before applying"),
        description: LocalizedStringResource("If toggled, you will need to confirm before applying."),
        default: true
    ) var confirmBeforeApplying: Bool

    static var parameterSummary: some ParameterSummary {
        When(\.$externalInsulin, .equalTo, true, {
            Summary("Log external insulin bolus \(\.$bolusQuantity) U") {
                \.$externalInsulin
                \.$confirmBeforeApplying
            }
        }, otherwise: {
            When(\.$confirmBeforeApplying, .equalTo, true, {
                Summary("Applying \(\.$bolusQuantity) U") {
                    \.$externalInsulin
                    \.$confirmBeforeApplying
                }
            }, otherwise: {
                Summary("Immediately applying \(\.$bolusQuantity) U") {
                    \.$externalInsulin
                    \.$confirmBeforeApplying
                }
            })
        })
    }

    @MainActor func perform() async throws -> some ProvidesDialog {
        do {
            let amount: Double = bolusQuantity

            let bolusFormatted = amount.formatted()
            if confirmBeforeApplying {
                try await requestConfirmation(
                    result: .result(
                        dialog: IntentDialog(
                            stringLiteral: String(
                                localized:
                                "Are you sure to bolus \(bolusFormatted) U of insulin?"
                            )
                        )
                    )
                )
            }
<<<<<<< HEAD
            if externalInsulin {
                let finalExternalBolusDisplay = try await BolusIntentRequest().bolusExternal(amount)
                return .result(
                    dialog: IntentDialog(stringLiteral: finalExternalBolusDisplay)
                )
            } else {
                let finalBolusDisplay = try await BolusIntentRequest().bolus(amount)
                return .result(
                    dialog: IntentDialog(finalBolusDisplay)
                )
            }
=======

            let finalBolusDisplay = try await BolusIntentRequest().bolus(amount)
            return .result(
                dialog: IntentDialog(stringLiteral: finalBolusDisplay)
            )

>>>>>>> 2dfd2cfd
        } catch {
            throw error
        }
    }
}<|MERGE_RESOLUTION|>--- conflicted
+++ resolved
@@ -77,7 +77,6 @@
                     )
                 )
             }
-<<<<<<< HEAD
             if externalInsulin {
                 let finalExternalBolusDisplay = try await BolusIntentRequest().bolusExternal(amount)
                 return .result(
@@ -86,17 +85,9 @@
             } else {
                 let finalBolusDisplay = try await BolusIntentRequest().bolus(amount)
                 return .result(
-                    dialog: IntentDialog(finalBolusDisplay)
+                    dialog: IntentDialog(stringLiteral: finalBolusDisplay)
                 )
             }
-=======
-
-            let finalBolusDisplay = try await BolusIntentRequest().bolus(amount)
-            return .result(
-                dialog: IntentDialog(stringLiteral: finalBolusDisplay)
-            )
-
->>>>>>> 2dfd2cfd
         } catch {
             throw error
         }
