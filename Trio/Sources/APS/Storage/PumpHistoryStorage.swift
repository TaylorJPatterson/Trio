--- conflicted
+++ resolved
@@ -86,10 +86,10 @@
                         continue
                     }
 
-<<<<<<< HEAD
-                    let newPumpEvent = PumpEventStored(context: self.context)
-                    newPumpEvent.id = UUID().uuidString
-                    newPumpEvent.timestamp = event.date
+                    let newPumpEvent = PumpEventStored(context: self.context)
+                    newPumpEvent.id = UUID().uuidString
+                    // restrict entry to now or past
+                    newPumpEvent.timestamp = event.date > Date() ? Date() : event.date
                     newPumpEvent.type = PumpEvent.bolus.rawValue
                     newPumpEvent.isUploadedToNS = false
                     newPumpEvent.isUploadedToHealth = false
@@ -109,31 +109,6 @@
                         print("Duplicate event found with timestamp: \(event.date)")
                         continue
                     }
-=======
-                        let newPumpEvent = PumpEventStored(context: self.context)
-                        newPumpEvent.id = UUID().uuidString
-                        // restrict entry to now or past
-                        newPumpEvent.timestamp = event.date > Date() ? Date() : event.date
-                        newPumpEvent.type = PumpEvent.bolus.rawValue
-                        newPumpEvent.isUploadedToNS = false
-                        newPumpEvent.isUploadedToHealth = false
-                        newPumpEvent.isUploadedToTidepool = false
-
-                        let newBolusEntry = BolusStored(context: self.context)
-                        newBolusEntry.pumpEvent = newPumpEvent
-                        newBolusEntry.amount = NSDecimalNumber(decimal: amount)
-                        newBolusEntry.isExternal = dose.manuallyEntered
-                        newBolusEntry.isSMB = dose.automatic ?? true
-
-                    case .tempBasal:
-                        guard let dose = event.dose else { continue }
-
-                        guard existingEvents.isEmpty else {
-                            // Duplicate found, do not store the event
-                            print("Duplicate event found with timestamp: \(event.date)")
-                            continue
-                        }
->>>>>>> fb87af9f
 
                     let rate = Decimal(dose.unitsPerHour)
                     let minutes = (dose.endDate - dose.startDate).timeInterval / 60
