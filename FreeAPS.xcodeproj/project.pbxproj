--- conflicted
+++ resolved
@@ -81,10 +81,7 @@
 		385CEAC425F2F154002D6D5B /* AnnouncementsStorage.swift in Sources */ = {isa = PBXBuildFile; fileRef = 385CEAC325F2F154002D6D5B /* AnnouncementsStorage.swift */; };
 		3862CC05273D152B00BF832C /* CalibrationService.swift in Sources */ = {isa = PBXBuildFile; fileRef = 3862CC04273D152B00BF832C /* CalibrationService.swift */; };
 		3862CC1F273FDC9200BF832C /* CalibrationsChart.swift in Sources */ = {isa = PBXBuildFile; fileRef = 3862CC1E273FDC9200BF832C /* CalibrationsChart.swift */; };
-<<<<<<< HEAD
-=======
 		3862CC2E2743F9F700BF832C /* CalendarManager.swift in Sources */ = {isa = PBXBuildFile; fileRef = 3862CC2D2743F9F700BF832C /* CalendarManager.swift */; };
->>>>>>> 42f7b792
 		386A124C271704DA00DDC61C /* CGMBLEKit.framework in Frameworks */ = {isa = PBXBuildFile; fileRef = 386A124B271704DA00DDC61C /* CGMBLEKit.framework */; };
 		386A124D271704DA00DDC61C /* CGMBLEKit.framework in Embed Frameworks */ = {isa = PBXBuildFile; fileRef = 386A124B271704DA00DDC61C /* CGMBLEKit.framework */; settings = {ATTRIBUTES = (CodeSignOnCopy, RemoveHeadersOnCopy, ); }; };
 		386A124F271707F000DDC61C /* DexcomSource.swift in Sources */ = {isa = PBXBuildFile; fileRef = 386A124E271707F000DDC61C /* DexcomSource.swift */; };
@@ -402,10 +399,7 @@
 		385CEAC325F2F154002D6D5B /* AnnouncementsStorage.swift */ = {isa = PBXFileReference; lastKnownFileType = sourcecode.swift; path = AnnouncementsStorage.swift; sourceTree = "<group>"; };
 		3862CC04273D152B00BF832C /* CalibrationService.swift */ = {isa = PBXFileReference; lastKnownFileType = sourcecode.swift; path = CalibrationService.swift; sourceTree = "<group>"; };
 		3862CC1E273FDC9200BF832C /* CalibrationsChart.swift */ = {isa = PBXFileReference; lastKnownFileType = sourcecode.swift; path = CalibrationsChart.swift; sourceTree = "<group>"; };
-<<<<<<< HEAD
-=======
 		3862CC2D2743F9F700BF832C /* CalendarManager.swift */ = {isa = PBXFileReference; lastKnownFileType = sourcecode.swift; path = CalendarManager.swift; sourceTree = "<group>"; };
->>>>>>> 42f7b792
 		386A124B271704DA00DDC61C /* CGMBLEKit.framework */ = {isa = PBXFileReference; explicitFileType = wrapper.framework; path = CGMBLEKit.framework; sourceTree = BUILT_PRODUCTS_DIR; };
 		386A124E271707F000DDC61C /* DexcomSource.swift */ = {isa = PBXFileReference; lastKnownFileType = sourcecode.swift; path = DexcomSource.swift; sourceTree = "<group>"; };
 		3870FF4225EC13F40088248F /* BloodGlucose.swift */ = {isa = PBXFileReference; fileEncoding = 4; lastKnownFileType = sourcecode.swift; path = BloodGlucose.swift; sourceTree = "<group>"; };
@@ -955,8 +949,6 @@
 			path = Calibrations;
 			sourceTree = "<group>";
 		};
-<<<<<<< HEAD
-=======
 		3862CC2C2743F9DC00BF832C /* Calendar */ = {
 			isa = PBXGroup;
 			children = (
@@ -965,7 +957,6 @@
 			path = Calendar;
 			sourceTree = "<group>";
 		};
->>>>>>> 42f7b792
 		3883582E25EEAFC000E024B2 /* Views */ = {
 			isa = PBXGroup;
 			children = (
@@ -2082,11 +2073,7 @@
 		388E596825AD948E0019842D /* Debug */ = {
 			isa = XCBuildConfiguration;
 			buildSettings = {
-<<<<<<< HEAD
-				APP_GROUP_ID = group.com.T7VZ6LU6H3.aps.JBMgroup;
-=======
 				APP_GROUP_ID = "group.com.${DEVELOPMENT_TEAM}.loopkit.LoopGroup";
->>>>>>> 42f7b792
 				ASSETCATALOG_COMPILER_APPICON_NAME = AppIcon;
 				ASSETCATALOG_COMPILER_GLOBAL_ACCENT_COLOR_NAME = AccentColor;
 				CODE_SIGN_ENTITLEMENTS = FreeAPS/Resources/FreeAPS.entitlements;
@@ -2112,11 +2099,7 @@
 		388E596925AD948E0019842D /* Release */ = {
 			isa = XCBuildConfiguration;
 			buildSettings = {
-<<<<<<< HEAD
-				APP_GROUP_ID = group.com.T7VZ6LU6H3.aps.JBMgroup;
-=======
 				APP_GROUP_ID = "group.com.${DEVELOPMENT_TEAM}.loopkit.LoopGroup";
->>>>>>> 42f7b792
 				ASSETCATALOG_COMPILER_APPICON_NAME = AppIcon;
 				ASSETCATALOG_COMPILER_GLOBAL_ACCENT_COLOR_NAME = AccentColor;
 				CODE_SIGN_ENTITLEMENTS = FreeAPS/Resources/FreeAPS.entitlements;
