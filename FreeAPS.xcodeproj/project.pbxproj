// !$*UTF8*$!
{
	archiveVersion = 1;
	classes = {
	};
	objectVersion = 70;
	objects = {

/* Begin PBXBuildFile section */
		041D1E995A6AE92E9289DC49 /* TreatmentsDataFlow.swift in Sources */ = {isa = PBXBuildFile; fileRef = C8D1A7CA8C10C4403D4BBFA7 /* TreatmentsDataFlow.swift */; };
		0437CE46C12535A56504EC19 /* SnoozeRootView.swift in Sources */ = {isa = PBXBuildFile; fileRef = B5822B15939E719628E9FF7C /* SnoozeRootView.swift */; };
		0D9A5E34A899219C5C4CDFAF /* DataTableStateModel.swift in Sources */ = {isa = PBXBuildFile; fileRef = 9455FA2D92E77A6C4AFED8A3 /* DataTableStateModel.swift */; };
		0F7A65FBD2CD8D6477ED4539 /* GlucoseNotificationSettingsProvider.swift in Sources */ = {isa = PBXBuildFile; fileRef = E625985B47742D498CB1681A /* GlucoseNotificationSettingsProvider.swift */; };
		110AEDE32C5193D200615CC9 /* BolusIntent.swift in Sources */ = {isa = PBXBuildFile; fileRef = 110AEDE02C5193D100615CC9 /* BolusIntent.swift */; };
		110AEDE42C5193D200615CC9 /* BolusIntentRequest.swift in Sources */ = {isa = PBXBuildFile; fileRef = 110AEDE12C5193D100615CC9 /* BolusIntentRequest.swift */; };
		110AEDEB2C51A0AE00615CC9 /* ShortcutsConfigView.swift in Sources */ = {isa = PBXBuildFile; fileRef = 110AEDE52C51A0AE00615CC9 /* ShortcutsConfigView.swift */; };
		110AEDEC2C51A0AE00615CC9 /* ShortcutsConfigDataFlow.swift in Sources */ = {isa = PBXBuildFile; fileRef = 110AEDE72C51A0AE00615CC9 /* ShortcutsConfigDataFlow.swift */; };
		110AEDED2C51A0AE00615CC9 /* ShortcutsConfigProvider.swift in Sources */ = {isa = PBXBuildFile; fileRef = 110AEDE82C51A0AE00615CC9 /* ShortcutsConfigProvider.swift */; };
		110AEDEE2C51A0AE00615CC9 /* ShortcutsConfigStateModel.swift in Sources */ = {isa = PBXBuildFile; fileRef = 110AEDE92C51A0AE00615CC9 /* ShortcutsConfigStateModel.swift */; };
		118DF76A2C5ECBC60067FEB7 /* ApplyOverridePresetIntent.swift in Sources */ = {isa = PBXBuildFile; fileRef = 118DF7642C5ECBC60067FEB7 /* ApplyOverridePresetIntent.swift */; };
		118DF76B2C5ECBC60067FEB7 /* CancelOverrideIntent.swift in Sources */ = {isa = PBXBuildFile; fileRef = 118DF7652C5ECBC60067FEB7 /* CancelOverrideIntent.swift */; };
		118DF76D2C5ECBC60067FEB7 /* OverridePresetEntity.swift in Sources */ = {isa = PBXBuildFile; fileRef = 118DF7672C5ECBC60067FEB7 /* OverridePresetEntity.swift */; };
		118DF76E2C5ECBC60067FEB7 /* OverridePresetsIntentRequest.swift in Sources */ = {isa = PBXBuildFile; fileRef = 118DF7682C5ECBC60067FEB7 /* OverridePresetsIntentRequest.swift */; };
		17A9D0899046B45E87834820 /* CarbRatioEditorProvider.swift in Sources */ = {isa = PBXBuildFile; fileRef = 9C8D5F457B5AFF763F8CF3DF /* CarbRatioEditorProvider.swift */; };
		19012CDC291D2CB900FB8210 /* LoopStats.swift in Sources */ = {isa = PBXBuildFile; fileRef = 19012CDB291D2CB900FB8210 /* LoopStats.swift */; };
		190EBCC429FF136900BA767D /* UserInterfaceSettingsDataFlow.swift in Sources */ = {isa = PBXBuildFile; fileRef = 190EBCC329FF136900BA767D /* UserInterfaceSettingsDataFlow.swift */; };
		190EBCC629FF138000BA767D /* UserInterfaceSettingsProvider.swift in Sources */ = {isa = PBXBuildFile; fileRef = 190EBCC529FF138000BA767D /* UserInterfaceSettingsProvider.swift */; };
		190EBCC829FF13AA00BA767D /* UserInterfaceSettingsStateModel.swift in Sources */ = {isa = PBXBuildFile; fileRef = 190EBCC729FF13AA00BA767D /* UserInterfaceSettingsStateModel.swift */; };
		190EBCCB29FF13CB00BA767D /* UserInterfaceSettingsRootView.swift in Sources */ = {isa = PBXBuildFile; fileRef = 190EBCCA29FF13CB00BA767D /* UserInterfaceSettingsRootView.swift */; };
		191F62682AD6B05A004D7911 /* NightscoutSettings.swift in Sources */ = {isa = PBXBuildFile; fileRef = 191F62672AD6B05A004D7911 /* NightscoutSettings.swift */; };
		1927C8E62744606D00347C69 /* InfoPlist.strings in Resources */ = {isa = PBXBuildFile; fileRef = 1927C8E82744606D00347C69 /* InfoPlist.strings */; };
		1935364028496F7D001E0B16 /* Oref2_variables.swift in Sources */ = {isa = PBXBuildFile; fileRef = 1935363F28496F7D001E0B16 /* Oref2_variables.swift */; };
		193F6CDD2A512C8F001240FD /* Loops.swift in Sources */ = {isa = PBXBuildFile; fileRef = 193F6CDC2A512C8F001240FD /* Loops.swift */; };
		195D80B42AF6973A00D25097 /* DynamicSettingsRootView.swift in Sources */ = {isa = PBXBuildFile; fileRef = 195D80B32AF6973A00D25097 /* DynamicSettingsRootView.swift */; };
		195D80B72AF697B800D25097 /* DynamicSettingsDataFlow.swift in Sources */ = {isa = PBXBuildFile; fileRef = 195D80B62AF697B800D25097 /* DynamicSettingsDataFlow.swift */; };
		195D80B92AF697F700D25097 /* DynamicSettingsProvider.swift in Sources */ = {isa = PBXBuildFile; fileRef = 195D80B82AF697F700D25097 /* DynamicSettingsProvider.swift */; };
		195D80BB2AF6980B00D25097 /* DynamicSettingsStateModel.swift in Sources */ = {isa = PBXBuildFile; fileRef = 195D80BA2AF6980B00D25097 /* DynamicSettingsStateModel.swift */; };
		1967DFBE29D052C200759F30 /* Icons.swift in Sources */ = {isa = PBXBuildFile; fileRef = 1967DFBD29D052C200759F30 /* Icons.swift */; };
		1967DFC029D053AC00759F30 /* IconSelection.swift in Sources */ = {isa = PBXBuildFile; fileRef = 1967DFBF29D053AC00759F30 /* IconSelection.swift */; };
		1967DFC229D053D300759F30 /* IconImage.swift in Sources */ = {isa = PBXBuildFile; fileRef = 1967DFC129D053D300759F30 /* IconImage.swift */; };
		19795118275953E50044850D /* Localizable.strings in Resources */ = {isa = PBXBuildFile; fileRef = 198377D4266BFFF6004DE65E /* Localizable.strings */; };
		198377D2266BFFF6004DE65E /* Localizable.strings in Resources */ = {isa = PBXBuildFile; fileRef = 198377D4266BFFF6004DE65E /* Localizable.strings */; };
		199561C1275E61A50077B976 /* HealthKit.framework in Frameworks */ = {isa = PBXBuildFile; fileRef = 199561C0275E61A50077B976 /* HealthKit.framework */; };
		19A910302A24BF6300C8951B /* StatsView.swift in Sources */ = {isa = PBXBuildFile; fileRef = 19A9102F2A24BF6300C8951B /* StatsView.swift */; };
		19A910362A24D6D700C8951B /* DateFilter.swift in Sources */ = {isa = PBXBuildFile; fileRef = 19A910352A24D6D700C8951B /* DateFilter.swift */; };
		19A910382A24EF3200C8951B /* ChartsView.swift in Sources */ = {isa = PBXBuildFile; fileRef = 19A910372A24EF3200C8951B /* ChartsView.swift */; };
		19B0EF2128F6D66200069496 /* Statistics.swift in Sources */ = {isa = PBXBuildFile; fileRef = 19B0EF2028F6D66200069496 /* Statistics.swift */; };
		19D466A329AA2B80004D5F33 /* MealSettingsDataFlow.swift in Sources */ = {isa = PBXBuildFile; fileRef = 19D466A229AA2B80004D5F33 /* MealSettingsDataFlow.swift */; };
		19D466A529AA2BD4004D5F33 /* MealSettingsProvider.swift in Sources */ = {isa = PBXBuildFile; fileRef = 19D466A429AA2BD4004D5F33 /* MealSettingsProvider.swift */; };
		19D466A729AA2C22004D5F33 /* MealSettingsStateModel.swift in Sources */ = {isa = PBXBuildFile; fileRef = 19D466A629AA2C22004D5F33 /* MealSettingsStateModel.swift */; };
		19D466AA29AA3099004D5F33 /* MealSettingsRootView.swift in Sources */ = {isa = PBXBuildFile; fileRef = 19D466A929AA3099004D5F33 /* MealSettingsRootView.swift */; };
		19D4E4EB29FC6A9F00351451 /* Charts.swift in Sources */ = {isa = PBXBuildFile; fileRef = 19D4E4EA29FC6A9F00351451 /* Charts.swift */; };
		19DA48E829CD339B00EEA1E7 /* Assets.xcassets in Resources */ = {isa = PBXBuildFile; fileRef = 19DA487F29CD2B8400EEA1E7 /* Assets.xcassets */; };
		19DA48E929CD339C00EEA1E7 /* Assets.xcassets in Resources */ = {isa = PBXBuildFile; fileRef = 19DA487F29CD2B8400EEA1E7 /* Assets.xcassets */; };
		19DA48EA29CD339C00EEA1E7 /* Assets.xcassets in Resources */ = {isa = PBXBuildFile; fileRef = 19DA487F29CD2B8400EEA1E7 /* Assets.xcassets */; };
		19E1F7E829D082D0005C8D20 /* IconConfigDataFlow.swift in Sources */ = {isa = PBXBuildFile; fileRef = 19E1F7E729D082D0005C8D20 /* IconConfigDataFlow.swift */; };
		19E1F7EA29D082ED005C8D20 /* IconConfigProvider.swift in Sources */ = {isa = PBXBuildFile; fileRef = 19E1F7E929D082ED005C8D20 /* IconConfigProvider.swift */; };
		19E1F7EC29D082FE005C8D20 /* IconConfigStateModel.swift in Sources */ = {isa = PBXBuildFile; fileRef = 19E1F7EB29D082FE005C8D20 /* IconConfigStateModel.swift */; };
		19E1F7EF29D08EBA005C8D20 /* IconConfigRootWiew.swift in Sources */ = {isa = PBXBuildFile; fileRef = 19E1F7EE29D08EBA005C8D20 /* IconConfigRootWiew.swift */; };
		19F95FF329F10FBC00314DDC /* StatDataFlow.swift in Sources */ = {isa = PBXBuildFile; fileRef = 19F95FF229F10FBC00314DDC /* StatDataFlow.swift */; };
		19F95FF529F10FCF00314DDC /* StatProvider.swift in Sources */ = {isa = PBXBuildFile; fileRef = 19F95FF429F10FCF00314DDC /* StatProvider.swift */; };
		19F95FF729F10FEE00314DDC /* StatStateModel.swift in Sources */ = {isa = PBXBuildFile; fileRef = 19F95FF629F10FEE00314DDC /* StatStateModel.swift */; };
		19F95FFA29F1102A00314DDC /* StatRootView.swift in Sources */ = {isa = PBXBuildFile; fileRef = 19F95FF929F1102A00314DDC /* StatRootView.swift */; };
		1BBB001DAD60F3B8CEA4B1C7 /* ISFEditorStateModel.swift in Sources */ = {isa = PBXBuildFile; fileRef = 505E09DC17A0C3D0AF4B66FE /* ISFEditorStateModel.swift */; };
		1D845DF2E3324130E1D95E67 /* DataTableProvider.swift in Sources */ = {isa = PBXBuildFile; fileRef = 60744C3E9BB3652895C908CC /* DataTableProvider.swift */; };
		23888883D4EA091C88480FF2 /* TreatmentsProvider.swift in Sources */ = {isa = PBXBuildFile; fileRef = C19984D62EFC0035A9E9644D /* TreatmentsProvider.swift */; };
		3171D2818C7C72CD1584BB5E /* GlucoseNotificationSettingsStateModel.swift in Sources */ = {isa = PBXBuildFile; fileRef = DC2C6489D29ECCCAD78E0721 /* GlucoseNotificationSettingsStateModel.swift */; };
		320D030F724170A637F06D50 /* (null) in Sources */ = {isa = PBXBuildFile; };
		3811DE0B25C9D32F00A708ED /* BaseView.swift in Sources */ = {isa = PBXBuildFile; fileRef = 3811DE0725C9D32E00A708ED /* BaseView.swift */; };
		3811DE0C25C9D32F00A708ED /* BaseProvider.swift in Sources */ = {isa = PBXBuildFile; fileRef = 3811DE0825C9D32F00A708ED /* BaseProvider.swift */; };
		3811DE1025C9D37700A708ED /* Swinject in Frameworks */ = {isa = PBXBuildFile; productRef = 3811DE0F25C9D37700A708ED /* Swinject */; };
		3811DE1725C9D40400A708ED /* Screen.swift in Sources */ = {isa = PBXBuildFile; fileRef = 3811DE1525C9D40400A708ED /* Screen.swift */; };
		3811DE1825C9D40400A708ED /* Router.swift in Sources */ = {isa = PBXBuildFile; fileRef = 3811DE1625C9D40400A708ED /* Router.swift */; };
		3811DE2225C9D48300A708ED /* MainProvider.swift in Sources */ = {isa = PBXBuildFile; fileRef = 3811DE1C25C9D48300A708ED /* MainProvider.swift */; };
		3811DE2325C9D48300A708ED /* MainDataFlow.swift in Sources */ = {isa = PBXBuildFile; fileRef = 3811DE1D25C9D48300A708ED /* MainDataFlow.swift */; };
		3811DE2525C9D48300A708ED /* MainRootView.swift in Sources */ = {isa = PBXBuildFile; fileRef = 3811DE2025C9D48300A708ED /* MainRootView.swift */; };
		3811DE3025C9D49500A708ED /* HomeStateModel.swift in Sources */ = {isa = PBXBuildFile; fileRef = 3811DE2825C9D49500A708ED /* HomeStateModel.swift */; };
		3811DE3125C9D49500A708ED /* HomeProvider.swift in Sources */ = {isa = PBXBuildFile; fileRef = 3811DE2925C9D49500A708ED /* HomeProvider.swift */; };
		3811DE3225C9D49500A708ED /* HomeDataFlow.swift in Sources */ = {isa = PBXBuildFile; fileRef = 3811DE2A25C9D49500A708ED /* HomeDataFlow.swift */; };
		3811DE3525C9D49500A708ED /* HomeRootView.swift in Sources */ = {isa = PBXBuildFile; fileRef = 3811DE2E25C9D49500A708ED /* HomeRootView.swift */; };
		3811DE3F25C9D4A100A708ED /* SettingsStateModel.swift in Sources */ = {isa = PBXBuildFile; fileRef = 3811DE3925C9D4A100A708ED /* SettingsStateModel.swift */; };
		3811DE4125C9D4A100A708ED /* SettingsRootView.swift in Sources */ = {isa = PBXBuildFile; fileRef = 3811DE3C25C9D4A100A708ED /* SettingsRootView.swift */; };
		3811DE4225C9D4A100A708ED /* SettingsDataFlow.swift in Sources */ = {isa = PBXBuildFile; fileRef = 3811DE3D25C9D4A100A708ED /* SettingsDataFlow.swift */; };
		3811DE4325C9D4A100A708ED /* SettingsProvider.swift in Sources */ = {isa = PBXBuildFile; fileRef = 3811DE3E25C9D4A100A708ED /* SettingsProvider.swift */; };
		3811DE5C25C9D4D500A708ED /* Formatters.swift in Sources */ = {isa = PBXBuildFile; fileRef = 3811DE5425C9D4D500A708ED /* Formatters.swift */; };
		3811DE5D25C9D4D500A708ED /* Publisher.swift in Sources */ = {isa = PBXBuildFile; fileRef = 3811DE5525C9D4D500A708ED /* Publisher.swift */; };
		3811DE5F25C9D4D500A708ED /* ProgressBar.swift in Sources */ = {isa = PBXBuildFile; fileRef = 3811DE5725C9D4D500A708ED /* ProgressBar.swift */; };
		3811DE6125C9D4D500A708ED /* ViewModifiers.swift in Sources */ = {isa = PBXBuildFile; fileRef = 3811DE5925C9D4D500A708ED /* ViewModifiers.swift */; };
		3811DE8F25C9D80400A708ED /* User.swift in Sources */ = {isa = PBXBuildFile; fileRef = 3811DE8E25C9D80400A708ED /* User.swift */; };
		3811DEA925C9D88300A708ED /* AppearanceManager.swift in Sources */ = {isa = PBXBuildFile; fileRef = 3811DE9325C9D88200A708ED /* AppearanceManager.swift */; };
		3811DEAB25C9D88300A708ED /* HTTPResponseStatus.swift in Sources */ = {isa = PBXBuildFile; fileRef = 3811DE9625C9D88300A708ED /* HTTPResponseStatus.swift */; };
		3811DEAC25C9D88300A708ED /* NightscoutManager.swift in Sources */ = {isa = PBXBuildFile; fileRef = 3811DE9725C9D88300A708ED /* NightscoutManager.swift */; };
		3811DEAD25C9D88300A708ED /* UserDefaults+Cache.swift in Sources */ = {isa = PBXBuildFile; fileRef = 3811DE9A25C9D88300A708ED /* UserDefaults+Cache.swift */; };
		3811DEAE25C9D88300A708ED /* Cache.swift in Sources */ = {isa = PBXBuildFile; fileRef = 3811DE9B25C9D88300A708ED /* Cache.swift */; };
		3811DEAF25C9D88300A708ED /* KeyValueStorage.swift in Sources */ = {isa = PBXBuildFile; fileRef = 3811DE9C25C9D88300A708ED /* KeyValueStorage.swift */; };
		3811DEB025C9D88300A708ED /* BaseKeychain.swift in Sources */ = {isa = PBXBuildFile; fileRef = 3811DE9E25C9D88300A708ED /* BaseKeychain.swift */; };
		3811DEB125C9D88300A708ED /* Keychain.swift in Sources */ = {isa = PBXBuildFile; fileRef = 3811DE9F25C9D88300A708ED /* Keychain.swift */; };
		3811DEB225C9D88300A708ED /* KeychainItemAccessibility.swift in Sources */ = {isa = PBXBuildFile; fileRef = 3811DEA025C9D88300A708ED /* KeychainItemAccessibility.swift */; };
		3811DEB625C9D88300A708ED /* UnlockManager.swift in Sources */ = {isa = PBXBuildFile; fileRef = 3811DEA625C9D88300A708ED /* UnlockManager.swift */; };
		3811DEE825CA063400A708ED /* Injected.swift in Sources */ = {isa = PBXBuildFile; fileRef = 3811DEE425CA063400A708ED /* Injected.swift */; };
		3811DEEA25CA063400A708ED /* SyncAccess.swift in Sources */ = {isa = PBXBuildFile; fileRef = 3811DEE625CA063400A708ED /* SyncAccess.swift */; };
		3811DEEB25CA063400A708ED /* PersistedProperty.swift in Sources */ = {isa = PBXBuildFile; fileRef = 3811DEE725CA063400A708ED /* PersistedProperty.swift */; };
		3811DF0225CA9FEA00A708ED /* Credentials.swift in Sources */ = {isa = PBXBuildFile; fileRef = 3811DF0125CA9FEA00A708ED /* Credentials.swift */; };
		3811DF1025CAAAE200A708ED /* APSManager.swift in Sources */ = {isa = PBXBuildFile; fileRef = 3811DF0F25CAAAE200A708ED /* APSManager.swift */; };
		38192E04261B82FA0094D973 /* ReachabilityManager.swift in Sources */ = {isa = PBXBuildFile; fileRef = 38192E03261B82FA0094D973 /* ReachabilityManager.swift */; };
		38192E07261BA9960094D973 /* FetchTreatmentsManager.swift in Sources */ = {isa = PBXBuildFile; fileRef = 38192E06261BA9960094D973 /* FetchTreatmentsManager.swift */; };
		38192E0D261BAF980094D973 /* ConvenienceExtensions.swift in Sources */ = {isa = PBXBuildFile; fileRef = 38192E0C261BAF980094D973 /* ConvenienceExtensions.swift */; };
		3821ED4C25DD18BA00BC42AD /* Constants.swift in Sources */ = {isa = PBXBuildFile; fileRef = 3821ED4B25DD18BA00BC42AD /* Constants.swift */; };
		382C133725F13A1E00715CE1 /* InsulinSensitivities.swift in Sources */ = {isa = PBXBuildFile; fileRef = 382C133625F13A1E00715CE1 /* InsulinSensitivities.swift */; };
		382C134B25F14E3700715CE1 /* BGTargets.swift in Sources */ = {isa = PBXBuildFile; fileRef = 382C134A25F14E3700715CE1 /* BGTargets.swift */; };
		3833B46D26012030003021B3 /* Algorithms in Frameworks */ = {isa = PBXBuildFile; productRef = 3833B46C26012030003021B3 /* Algorithms */; };
		383420D625FFE38C002D46C1 /* LoopView.swift in Sources */ = {isa = PBXBuildFile; fileRef = 383420D525FFE38C002D46C1 /* LoopView.swift */; };
		383420D925FFEB3F002D46C1 /* Popup.swift in Sources */ = {isa = PBXBuildFile; fileRef = 383420D825FFEB3F002D46C1 /* Popup.swift */; };
		383948D625CD4D8900E91849 /* FileStorage.swift in Sources */ = {isa = PBXBuildFile; fileRef = 383948D525CD4D8900E91849 /* FileStorage.swift */; };
		383948DA25CD64D500E91849 /* Glucose.swift in Sources */ = {isa = PBXBuildFile; fileRef = 383948D925CD64D500E91849 /* Glucose.swift */; };
		384E803425C385E60086DB71 /* JavaScriptWorker.swift in Sources */ = {isa = PBXBuildFile; fileRef = 384E803325C385E60086DB71 /* JavaScriptWorker.swift */; };
		384E803825C388640086DB71 /* Script.swift in Sources */ = {isa = PBXBuildFile; fileRef = 384E803725C388640086DB71 /* Script.swift */; };
		38569347270B5DFB0002C50D /* CGMType.swift in Sources */ = {isa = PBXBuildFile; fileRef = 38569344270B5DFA0002C50D /* CGMType.swift */; };
		38569348270B5DFB0002C50D /* GlucoseSource.swift in Sources */ = {isa = PBXBuildFile; fileRef = 38569345270B5DFA0002C50D /* GlucoseSource.swift */; };
		38569349270B5DFB0002C50D /* AppGroupSource.swift in Sources */ = {isa = PBXBuildFile; fileRef = 38569346270B5DFB0002C50D /* AppGroupSource.swift */; };
		38569353270B5E350002C50D /* CGMRootView.swift in Sources */ = {isa = PBXBuildFile; fileRef = 38569352270B5E350002C50D /* CGMRootView.swift */; };
		385CEA8225F23DFD002D6D5B /* NightscoutStatus.swift in Sources */ = {isa = PBXBuildFile; fileRef = 385CEA8125F23DFD002D6D5B /* NightscoutStatus.swift */; };
		3862CC2E2743F9F700BF832C /* CalendarManager.swift in Sources */ = {isa = PBXBuildFile; fileRef = 3862CC2D2743F9F700BF832C /* CalendarManager.swift */; };
		3870FF4725EC187A0088248F /* BloodGlucose.swift in Sources */ = {isa = PBXBuildFile; fileRef = 3870FF4225EC13F40088248F /* BloodGlucose.swift */; };
		3871F39C25ED892B0013ECB5 /* TempTarget.swift in Sources */ = {isa = PBXBuildFile; fileRef = 3871F39B25ED892B0013ECB5 /* TempTarget.swift */; };
		3871F39F25ED895A0013ECB5 /* Decimal+Extensions.swift in Sources */ = {isa = PBXBuildFile; fileRef = 3871F39E25ED895A0013ECB5 /* Decimal+Extensions.swift */; };
		3883581C25EE79BB00E024B2 /* TextFieldWithToolBar.swift in Sources */ = {isa = PBXBuildFile; fileRef = 3883581B25EE79BB00E024B2 /* TextFieldWithToolBar.swift */; };
		3883583425EEB38000E024B2 /* PumpSettings.swift in Sources */ = {isa = PBXBuildFile; fileRef = 3883583325EEB38000E024B2 /* PumpSettings.swift */; };
		388358C825EEF6D200E024B2 /* BasalProfileEntry.swift in Sources */ = {isa = PBXBuildFile; fileRef = 388358C725EEF6D200E024B2 /* BasalProfileEntry.swift */; };
		38887CCE25F5725200944304 /* IOBEntry.swift in Sources */ = {isa = PBXBuildFile; fileRef = 38887CCD25F5725200944304 /* IOBEntry.swift */; };
		388E595C25AD948C0019842D /* FreeAPSApp.swift in Sources */ = {isa = PBXBuildFile; fileRef = 388E595B25AD948C0019842D /* FreeAPSApp.swift */; };
		388E596C25AD95110019842D /* OpenAPS.swift in Sources */ = {isa = PBXBuildFile; fileRef = 388E596B25AD95110019842D /* OpenAPS.swift */; };
		388E596F25AD96040019842D /* javascript in Resources */ = {isa = PBXBuildFile; fileRef = 388E596E25AD96040019842D /* javascript */; };
		388E597225AD9CF10019842D /* json in Resources */ = {isa = PBXBuildFile; fileRef = 388E597125AD9CF10019842D /* json */; };
		388E5A5C25B6F0770019842D /* JSON.swift in Sources */ = {isa = PBXBuildFile; fileRef = 388E5A5B25B6F0770019842D /* JSON.swift */; };
		388E5A6025B6F2310019842D /* Autosens.swift in Sources */ = {isa = PBXBuildFile; fileRef = 388E5A5F25B6F2310019842D /* Autosens.swift */; };
		389442CB25F65F7100FA1F27 /* NightscoutTreatment.swift in Sources */ = {isa = PBXBuildFile; fileRef = 389442CA25F65F7100FA1F27 /* NightscoutTreatment.swift */; };
		3894873A2614928B004DF424 /* DispatchTimer.swift in Sources */ = {isa = PBXBuildFile; fileRef = 389487392614928B004DF424 /* DispatchTimer.swift */; };
		3895E4C625B9E00D00214B37 /* Preferences.swift in Sources */ = {isa = PBXBuildFile; fileRef = 3895E4C525B9E00D00214B37 /* Preferences.swift */; };
		389A572026079BAA00BC102F /* Interpolation.swift in Sources */ = {isa = PBXBuildFile; fileRef = 389A571F26079BAA00BC102F /* Interpolation.swift */; };
		389ECDFE2601061500D86C4F /* View+Snapshot.swift in Sources */ = {isa = PBXBuildFile; fileRef = 389ECDFD2601061500D86C4F /* View+Snapshot.swift */; };
		389ECE052601144100D86C4F /* ConcurrentMap.swift in Sources */ = {isa = PBXBuildFile; fileRef = 389ECE042601144100D86C4F /* ConcurrentMap.swift */; };
		38A00B2325FC2B55006BC0B0 /* LRUCache.swift in Sources */ = {isa = PBXBuildFile; fileRef = 38A00B2225FC2B55006BC0B0 /* LRUCache.swift */; };
		38A0363B25ECF07E00FCBB52 /* GlucoseStorage.swift in Sources */ = {isa = PBXBuildFile; fileRef = 38A0363A25ECF07E00FCBB52 /* GlucoseStorage.swift */; };
		38A0364225ED069400FCBB52 /* TempBasal.swift in Sources */ = {isa = PBXBuildFile; fileRef = 38A0364125ED069400FCBB52 /* TempBasal.swift */; };
		38A13D3225E28B4B00EAA382 /* PumpHistoryEvent.swift in Sources */ = {isa = PBXBuildFile; fileRef = 38A13D3125E28B4B00EAA382 /* PumpHistoryEvent.swift */; };
		38A504A425DD9C4000C5B9E8 /* UserDefaultsExtensions.swift in Sources */ = {isa = PBXBuildFile; fileRef = 38A5049125DD9C4000C5B9E8 /* UserDefaultsExtensions.swift */; };
		38A9260525F012D8009E3739 /* CarbRatios.swift in Sources */ = {isa = PBXBuildFile; fileRef = 38A9260425F012D8009E3739 /* CarbRatios.swift */; };
		38AAF85525FFF846004AF583 /* CurrentGlucoseView.swift in Sources */ = {isa = PBXBuildFile; fileRef = 38AAF85425FFF846004AF583 /* CurrentGlucoseView.swift */; };
		38AEE73D25F0200C0013F05B /* FreeAPSSettings.swift in Sources */ = {isa = PBXBuildFile; fileRef = 38AEE73C25F0200C0013F05B /* FreeAPSSettings.swift */; };
		38AEE75225F022080013F05B /* SettingsManager.swift in Sources */ = {isa = PBXBuildFile; fileRef = 38AEE75125F022080013F05B /* SettingsManager.swift */; };
		38AEE75725F0F18E0013F05B /* CarbsStorage.swift in Sources */ = {isa = PBXBuildFile; fileRef = 38AEE75625F0F18E0013F05B /* CarbsStorage.swift */; };
		38B17B6625DD90E0005CAE3D /* SwiftDate in Frameworks */ = {isa = PBXBuildFile; productRef = 38B17B6525DD90E0005CAE3D /* SwiftDate */; };
		38B4F3AF25E2979F00E76A18 /* IndexedCollection.swift in Sources */ = {isa = PBXBuildFile; fileRef = 38B4F3AE25E2979F00E76A18 /* IndexedCollection.swift */; };
		38B4F3C325E2A20B00E76A18 /* PumpSetupView.swift in Sources */ = {isa = PBXBuildFile; fileRef = 38B4F3C225E2A20B00E76A18 /* PumpSetupView.swift */; };
		38B4F3C625E5017E00E76A18 /* NotificationCenter.swift in Sources */ = {isa = PBXBuildFile; fileRef = 38B4F3C525E5017E00E76A18 /* NotificationCenter.swift */; };
		38B4F3CA25E502E200E76A18 /* SwiftNotificationCenter.swift in Sources */ = {isa = PBXBuildFile; fileRef = 38B4F3C825E502E100E76A18 /* SwiftNotificationCenter.swift */; };
		38B4F3CB25E502E200E76A18 /* WeakObjectSet.swift in Sources */ = {isa = PBXBuildFile; fileRef = 38B4F3C925E502E100E76A18 /* WeakObjectSet.swift */; };
		38B4F3CD25E5031100E76A18 /* Broadcaster.swift in Sources */ = {isa = PBXBuildFile; fileRef = 38B4F3CC25E5031100E76A18 /* Broadcaster.swift */; };
		38BF021725E7CBBC00579895 /* PumpManagerExtensions.swift in Sources */ = {isa = PBXBuildFile; fileRef = 38BF021625E7CBBC00579895 /* PumpManagerExtensions.swift */; };
		38BF021B25E7D06400579895 /* PumpSettingsView.swift in Sources */ = {isa = PBXBuildFile; fileRef = 38BF021A25E7D06400579895 /* PumpSettingsView.swift */; };
		38BF021D25E7E3AF00579895 /* Reservoir.swift in Sources */ = {isa = PBXBuildFile; fileRef = 38BF021C25E7E3AF00579895 /* Reservoir.swift */; };
		38BF021F25E7F0DE00579895 /* DeviceDataManager.swift in Sources */ = {isa = PBXBuildFile; fileRef = 38BF021E25E7F0DE00579895 /* DeviceDataManager.swift */; };
		38C4D33725E9A1A300D30B77 /* DispatchQueue+Extensions.swift in Sources */ = {isa = PBXBuildFile; fileRef = 38C4D33625E9A1A200D30B77 /* DispatchQueue+Extensions.swift */; };
		38C4D33A25E9A1ED00D30B77 /* NSObject+AssociatedValues.swift in Sources */ = {isa = PBXBuildFile; fileRef = 38C4D33925E9A1ED00D30B77 /* NSObject+AssociatedValues.swift */; };
		38D0B3B625EBE24900CB6E88 /* Battery.swift in Sources */ = {isa = PBXBuildFile; fileRef = 38D0B3B525EBE24900CB6E88 /* Battery.swift */; };
		38D0B3D925EC07C400CB6E88 /* CarbsEntry.swift in Sources */ = {isa = PBXBuildFile; fileRef = 38D0B3D825EC07C400CB6E88 /* CarbsEntry.swift */; };
		38DAB280260CBB7F00F74C1A /* PumpView.swift in Sources */ = {isa = PBXBuildFile; fileRef = 38DAB27F260CBB7F00F74C1A /* PumpView.swift */; };
		38DAB28A260D349500F74C1A /* FetchGlucoseManager.swift in Sources */ = {isa = PBXBuildFile; fileRef = 38DAB289260D349500F74C1A /* FetchGlucoseManager.swift */; };
		38DF1786276A73D400B3528F /* TagCloudView.swift in Sources */ = {isa = PBXBuildFile; fileRef = 38DF1785276A73D400B3528F /* TagCloudView.swift */; };
		38DF1789276FC8C400B3528F /* SwiftMessages in Frameworks */ = {isa = PBXBuildFile; productRef = 38DF1788276FC8C400B3528F /* SwiftMessages */; };
		38DF178D27733E6800B3528F /* snow.sks in Resources */ = {isa = PBXBuildFile; fileRef = 38DF178B27733E6800B3528F /* snow.sks */; };
		38DF178E27733E6800B3528F /* Assets.xcassets in Resources */ = {isa = PBXBuildFile; fileRef = 38DF178C27733E6800B3528F /* Assets.xcassets */; };
		38DF179027733EAD00B3528F /* SnowScene.swift in Sources */ = {isa = PBXBuildFile; fileRef = 38DF178F27733EAD00B3528F /* SnowScene.swift */; };
		38E4451E274DB04600EC9A94 /* AppDelegate.swift in Sources */ = {isa = PBXBuildFile; fileRef = 38E4451D274DB04600EC9A94 /* AppDelegate.swift */; };
		38E44522274E3DDC00EC9A94 /* NetworkReachabilityManager.swift in Sources */ = {isa = PBXBuildFile; fileRef = 38E44521274E3DDC00EC9A94 /* NetworkReachabilityManager.swift */; };
		38E44528274E401C00EC9A94 /* Protected.swift in Sources */ = {isa = PBXBuildFile; fileRef = 38E44527274E401C00EC9A94 /* Protected.swift */; };
		38E44534274E411700EC9A94 /* Disk+InternalHelpers.swift in Sources */ = {isa = PBXBuildFile; fileRef = 38E4452A274E411600EC9A94 /* Disk+InternalHelpers.swift */; };
		38E44535274E411700EC9A94 /* Disk+Data.swift in Sources */ = {isa = PBXBuildFile; fileRef = 38E4452B274E411600EC9A94 /* Disk+Data.swift */; };
		38E44536274E411700EC9A94 /* Disk.swift in Sources */ = {isa = PBXBuildFile; fileRef = 38E4452C274E411600EC9A94 /* Disk.swift */; };
		38E44537274E411700EC9A94 /* Disk+Helpers.swift in Sources */ = {isa = PBXBuildFile; fileRef = 38E4452D274E411600EC9A94 /* Disk+Helpers.swift */; };
		38E44538274E411700EC9A94 /* Disk+[Data].swift in Sources */ = {isa = PBXBuildFile; fileRef = 38E4452E274E411600EC9A94 /* Disk+[Data].swift */; };
		38E44539274E411700EC9A94 /* Disk+UIImage.swift in Sources */ = {isa = PBXBuildFile; fileRef = 38E4452F274E411600EC9A94 /* Disk+UIImage.swift */; };
		38E4453A274E411700EC9A94 /* Disk+[UIImage].swift in Sources */ = {isa = PBXBuildFile; fileRef = 38E44530274E411700EC9A94 /* Disk+[UIImage].swift */; };
		38E4453B274E411700EC9A94 /* Disk+VolumeInformation.swift in Sources */ = {isa = PBXBuildFile; fileRef = 38E44531274E411700EC9A94 /* Disk+VolumeInformation.swift */; };
		38E4453C274E411700EC9A94 /* Disk+Codable.swift in Sources */ = {isa = PBXBuildFile; fileRef = 38E44532274E411700EC9A94 /* Disk+Codable.swift */; };
		38E4453D274E411700EC9A94 /* Disk+Errors.swift in Sources */ = {isa = PBXBuildFile; fileRef = 38E44533274E411700EC9A94 /* Disk+Errors.swift */; };
		38E87401274F77E400975559 /* CoreNFC.framework in Frameworks */ = {isa = PBXBuildFile; fileRef = 38E873FD274F761800975559 /* CoreNFC.framework */; settings = {ATTRIBUTES = (Weak, ); }; };
		38E87403274F78C000975559 /* libswiftCoreNFC.tbd in Frameworks */ = {isa = PBXBuildFile; fileRef = 38E87402274F78C000975559 /* libswiftCoreNFC.tbd */; settings = {ATTRIBUTES = (Weak, ); }; };
		38E87408274F9AD000975559 /* UserNotificationsManager.swift in Sources */ = {isa = PBXBuildFile; fileRef = 38E87407274F9AD000975559 /* UserNotificationsManager.swift */; };
		38E8752527554D5700975559 /* FreeAPSWatch WatchKit Extension.appex in Embed App Extensions */ = {isa = PBXBuildFile; fileRef = 38E8752427554D5700975559 /* FreeAPSWatch WatchKit Extension.appex */; settings = {ATTRIBUTES = (RemoveHeadersOnCopy, ); }; };
		38E8752A27554D5700975559 /* FreeAPSApp.swift in Sources */ = {isa = PBXBuildFile; fileRef = 38E8752927554D5700975559 /* FreeAPSApp.swift */; };
		38E8752C27554D5700975559 /* MainView.swift in Sources */ = {isa = PBXBuildFile; fileRef = 38E8752B27554D5700975559 /* MainView.swift */; };
		38E8752E27554D5700975559 /* NotificationController.swift in Sources */ = {isa = PBXBuildFile; fileRef = 38E8752D27554D5700975559 /* NotificationController.swift */; };
		38E8753027554D5700975559 /* NotificationView.swift in Sources */ = {isa = PBXBuildFile; fileRef = 38E8752F27554D5700975559 /* NotificationView.swift */; };
		38E8753227554D5700975559 /* ComplicationController.swift in Sources */ = {isa = PBXBuildFile; fileRef = 38E8753127554D5700975559 /* ComplicationController.swift */; };
		38E8753427554D5800975559 /* Assets.xcassets in Resources */ = {isa = PBXBuildFile; fileRef = 38E8753327554D5800975559 /* Assets.xcassets */; };
		38E8753727554D5900975559 /* Preview Assets.xcassets in Resources */ = {isa = PBXBuildFile; fileRef = 38E8753627554D5800975559 /* Preview Assets.xcassets */; };
		38E8753C27554D5900975559 /* FreeAPSWatch.app in Embed Watch Content */ = {isa = PBXBuildFile; fileRef = 38E8751C27554D5500975559 /* FreeAPSWatch.app */; settings = {ATTRIBUTES = (RemoveHeadersOnCopy, ); }; };
		38E8754727554DF100975559 /* Color+Extensions.swift in Sources */ = {isa = PBXBuildFile; fileRef = 38F37827261260DC009DB701 /* Color+Extensions.swift */; };
		38E8754A275550BB00975559 /* CarbsView.swift in Sources */ = {isa = PBXBuildFile; fileRef = 38E87549275550BB00975559 /* CarbsView.swift */; };
		38E8754C2755548F00975559 /* WatchStateModel.swift in Sources */ = {isa = PBXBuildFile; fileRef = 38E8754B2755548F00975559 /* WatchStateModel.swift */; };
		38E8754F275556FA00975559 /* WatchManager.swift in Sources */ = {isa = PBXBuildFile; fileRef = 38E8754E275556FA00975559 /* WatchManager.swift */; };
		38E8755127555D0500975559 /* DataFlow.swift in Sources */ = {isa = PBXBuildFile; fileRef = 38E8755027555D0500975559 /* DataFlow.swift */; };
		38E8755427561E9800975559 /* DataFlow.swift in Sources */ = {isa = PBXBuildFile; fileRef = 38E8755027555D0500975559 /* DataFlow.swift */; };
		38E8755827567AE400975559 /* SwiftDate in Frameworks */ = {isa = PBXBuildFile; productRef = 38E8755727567AE400975559 /* SwiftDate */; };
		38E8755927567CA600975559 /* Decimal+Extensions.swift in Sources */ = {isa = PBXBuildFile; fileRef = 3871F39E25ED895A0013ECB5 /* Decimal+Extensions.swift */; };
		38E8755B27568A6800975559 /* ConfirmationView.swift in Sources */ = {isa = PBXBuildFile; fileRef = 38E8755A27568A6700975559 /* ConfirmationView.swift */; };
		38E8757927579D9200975559 /* Publisher.swift in Sources */ = {isa = PBXBuildFile; fileRef = 3811DE5525C9D4D500A708ED /* Publisher.swift */; };
		38E8757B2757B1C300975559 /* TempTargetsView.swift in Sources */ = {isa = PBXBuildFile; fileRef = 38E8757A2757B1C300975559 /* TempTargetsView.swift */; };
		38E8757D2757C45D00975559 /* BolusView.swift in Sources */ = {isa = PBXBuildFile; fileRef = 38E8757C2757C45D00975559 /* BolusView.swift */; };
		38E8757E2758C86A00975559 /* ConvenienceExtensions.swift in Sources */ = {isa = PBXBuildFile; fileRef = 38192E0C261BAF980094D973 /* ConvenienceExtensions.swift */; };
		38E8758027595DC600975559 /* BolusConfirmationView.swift in Sources */ = {isa = PBXBuildFile; fileRef = 38E8757F27595DC500975559 /* BolusConfirmationView.swift */; };
		38E989DD25F5021400C0CED0 /* PumpStatus.swift in Sources */ = {isa = PBXBuildFile; fileRef = 38E989DC25F5021400C0CED0 /* PumpStatus.swift */; };
		38E98A2325F52C9300C0CED0 /* Signpost.swift in Sources */ = {isa = PBXBuildFile; fileRef = 38E98A1B25F52C9300C0CED0 /* Signpost.swift */; };
		38E98A2425F52C9300C0CED0 /* Logger.swift in Sources */ = {isa = PBXBuildFile; fileRef = 38E98A1C25F52C9300C0CED0 /* Logger.swift */; };
		38E98A2525F52C9300C0CED0 /* IssueReporter.swift in Sources */ = {isa = PBXBuildFile; fileRef = 38E98A1E25F52C9300C0CED0 /* IssueReporter.swift */; };
		38E98A2725F52C9300C0CED0 /* CollectionIssueReporter.swift in Sources */ = {isa = PBXBuildFile; fileRef = 38E98A2025F52C9300C0CED0 /* CollectionIssueReporter.swift */; };
		38E98A2925F52C9300C0CED0 /* Error+Extensions.swift in Sources */ = {isa = PBXBuildFile; fileRef = 38E98A2225F52C9300C0CED0 /* Error+Extensions.swift */; };
		38E98A2D25F52DC400C0CED0 /* NSLocking+Extensions.swift in Sources */ = {isa = PBXBuildFile; fileRef = 38E98A2C25F52DC400C0CED0 /* NSLocking+Extensions.swift */; };
		38E98A3025F52FF700C0CED0 /* Config.swift in Sources */ = {isa = PBXBuildFile; fileRef = 38E98A2F25F52FF700C0CED0 /* Config.swift */; };
		38E98A3725F5509500C0CED0 /* String+Extensions.swift in Sources */ = {isa = PBXBuildFile; fileRef = 38E98A3625F5509500C0CED0 /* String+Extensions.swift */; };
		38EA05DA261F6E7C0064E39B /* SimpleLogReporter.swift in Sources */ = {isa = PBXBuildFile; fileRef = 38EA05D9261F6E7C0064E39B /* SimpleLogReporter.swift */; };
		38EA0600262091870064E39B /* BolusProgressViewStyle.swift in Sources */ = {isa = PBXBuildFile; fileRef = 38EA05FF262091870064E39B /* BolusProgressViewStyle.swift */; };
		38F37828261260DC009DB701 /* Color+Extensions.swift in Sources */ = {isa = PBXBuildFile; fileRef = 38F37827261260DC009DB701 /* Color+Extensions.swift */; };
		38F3B2EF25ED8E2A005C48AA /* TempTargetsStorage.swift in Sources */ = {isa = PBXBuildFile; fileRef = 38F3B2EE25ED8E2A005C48AA /* TempTargetsStorage.swift */; };
		38FCF3D625E8FDF40078B0D1 /* MD5.swift in Sources */ = {isa = PBXBuildFile; fileRef = 38FCF3D525E8FDF40078B0D1 /* MD5.swift */; };
		38FCF3F925E902C20078B0D1 /* FileStorageTests.swift in Sources */ = {isa = PBXBuildFile; fileRef = 38FCF3F825E902C20078B0D1 /* FileStorageTests.swift */; };
		38FCF3FD25E997A80078B0D1 /* PumpHistoryStorage.swift in Sources */ = {isa = PBXBuildFile; fileRef = 38FCF3FC25E997A80078B0D1 /* PumpHistoryStorage.swift */; };
		38FE826A25CC82DB001FF17A /* NetworkService.swift in Sources */ = {isa = PBXBuildFile; fileRef = 38FE826925CC82DB001FF17A /* NetworkService.swift */; };
		38FE826D25CC8461001FF17A /* NightscoutAPI.swift in Sources */ = {isa = PBXBuildFile; fileRef = 38FE826C25CC8461001FF17A /* NightscoutAPI.swift */; };
		38FEF3FA2737E42000574A46 /* BaseStateModel.swift in Sources */ = {isa = PBXBuildFile; fileRef = 38FEF3F92737E42000574A46 /* BaseStateModel.swift */; };
		38FEF3FC2737E53800574A46 /* MainStateModel.swift in Sources */ = {isa = PBXBuildFile; fileRef = 38FEF3FB2737E53800574A46 /* MainStateModel.swift */; };
		38FEF3FE2738083E00574A46 /* CGMProvider.swift in Sources */ = {isa = PBXBuildFile; fileRef = 38FEF3FD2738083E00574A46 /* CGMProvider.swift */; };
		38FEF413273B317A00574A46 /* HKUnit.swift in Sources */ = {isa = PBXBuildFile; fileRef = 38FEF412273B317A00574A46 /* HKUnit.swift */; };
		45252C95D220E796FDB3B022 /* ConfigEditorDataFlow.swift in Sources */ = {isa = PBXBuildFile; fileRef = 3F8A87AA037BD079BA3528BA /* ConfigEditorDataFlow.swift */; };
		45717281F743594AA9D87191 /* ConfigEditorRootView.swift in Sources */ = {isa = PBXBuildFile; fileRef = 920DDB21E5D0EB813197500D /* ConfigEditorRootView.swift */; };
		5075C1608E6249A51495C422 /* TargetsEditorProvider.swift in Sources */ = {isa = PBXBuildFile; fileRef = 3BDEA2DC60EDE0A3CA54DC73 /* TargetsEditorProvider.swift */; };
		53F2382465BF74DB1A967C8B /* PumpConfigProvider.swift in Sources */ = {isa = PBXBuildFile; fileRef = A8630D58BDAD6D9C650B9B39 /* PumpConfigProvider.swift */; };
		581516A42BCED84A00BF67D7 /* DebuggingIdentifiers.swift in Sources */ = {isa = PBXBuildFile; fileRef = 581516A32BCED84A00BF67D7 /* DebuggingIdentifiers.swift */; };
		581516A92BCEEDF800BF67D7 /* NSPredicates.swift in Sources */ = {isa = PBXBuildFile; fileRef = 581516A82BCEEDF800BF67D7 /* NSPredicates.swift */; };
		581AC4392BE22ED10038760C /* JSONConverter.swift in Sources */ = {isa = PBXBuildFile; fileRef = 581AC4382BE22ED10038760C /* JSONConverter.swift */; };
		58237D9E2BCF0A6B00A47A79 /* PopupView.swift in Sources */ = {isa = PBXBuildFile; fileRef = 58237D9D2BCF0A6B00A47A79 /* PopupView.swift */; };
		5825A1BE2C97335C0046467E /* EditTempTargetForm.swift in Sources */ = {isa = PBXBuildFile; fileRef = 5825A1BD2C97335C0046467E /* EditTempTargetForm.swift */; };
		582DF9752C8CDB92001F516D /* GlucoseChartView.swift in Sources */ = {isa = PBXBuildFile; fileRef = 582DF9742C8CDB92001F516D /* GlucoseChartView.swift */; };
		582DF9772C8CDBE7001F516D /* InsulinView.swift in Sources */ = {isa = PBXBuildFile; fileRef = 582DF9762C8CDBE7001F516D /* InsulinView.swift */; };
		582DF9792C8CE1E5001F516D /* MainChartHelper.swift in Sources */ = {isa = PBXBuildFile; fileRef = 582DF9782C8CE1E5001F516D /* MainChartHelper.swift */; };
		582DF97B2C8CE209001F516D /* CarbView.swift in Sources */ = {isa = PBXBuildFile; fileRef = 582DF97A2C8CE209001F516D /* CarbView.swift */; };
		582FAE432C05102C00D1C13F /* CoreDataError.swift in Sources */ = {isa = PBXBuildFile; fileRef = 582FAE422C05102C00D1C13F /* CoreDataError.swift */; };
		583684062BD178DB00070A60 /* GlucoseStored+helper.swift in Sources */ = {isa = PBXBuildFile; fileRef = 583684052BD178DB00070A60 /* GlucoseStored+helper.swift */; };
		583684082BD195A700070A60 /* Determination.swift in Sources */ = {isa = PBXBuildFile; fileRef = 583684072BD195A700070A60 /* Determination.swift */; };
		5837A5302BD2E3C700A5DC04 /* CarbEntryStored+helper.swift in Sources */ = {isa = PBXBuildFile; fileRef = 5837A52F2BD2E3C700A5DC04 /* CarbEntryStored+helper.swift */; };
		585E2CAE2BE7BF46006ECF1A /* PumpEvent+helper.swift in Sources */ = {isa = PBXBuildFile; fileRef = 585E2CAD2BE7BF46006ECF1A /* PumpEvent+helper.swift */; };
		58645B992CA2D1A4008AFCE7 /* GlucoseSetup.swift in Sources */ = {isa = PBXBuildFile; fileRef = 58645B982CA2D1A4008AFCE7 /* GlucoseSetup.swift */; };
		58645B9B2CA2D24F008AFCE7 /* CarbSetup.swift in Sources */ = {isa = PBXBuildFile; fileRef = 58645B9A2CA2D24F008AFCE7 /* CarbSetup.swift */; };
		58645B9D2CA2D275008AFCE7 /* DeterminationSetup.swift in Sources */ = {isa = PBXBuildFile; fileRef = 58645B9C2CA2D275008AFCE7 /* DeterminationSetup.swift */; };
		58645B9F2CA2D2BE008AFCE7 /* PumpHistorySetup.swift in Sources */ = {isa = PBXBuildFile; fileRef = 58645B9E2CA2D2BE008AFCE7 /* PumpHistorySetup.swift */; };
		58645BA12CA2D2F8008AFCE7 /* OverrideSetup.swift in Sources */ = {isa = PBXBuildFile; fileRef = 58645BA02CA2D2F8008AFCE7 /* OverrideSetup.swift */; };
		58645BA32CA2D325008AFCE7 /* BatterySetup.swift in Sources */ = {isa = PBXBuildFile; fileRef = 58645BA22CA2D325008AFCE7 /* BatterySetup.swift */; };
		58645BA52CA2D347008AFCE7 /* ForecastSetup.swift in Sources */ = {isa = PBXBuildFile; fileRef = 58645BA42CA2D347008AFCE7 /* ForecastSetup.swift */; };
		58645BA72CA2D390008AFCE7 /* ChartAxisSetup.swift in Sources */ = {isa = PBXBuildFile; fileRef = 58645BA62CA2D390008AFCE7 /* ChartAxisSetup.swift */; };
		5864E8592C42CFAE00294306 /* DeterminationStorage.swift in Sources */ = {isa = PBXBuildFile; fileRef = 5864E8582C42CFAE00294306 /* DeterminationStorage.swift */; };
		5887527C2BD986E1008B081D /* OpenAPSBattery.swift in Sources */ = {isa = PBXBuildFile; fileRef = 5887527B2BD986E1008B081D /* OpenAPSBattery.swift */; };
		58A3D53A2C96D4DE003F90FC /* AddTempTargetForm.swift in Sources */ = {isa = PBXBuildFile; fileRef = 58A3D5392C96D4DE003F90FC /* AddTempTargetForm.swift */; };
		58A3D5442C96DE11003F90FC /* TempTargetStored+Helper.swift in Sources */ = {isa = PBXBuildFile; fileRef = 58A3D5432C96DE11003F90FC /* TempTargetStored+Helper.swift */; };
		58A3D5512C96EFA8003F90FC /* TempTargetStored+CoreDataClass.swift in Sources */ = {isa = PBXBuildFile; fileRef = 58A3D54D2C96EFA8003F90FC /* TempTargetStored+CoreDataClass.swift */; };
		58A3D5522C96EFA8003F90FC /* TempTargetStored+CoreDataProperties.swift in Sources */ = {isa = PBXBuildFile; fileRef = 58A3D54E2C96EFA8003F90FC /* TempTargetStored+CoreDataProperties.swift */; };
		58A3D5532C96EFA8003F90FC /* TempTargetRunStored+CoreDataClass.swift in Sources */ = {isa = PBXBuildFile; fileRef = 58A3D54F2C96EFA8003F90FC /* TempTargetRunStored+CoreDataClass.swift */; };
		58A3D5542C96EFA8003F90FC /* TempTargetRunStored+CoreDataProperties.swift in Sources */ = {isa = PBXBuildFile; fileRef = 58A3D5502C96EFA8003F90FC /* TempTargetRunStored+CoreDataProperties.swift */; };
		58D08B222C8DAA8E00AA37D3 /* OverrideView.swift in Sources */ = {isa = PBXBuildFile; fileRef = 58D08B212C8DAA8E00AA37D3 /* OverrideView.swift */; };
		58D08B302C8DEA7500AA37D3 /* ForecastView.swift in Sources */ = {isa = PBXBuildFile; fileRef = 58D08B2F2C8DEA7500AA37D3 /* ForecastView.swift */; };
		58D08B322C8DF88900AA37D3 /* DummyCharts.swift in Sources */ = {isa = PBXBuildFile; fileRef = 58D08B312C8DF88900AA37D3 /* DummyCharts.swift */; };
		58D08B342C8DF9A700AA37D3 /* CobIobChart.swift in Sources */ = {isa = PBXBuildFile; fileRef = 58D08B332C8DF9A700AA37D3 /* CobIobChart.swift */; };
		58D08B382C8DFB6000AA37D3 /* BasalChart.swift in Sources */ = {isa = PBXBuildFile; fileRef = 58D08B372C8DFB6000AA37D3 /* BasalChart.swift */; };
		58D08B3A2C8DFECD00AA37D3 /* TempTargets.swift in Sources */ = {isa = PBXBuildFile; fileRef = 58D08B392C8DFECD00AA37D3 /* TempTargets.swift */; };
		58F107742BD1A4D000B1A680 /* Determination+helper.swift in Sources */ = {isa = PBXBuildFile; fileRef = 58F107732BD1A4D000B1A680 /* Determination+helper.swift */; };
		5A2325522BFCBF55003518CA /* NightscoutUploadView.swift in Sources */ = {isa = PBXBuildFile; fileRef = 5A2325512BFCBF55003518CA /* NightscoutUploadView.swift */; };
		5A2325542BFCBF66003518CA /* NightscoutFetchView.swift in Sources */ = {isa = PBXBuildFile; fileRef = 5A2325532BFCBF65003518CA /* NightscoutFetchView.swift */; };
		5A2325582BFCC168003518CA /* NightscoutConnectView.swift in Sources */ = {isa = PBXBuildFile; fileRef = 5A2325572BFCC168003518CA /* NightscoutConnectView.swift */; };
		5D16287A969E64D18CE40E44 /* PumpConfigStateModel.swift in Sources */ = {isa = PBXBuildFile; fileRef = 3F60E97100041040446F44E7 /* PumpConfigStateModel.swift */; };
		63E890B4D951EAA91C071D5C /* BasalProfileEditorStateModel.swift in Sources */ = {isa = PBXBuildFile; fileRef = AAFF91130F2FCCC7EBBA11AD /* BasalProfileEditorStateModel.swift */; };
		642F76A05A4FF530463A9FD0 /* NightscoutConfigRootView.swift in Sources */ = {isa = PBXBuildFile; fileRef = 8782B44544F38F2B2D82C38E /* NightscoutConfigRootView.swift */; };
		65070A332BFDCB83006F213F /* TidepoolStartView.swift in Sources */ = {isa = PBXBuildFile; fileRef = 65070A322BFDCB83006F213F /* TidepoolStartView.swift */; };
		6632A0DC746872439A858B44 /* ISFEditorDataFlow.swift in Sources */ = {isa = PBXBuildFile; fileRef = 79BDA519C9B890FD9A5DFCF3 /* ISFEditorDataFlow.swift */; };
		69A31254F2451C20361D172F /* TreatmentsStateModel.swift in Sources */ = {isa = PBXBuildFile; fileRef = 223EC0494F55A91E3EA69EF4 /* TreatmentsStateModel.swift */; };
		69B9A368029F7EB39F525422 /* CarbRatioEditorStateModel.swift in Sources */ = {isa = PBXBuildFile; fileRef = 64AA5E04A2761F6EEA6568E1 /* CarbRatioEditorStateModel.swift */; };
		6B1A8D192B14D91600E76752 /* WidgetKit.framework in Frameworks */ = {isa = PBXBuildFile; fileRef = 6B1A8D182B14D91600E76752 /* WidgetKit.framework */; };
		6B1A8D1B2B14D91600E76752 /* SwiftUI.framework in Frameworks */ = {isa = PBXBuildFile; fileRef = 6B1A8D1A2B14D91600E76752 /* SwiftUI.framework */; };
		6B1A8D1E2B14D91600E76752 /* LiveActivityBundle.swift in Sources */ = {isa = PBXBuildFile; fileRef = 6B1A8D1D2B14D91600E76752 /* LiveActivityBundle.swift */; };
		6B1A8D202B14D91600E76752 /* LiveActivity.swift in Sources */ = {isa = PBXBuildFile; fileRef = 6B1A8D1F2B14D91600E76752 /* LiveActivity.swift */; };
		6B1A8D242B14D91700E76752 /* Assets.xcassets in Resources */ = {isa = PBXBuildFile; fileRef = 6B1A8D232B14D91700E76752 /* Assets.xcassets */; };
		6B1A8D282B14D91700E76752 /* LiveActivityExtension.appex in Embed Foundation Extensions */ = {isa = PBXBuildFile; fileRef = 6B1A8D172B14D91600E76752 /* LiveActivityExtension.appex */; settings = {ATTRIBUTES = (RemoveHeadersOnCopy, ); }; };
		6B1A8D2E2B156EEF00E76752 /* LiveActivityBridge.swift in Sources */ = {isa = PBXBuildFile; fileRef = 6B1A8D2D2B156EEF00E76752 /* LiveActivityBridge.swift */; };
		6B1F539F9FF75646D1606066 /* SnoozeDataFlow.swift in Sources */ = {isa = PBXBuildFile; fileRef = 36A708CDB546692C2230B385 /* SnoozeDataFlow.swift */; };
		6BCF84DD2B16843A003AD46E /* LiveActitiyAttributes.swift in Sources */ = {isa = PBXBuildFile; fileRef = 6BCF84DC2B16843A003AD46E /* LiveActitiyAttributes.swift */; };
		6BCF84DE2B16843A003AD46E /* LiveActitiyAttributes.swift in Sources */ = {isa = PBXBuildFile; fileRef = 6BCF84DC2B16843A003AD46E /* LiveActitiyAttributes.swift */; };
		6EADD581738D64431902AC0A /* (null) in Sources */ = {isa = PBXBuildFile; };
		6FFAE524D1D9C262F2407CAE /* SnoozeProvider.swift in Sources */ = {isa = PBXBuildFile; fileRef = 1CAE81192B118804DCD23034 /* SnoozeProvider.swift */; };
		711C0CB42CAABE788916BC9D /* ManualTempBasalDataFlow.swift in Sources */ = {isa = PBXBuildFile; fileRef = 96653287EDB276A111288305 /* ManualTempBasalDataFlow.swift */; };
		715120D22D3C2BB4005D9FB6 /* GlucoseNotificationsOption.swift in Sources */ = {isa = PBXBuildFile; fileRef = 715120D12D3C2B84005D9FB6 /* GlucoseNotificationsOption.swift */; };
		71D44AAB2CA5F5EA0036EE9E /* AlertPermissionsChecker.swift in Sources */ = {isa = PBXBuildFile; fileRef = 71D44AAA2CA5F5EA0036EE9E /* AlertPermissionsChecker.swift */; };
		72F1BD388F42FCA6C52E4500 /* ConfigEditorProvider.swift in Sources */ = {isa = PBXBuildFile; fileRef = 44080E4709E3AE4B73054563 /* ConfigEditorProvider.swift */; };
		7BCFACB97C821041BA43A114 /* ManualTempBasalRootView.swift in Sources */ = {isa = PBXBuildFile; fileRef = C377490C77661D75E8C50649 /* ManualTempBasalRootView.swift */; };
		7F7B756BE8543965D9FDF1A2 /* DataTableDataFlow.swift in Sources */ = {isa = PBXBuildFile; fileRef = A401509D21F7F35D4E109EDA /* DataTableDataFlow.swift */; };
		8194B80890CDD6A3C13B0FEE /* SnoozeStateModel.swift in Sources */ = {isa = PBXBuildFile; fileRef = E26904AACA8D9C15D229D675 /* SnoozeStateModel.swift */; };
		88AB39B23C9552BD6E0C9461 /* ISFEditorRootView.swift in Sources */ = {isa = PBXBuildFile; fileRef = FBB3BAE7494CB771ABAC7B8B /* ISFEditorRootView.swift */; };
		8B759CFCF47B392BB365C251 /* BasalProfileEditorDataFlow.swift in Sources */ = {isa = PBXBuildFile; fileRef = 67F94DD2853CF42BA4E30616 /* BasalProfileEditorDataFlow.swift */; };
		9702FF92A09C53942F20D7EA /* TargetsEditorRootView.swift in Sources */ = {isa = PBXBuildFile; fileRef = 4DD795BA46B193644D48138C /* TargetsEditorRootView.swift */; };
		9825E5E923F0B8FA80C8C7C7 /* NightscoutConfigStateModel.swift in Sources */ = {isa = PBXBuildFile; fileRef = A0A48AE3AC813A49A517846A /* NightscoutConfigStateModel.swift */; };
		98641AF4F92123DA668AB931 /* CarbRatioEditorRootView.swift in Sources */ = {isa = PBXBuildFile; fileRef = D0BDC6993C1087310EDFC428 /* CarbRatioEditorRootView.swift */; };
		A33352ED40476125EBAC6EE0 /* CarbRatioEditorDataFlow.swift in Sources */ = {isa = PBXBuildFile; fileRef = 7E22146D3DF4853786C78132 /* CarbRatioEditorDataFlow.swift */; };
		AD3D2CD42CD01B9EB8F26522 /* PumpConfigDataFlow.swift in Sources */ = {isa = PBXBuildFile; fileRef = AF65DA88F972B56090AD6AC3 /* PumpConfigDataFlow.swift */; };
		B7C465E9472624D8A2BE2A6A /* (null) in Sources */ = {isa = PBXBuildFile; };
		B958F1B72BA0711600484851 /* MKRingProgressView in Frameworks */ = {isa = PBXBuildFile; productRef = B958F1B62BA0711600484851 /* MKRingProgressView */; };
		B9CAAEFC2AE70836000F68BC /* branch.txt in Resources */ = {isa = PBXBuildFile; fileRef = B9CAAEFB2AE70836000F68BC /* branch.txt */; };
		BA00D96F7B2FF169A06FB530 /* CGMStateModel.swift in Sources */ = {isa = PBXBuildFile; fileRef = 5C018D1680307A31C9ED7120 /* CGMStateModel.swift */; };
		BD0B2EF32C5998E600B3298F /* MealPresetView.swift in Sources */ = {isa = PBXBuildFile; fileRef = BD0B2EF22C5998E600B3298F /* MealPresetView.swift */; };
		BD1661312B82ADAB00256551 /* CustomProgressView.swift in Sources */ = {isa = PBXBuildFile; fileRef = BD1661302B82ADAB00256551 /* CustomProgressView.swift */; };
		BD2B464E0745FBE7B79913F4 /* NightscoutConfigProvider.swift in Sources */ = {isa = PBXBuildFile; fileRef = 3BF768BD6264FF7D71D66767 /* NightscoutConfigProvider.swift */; };
		BD2FF1A02AE29D43005D1C5D /* CheckboxToggleStyle.swift in Sources */ = {isa = PBXBuildFile; fileRef = BD2FF19F2AE29D43005D1C5D /* CheckboxToggleStyle.swift */; };
		BD3CC0722B0B89D50013189E /* MainChartView.swift in Sources */ = {isa = PBXBuildFile; fileRef = BD3CC0712B0B89D50013189E /* MainChartView.swift */; };
		BD4064D12C4ED26900582F43 /* CoreDataObserver.swift in Sources */ = {isa = PBXBuildFile; fileRef = BD4064D02C4ED26900582F43 /* CoreDataObserver.swift */; };
<<<<<<< HEAD
		BD4D738D2D15A4080052227B /* TDDStored+CoreDataClass.swift in Sources */ = {isa = PBXBuildFile; fileRef = BD4D738B2D15A4080052227B /* TDDStored+CoreDataClass.swift */; };
		BD4D738E2D15A4080052227B /* TDDStored+CoreDataProperties.swift in Sources */ = {isa = PBXBuildFile; fileRef = BD4D738C2D15A4080052227B /* TDDStored+CoreDataProperties.swift */; };
		BD4D73A22D15A42A0052227B /* TDDStorage.swift in Sources */ = {isa = PBXBuildFile; fileRef = BD4D73A12D15A4220052227B /* TDDStorage.swift */; };
=======
		BD4E1A7A2D3681B700D21626 /* GlucoseTargetSetup.swift in Sources */ = {isa = PBXBuildFile; fileRef = BD4E1A792D3681AD00D21626 /* GlucoseTargetSetup.swift */; };
		BD4E1A7C2D3686D900D21626 /* StartEndMarkerSetup.swift in Sources */ = {isa = PBXBuildFile; fileRef = BD4E1A7B2D3686D400D21626 /* StartEndMarkerSetup.swift */; };
>>>>>>> 25b76be3
		BD4ED4FD2CF9D5E8000EDC9C /* AppState.swift in Sources */ = {isa = PBXBuildFile; fileRef = BD4ED4FC2CF9D5E8000EDC9C /* AppState.swift */; };
		BD6EB2D62C7D049B0086BBB6 /* LiveActivityWidgetConfiguration.swift in Sources */ = {isa = PBXBuildFile; fileRef = BD6EB2D52C7D049B0086BBB6 /* LiveActivityWidgetConfiguration.swift */; };
		BD793CB02CE7C61500D669AC /* OverrideRunStored+helper.swift in Sources */ = {isa = PBXBuildFile; fileRef = BD793CAF2CE7C60E00D669AC /* OverrideRunStored+helper.swift */; };
		BD793CB22CE8033500D669AC /* TempTargetRunStored.swift in Sources */ = {isa = PBXBuildFile; fileRef = BD793CB12CE8032E00D669AC /* TempTargetRunStored.swift */; };
		BD7DA9A52AE06DFC00601B20 /* BolusCalculatorConfigDataFlow.swift in Sources */ = {isa = PBXBuildFile; fileRef = BD7DA9A42AE06DFC00601B20 /* BolusCalculatorConfigDataFlow.swift */; };
		BD7DA9A72AE06E2B00601B20 /* BolusCalculatorConfigProvider.swift in Sources */ = {isa = PBXBuildFile; fileRef = BD7DA9A62AE06E2B00601B20 /* BolusCalculatorConfigProvider.swift */; };
		BD7DA9A92AE06E9200601B20 /* BolusCalculatorStateModel.swift in Sources */ = {isa = PBXBuildFile; fileRef = BD7DA9A82AE06E9200601B20 /* BolusCalculatorStateModel.swift */; };
		BD7DA9AC2AE06EB900601B20 /* BolusCalculatorConfigRootView.swift in Sources */ = {isa = PBXBuildFile; fileRef = BD7DA9AB2AE06EB900601B20 /* BolusCalculatorConfigRootView.swift */; };
		BDA6CC882CAF219B00F942F9 /* TempTargetSetup.swift in Sources */ = {isa = PBXBuildFile; fileRef = BDA6CC872CAF219800F942F9 /* TempTargetSetup.swift */; };
		BDA7593E2D37CFC400E649A4 /* CarbEntryEditorView.swift in Sources */ = {isa = PBXBuildFile; fileRef = BDA7593D2D37CFC000E649A4 /* CarbEntryEditorView.swift */; };
		BDB3C1192C03DD1000CEEAA1 /* UserDefaultsExtension.swift in Sources */ = {isa = PBXBuildFile; fileRef = BDB3C1182C03DD1000CEEAA1 /* UserDefaultsExtension.swift */; };
		BDB899882C564509006F3298 /* ForecastChart.swift in Sources */ = {isa = PBXBuildFile; fileRef = BDB899872C564509006F3298 /* ForecastChart.swift */; };
		BDB8998A2C565D0C006F3298 /* CarbsGlucose+helper.swift in Sources */ = {isa = PBXBuildFile; fileRef = BDB899892C565D0B006F3298 /* CarbsGlucose+helper.swift */; };
		BDBAACFA2C2D439700370AAE /* OverrideData.swift in Sources */ = {isa = PBXBuildFile; fileRef = BDBAACF92C2D439700370AAE /* OverrideData.swift */; };
		BDC2EA452C3043B000E5BBD0 /* OverrideStorage.swift in Sources */ = {isa = PBXBuildFile; fileRef = BDC2EA442C3043B000E5BBD0 /* OverrideStorage.swift */; };
		BDC2EA472C3045AD00E5BBD0 /* Override.swift in Sources */ = {isa = PBXBuildFile; fileRef = BDC2EA462C3045AD00E5BBD0 /* Override.swift */; };
		BDC530FF2D0F6BE300088832 /* ContactImageManager.swift in Sources */ = {isa = PBXBuildFile; fileRef = BDC530FE2D0F6BE300088832 /* ContactImageManager.swift */; };
		BDC531122D1060FA00088832 /* ContactImageDetailView.swift in Sources */ = {isa = PBXBuildFile; fileRef = BDC531112D1060FA00088832 /* ContactImageDetailView.swift */; };
		BDC531142D10611D00088832 /* AddContactImageSheet.swift in Sources */ = {isa = PBXBuildFile; fileRef = BDC531132D10611D00088832 /* AddContactImageSheet.swift */; };
		BDC531162D10629000088832 /* ContactPicture.swift in Sources */ = {isa = PBXBuildFile; fileRef = BDC531152D10629000088832 /* ContactPicture.swift */; };
		BDC531182D1062F200088832 /* ContactImageState.swift in Sources */ = {isa = PBXBuildFile; fileRef = BDC531172D1062F200088832 /* ContactImageState.swift */; };
		BDCAF2382C639F35002DC907 /* SettingItems.swift in Sources */ = {isa = PBXBuildFile; fileRef = BDCAF2372C639F35002DC907 /* SettingItems.swift */; };
		BDCD47AF2C1F3F1700F8BCD5 /* OverrideStored+helper.swift in Sources */ = {isa = PBXBuildFile; fileRef = BDCD47AE2C1F3F1700F8BCD5 /* OverrideStored+helper.swift */; };
		BDDAF9EF2D00554500B34E7A /* SelectionPopoverView.swift in Sources */ = {isa = PBXBuildFile; fileRef = BDDAF9EE2D00553E00B34E7A /* SelectionPopoverView.swift */; };
		BDF34EBE2C0A31D100D51995 /* CustomNotification.swift in Sources */ = {isa = PBXBuildFile; fileRef = BDF34EBD2C0A31D000D51995 /* CustomNotification.swift */; };
		BDF34F832C10C5B600D51995 /* DataManager.swift in Sources */ = {isa = PBXBuildFile; fileRef = BDF34F822C10C5B600D51995 /* DataManager.swift */; };
		BDF34F852C10C62E00D51995 /* GlucoseData.swift in Sources */ = {isa = PBXBuildFile; fileRef = BDF34F842C10C62E00D51995 /* GlucoseData.swift */; };
		BDF34F902C10CF8C00D51995 /* CoreDataStack.swift in Sources */ = {isa = PBXBuildFile; fileRef = BDF34F8F2C10CF8C00D51995 /* CoreDataStack.swift */; };
		BDF34F932C10D0E100D51995 /* LiveActivityAttributes+Helper.swift in Sources */ = {isa = PBXBuildFile; fileRef = BDF34F922C10D0E100D51995 /* LiveActivityAttributes+Helper.swift */; };
		BDF34F952C10D27300D51995 /* DeterminationData.swift in Sources */ = {isa = PBXBuildFile; fileRef = BDF34F942C10D27300D51995 /* DeterminationData.swift */; };
		BDF530D82B40F8AC002CAF43 /* LockScreenView.swift in Sources */ = {isa = PBXBuildFile; fileRef = BDF530D72B40F8AC002CAF43 /* LockScreenView.swift */; };
		BDFD165A2AE40438007F0DDA /* TreatmentsRootView.swift in Sources */ = {isa = PBXBuildFile; fileRef = BDFD16592AE40438007F0DDA /* TreatmentsRootView.swift */; };
		BF1667ADE69E4B5B111CECAE /* ManualTempBasalProvider.swift in Sources */ = {isa = PBXBuildFile; fileRef = 680C4420C9A345D46D90D06C /* ManualTempBasalProvider.swift */; };
		C2A0A42F2CE03131003B98E8 /* ConstantValues.swift in Sources */ = {isa = PBXBuildFile; fileRef = C2A0A42E2CE0312C003B98E8 /* ConstantValues.swift */; };
		C967DACD3B1E638F8B43BE06 /* ManualTempBasalStateModel.swift in Sources */ = {isa = PBXBuildFile; fileRef = CFCFE0781F9074C2917890E8 /* ManualTempBasalStateModel.swift */; };
		CA370FC152BC98B3D1832968 /* BasalProfileEditorRootView.swift in Sources */ = {isa = PBXBuildFile; fileRef = BF8BCB0C37DEB5EC377B9612 /* BasalProfileEditorRootView.swift */; };
		CC6C406E2ACDD69E009B8058 /* RawFetchedProfile.swift in Sources */ = {isa = PBXBuildFile; fileRef = CC6C406D2ACDD69E009B8058 /* RawFetchedProfile.swift */; };
		CC76E9512BD4812E008BEB61 /* Forecast+helper.swift in Sources */ = {isa = PBXBuildFile; fileRef = CC76E9502BD4812E008BEB61 /* Forecast+helper.swift */; };
		CD78BB94E43B249D60CC1A1B /* GlucoseNotificationSettingsRootView.swift in Sources */ = {isa = PBXBuildFile; fileRef = 22963BD06A9C83959D4914E4 /* GlucoseNotificationSettingsRootView.swift */; };
		CE1856F52ADC4858007E39C7 /* AddCarbPresetIntent.swift in Sources */ = {isa = PBXBuildFile; fileRef = CE1856F42ADC4858007E39C7 /* AddCarbPresetIntent.swift */; };
		CE1856F72ADC4869007E39C7 /* CarbPresetIntentRequest.swift in Sources */ = {isa = PBXBuildFile; fileRef = CE1856F62ADC4869007E39C7 /* CarbPresetIntentRequest.swift */; };
		CE1F6DD92BADF4620064EB8D /* PluginManagerTests.swift in Sources */ = {isa = PBXBuildFile; fileRef = CE1F6DD82BADF4620064EB8D /* PluginManagerTests.swift */; };
		CE1F6DDB2BAE08B60064EB8D /* TidepoolManager.swift in Sources */ = {isa = PBXBuildFile; fileRef = CE1F6DDA2BAE08B60064EB8D /* TidepoolManager.swift */; };
		CE1F6DE72BAF1A180064EB8D /* BuildDetails.plist in Resources */ = {isa = PBXBuildFile; fileRef = CE1F6DE62BAF1A180064EB8D /* BuildDetails.plist */; };
		CE1F6DE92BAF37C90064EB8D /* TidepoolConfigView.swift in Sources */ = {isa = PBXBuildFile; fileRef = CE1F6DE82BAF37C90064EB8D /* TidepoolConfigView.swift */; };
		CE2FAD3A297D93F0001A872C /* BloodGlucoseExtensions.swift in Sources */ = {isa = PBXBuildFile; fileRef = CE2FAD39297D93F0001A872C /* BloodGlucoseExtensions.swift */; };
		CE48C86428CA69D5007C0598 /* OmniBLEPumpManagerExtensions.swift in Sources */ = {isa = PBXBuildFile; fileRef = CE48C86328CA69D5007C0598 /* OmniBLEPumpManagerExtensions.swift */; };
		CE48C86628CA6B48007C0598 /* OmniPodManagerExtensions.swift in Sources */ = {isa = PBXBuildFile; fileRef = CE48C86528CA6B48007C0598 /* OmniPodManagerExtensions.swift */; };
		CE51DD1C2A01970900F163F7 /* ConnectIQ 2.xcframework in Frameworks */ = {isa = PBXBuildFile; fileRef = CE51DD1B2A01970800F163F7 /* ConnectIQ 2.xcframework */; };
		CE51DD1D2A01970900F163F7 /* ConnectIQ 2.xcframework in Embed Frameworks */ = {isa = PBXBuildFile; fileRef = CE51DD1B2A01970800F163F7 /* ConnectIQ 2.xcframework */; settings = {ATTRIBUTES = (CodeSignOnCopy, RemoveHeadersOnCopy, ); }; };
		CE6B025728F350FF000C5502 /* HealthKit.framework in Frameworks */ = {isa = PBXBuildFile; fileRef = CE6B025628F350FF000C5502 /* HealthKit.framework */; };
		CE7950242997D81700FA576E /* CGMSettingsView.swift in Sources */ = {isa = PBXBuildFile; fileRef = CE7950232997D81700FA576E /* CGMSettingsView.swift */; };
		CE7950262998056D00FA576E /* CGMSetupView.swift in Sources */ = {isa = PBXBuildFile; fileRef = CE7950252998056D00FA576E /* CGMSetupView.swift */; };
		CE7CA34E2A064973004BE681 /* AppShortcuts.swift in Sources */ = {isa = PBXBuildFile; fileRef = CE7CA3432A064973004BE681 /* AppShortcuts.swift */; };
		CE7CA34F2A064973004BE681 /* BaseIntentsRequest.swift in Sources */ = {isa = PBXBuildFile; fileRef = CE7CA3442A064973004BE681 /* BaseIntentsRequest.swift */; };
		CE7CA3502A064973004BE681 /* CancelTempPresetIntent.swift in Sources */ = {isa = PBXBuildFile; fileRef = CE7CA3462A064973004BE681 /* CancelTempPresetIntent.swift */; };
		CE7CA3512A064973004BE681 /* ApplyTempPresetIntent.swift in Sources */ = {isa = PBXBuildFile; fileRef = CE7CA3472A064973004BE681 /* ApplyTempPresetIntent.swift */; };
		CE7CA3532A064973004BE681 /* TempPresetIntent.swift in Sources */ = {isa = PBXBuildFile; fileRef = CE7CA3492A064973004BE681 /* TempPresetIntent.swift */; };
		CE7CA3542A064973004BE681 /* TempPresetsIntentRequest.swift in Sources */ = {isa = PBXBuildFile; fileRef = CE7CA34A2A064973004BE681 /* TempPresetsIntentRequest.swift */; };
		CE7CA3552A064973004BE681 /* ListStateIntent.swift in Sources */ = {isa = PBXBuildFile; fileRef = CE7CA34C2A064973004BE681 /* ListStateIntent.swift */; };
		CE7CA3562A064973004BE681 /* StateIntentRequest.swift in Sources */ = {isa = PBXBuildFile; fileRef = CE7CA34D2A064973004BE681 /* StateIntentRequest.swift */; };
		CE7CA3582A064E2F004BE681 /* ListStateView.swift in Sources */ = {isa = PBXBuildFile; fileRef = CE7CA3572A064E2F004BE681 /* ListStateView.swift */; };
		CE82E02528E867BA00473A9C /* AlertStorage.swift in Sources */ = {isa = PBXBuildFile; fileRef = CE82E02428E867BA00473A9C /* AlertStorage.swift */; };
		CE82E02728E869DF00473A9C /* AlertEntry.swift in Sources */ = {isa = PBXBuildFile; fileRef = CE82E02628E869DF00473A9C /* AlertEntry.swift */; };
		CE94597E29E9E1EE0047C9C6 /* GarminManager.swift in Sources */ = {isa = PBXBuildFile; fileRef = CE94597D29E9E1EE0047C9C6 /* GarminManager.swift */; };
		CE94598029E9E3BD0047C9C6 /* WatchConfigDataFlow.swift in Sources */ = {isa = PBXBuildFile; fileRef = CE94597F29E9E3BD0047C9C6 /* WatchConfigDataFlow.swift */; };
		CE94598229E9E3D30047C9C6 /* WatchConfigProvider.swift in Sources */ = {isa = PBXBuildFile; fileRef = CE94598129E9E3D30047C9C6 /* WatchConfigProvider.swift */; };
		CE94598429E9E3E60047C9C6 /* WatchConfigStateModel.swift in Sources */ = {isa = PBXBuildFile; fileRef = CE94598329E9E3E60047C9C6 /* WatchConfigStateModel.swift */; };
		CE94598729E9E4110047C9C6 /* WatchConfigRootView.swift in Sources */ = {isa = PBXBuildFile; fileRef = CE94598629E9E4110047C9C6 /* WatchConfigRootView.swift */; };
		CE95BF572BA5F5FE00DC3DE3 /* PluginManager.swift in Sources */ = {isa = PBXBuildFile; fileRef = CE95BF562BA5F5FE00DC3DE3 /* PluginManager.swift */; };
		CE95BF5A2BA62E4A00DC3DE3 /* PluginSource.swift in Sources */ = {isa = PBXBuildFile; fileRef = CE95BF592BA62E4A00DC3DE3 /* PluginSource.swift */; };
		CE95BF5B2BA770C300DC3DE3 /* LoopKit.framework in Frameworks */ = {isa = PBXBuildFile; fileRef = 3818AA4C274C26A300843DB3 /* LoopKit.framework */; };
		CE95BF5C2BA770C300DC3DE3 /* LoopKit.framework in Embed Frameworks */ = {isa = PBXBuildFile; fileRef = 3818AA4C274C26A300843DB3 /* LoopKit.framework */; settings = {ATTRIBUTES = (CodeSignOnCopy, RemoveHeadersOnCopy, ); }; };
		CE95BF5D2BA770C300DC3DE3 /* LoopKitUI.framework in Frameworks */ = {isa = PBXBuildFile; fileRef = 3818AA4D274C26A300843DB3 /* LoopKitUI.framework */; };
		CE95BF5E2BA770C300DC3DE3 /* LoopKitUI.framework in Embed Frameworks */ = {isa = PBXBuildFile; fileRef = 3818AA4D274C26A300843DB3 /* LoopKitUI.framework */; settings = {ATTRIBUTES = (CodeSignOnCopy, RemoveHeadersOnCopy, ); }; };
		CE95BF5F2BA7715800DC3DE3 /* MockKit.framework in Frameworks */ = {isa = PBXBuildFile; fileRef = 3818AA4E274C26A300843DB3 /* MockKit.framework */; };
		CE95BF602BA7715800DC3DE3 /* MockKit.framework in Embed Frameworks */ = {isa = PBXBuildFile; fileRef = 3818AA4E274C26A300843DB3 /* MockKit.framework */; settings = {ATTRIBUTES = (CodeSignOnCopy, RemoveHeadersOnCopy, ); }; };
		CE95BF612BA7715900DC3DE3 /* MockKitUI.framework in Frameworks */ = {isa = PBXBuildFile; fileRef = 3818AA4F274C26A300843DB3 /* MockKitUI.framework */; };
		CE95BF622BA7715900DC3DE3 /* MockKitUI.framework in Embed Frameworks */ = {isa = PBXBuildFile; fileRef = 3818AA4F274C26A300843DB3 /* MockKitUI.framework */; settings = {ATTRIBUTES = (CodeSignOnCopy, RemoveHeadersOnCopy, ); }; };
		CE95BF632BA771BE00DC3DE3 /* LoopTestingKit.framework in Frameworks */ = {isa = PBXBuildFile; fileRef = 3818AA70274C278200843DB3 /* LoopTestingKit.framework */; };
		CE95BF642BA771BE00DC3DE3 /* LoopTestingKit.framework in Embed Frameworks */ = {isa = PBXBuildFile; fileRef = 3818AA70274C278200843DB3 /* LoopTestingKit.framework */; settings = {ATTRIBUTES = (CodeSignOnCopy, RemoveHeadersOnCopy, ); }; };
		CEA4F62329BE10F70011ADF7 /* SavitzkyGolayFilter.swift in Sources */ = {isa = PBXBuildFile; fileRef = CEA4F62229BE10F70011ADF7 /* SavitzkyGolayFilter.swift */; };
		CEB434E328B8F9DB00B70274 /* BluetoothStateManager.swift in Sources */ = {isa = PBXBuildFile; fileRef = CEB434E228B8F9DB00B70274 /* BluetoothStateManager.swift */; };
		CEB434E528B8FF5D00B70274 /* UIColor.swift in Sources */ = {isa = PBXBuildFile; fileRef = CEB434E428B8FF5D00B70274 /* UIColor.swift */; };
		CEB434E728B9053300B70274 /* LoopUIColorPalette+Default.swift in Sources */ = {isa = PBXBuildFile; fileRef = CEB434E628B9053300B70274 /* LoopUIColorPalette+Default.swift */; };
		CEB434FD28B90B7C00B70274 /* SwiftCharts in Frameworks */ = {isa = PBXBuildFile; productRef = CEB434FC28B90B7C00B70274 /* SwiftCharts */; };
		CEB434FE28B90B8C00B70274 /* SwiftCharts in Embed Frameworks */ = {isa = PBXBuildFile; productRef = CEB434FC28B90B7C00B70274 /* SwiftCharts */; settings = {ATTRIBUTES = (CodeSignOnCopy, ); }; };
		CEE9A6552BBB418300EB5194 /* CalibrationsProvider.swift in Sources */ = {isa = PBXBuildFile; fileRef = CEE9A64F2BBB418300EB5194 /* CalibrationsProvider.swift */; };
		CEE9A6562BBB418300EB5194 /* CalibrationsRootView.swift in Sources */ = {isa = PBXBuildFile; fileRef = CEE9A6512BBB418300EB5194 /* CalibrationsRootView.swift */; };
		CEE9A6572BBB418300EB5194 /* CalibrationsChart.swift in Sources */ = {isa = PBXBuildFile; fileRef = CEE9A6522BBB418300EB5194 /* CalibrationsChart.swift */; };
		CEE9A6582BBB418300EB5194 /* CalibrationsStateModel.swift in Sources */ = {isa = PBXBuildFile; fileRef = CEE9A6532BBB418300EB5194 /* CalibrationsStateModel.swift */; };
		CEE9A6592BBB418300EB5194 /* CalibrationsDataFlow.swift in Sources */ = {isa = PBXBuildFile; fileRef = CEE9A6542BBB418300EB5194 /* CalibrationsDataFlow.swift */; };
		CEE9A65C2BBB41C800EB5194 /* CalibrationService.swift in Sources */ = {isa = PBXBuildFile; fileRef = CEE9A65B2BBB41C800EB5194 /* CalibrationService.swift */; };
		CEE9A65E2BBC9F6500EB5194 /* CalibrationsTests.swift in Sources */ = {isa = PBXBuildFile; fileRef = CEE9A65D2BBC9F6500EB5194 /* CalibrationsTests.swift */; };
		D6D02515BBFBE64FEBE89856 /* DataTableRootView.swift in Sources */ = {isa = PBXBuildFile; fileRef = 881E04BA5E0A003DE8E0A9C6 /* DataTableRootView.swift */; };
		D6DEC113821A7F1056C4AA1E /* NightscoutConfigDataFlow.swift in Sources */ = {isa = PBXBuildFile; fileRef = 2F2A13DF0EDEEEDC4106AA2A /* NightscoutConfigDataFlow.swift */; };
		DBA5254DBB2586C98F61220C /* ISFEditorProvider.swift in Sources */ = {isa = PBXBuildFile; fileRef = 9F9F137F126D9F8DEB799F26 /* ISFEditorProvider.swift */; };
		DD07CA142CE80B73002D45A9 /* TimeInRangeChartStyle.swift in Sources */ = {isa = PBXBuildFile; fileRef = DD07CA132CE80B73002D45A9 /* TimeInRangeChartStyle.swift */; };
		DD09D47B2C5986D1003FEA5D /* CalendarEventSettingsDataFlow.swift in Sources */ = {isa = PBXBuildFile; fileRef = DD09D47A2C5986D1003FEA5D /* CalendarEventSettingsDataFlow.swift */; };
		DD09D47D2C5986DA003FEA5D /* CalendarEventSettingsProvider.swift in Sources */ = {isa = PBXBuildFile; fileRef = DD09D47C2C5986DA003FEA5D /* CalendarEventSettingsProvider.swift */; };
		DD09D47F2C5986E5003FEA5D /* CalendarEventSettingsStateModel.swift in Sources */ = {isa = PBXBuildFile; fileRef = DD09D47E2C5986E5003FEA5D /* CalendarEventSettingsStateModel.swift */; };
		DD09D4822C5986F6003FEA5D /* CalendarEventSettingsRootView.swift in Sources */ = {isa = PBXBuildFile; fileRef = DD09D4812C5986F6003FEA5D /* CalendarEventSettingsRootView.swift */; };
		DD1745132C54169400211FAC /* DevicesView.swift in Sources */ = {isa = PBXBuildFile; fileRef = DD1745122C54169400211FAC /* DevicesView.swift */; };
		DD1745152C54388A00211FAC /* TherapySettingsView.swift in Sources */ = {isa = PBXBuildFile; fileRef = DD1745142C54388A00211FAC /* TherapySettingsView.swift */; };
		DD1745172C54389F00211FAC /* FeatureSettingsView.swift in Sources */ = {isa = PBXBuildFile; fileRef = DD1745162C54389F00211FAC /* FeatureSettingsView.swift */; };
		DD1745192C543B5700211FAC /* NotificationsView.swift in Sources */ = {isa = PBXBuildFile; fileRef = DD1745182C543B5700211FAC /* NotificationsView.swift */; };
		DD17451D2C543C5F00211FAC /* ServicesView.swift in Sources */ = {isa = PBXBuildFile; fileRef = DD17451C2C543C5F00211FAC /* ServicesView.swift */; };
		DD1745202C55523E00211FAC /* SMBSettingsDataFlow.swift in Sources */ = {isa = PBXBuildFile; fileRef = DD17451F2C55523E00211FAC /* SMBSettingsDataFlow.swift */; };
		DD1745222C55524800211FAC /* SMBSettingsProvider.swift in Sources */ = {isa = PBXBuildFile; fileRef = DD1745212C55524800211FAC /* SMBSettingsProvider.swift */; };
		DD1745242C55526000211FAC /* SMBSettingsStateModel.swift in Sources */ = {isa = PBXBuildFile; fileRef = DD1745232C55526000211FAC /* SMBSettingsStateModel.swift */; };
		DD1745262C55526F00211FAC /* SMBSettingsRootView.swift in Sources */ = {isa = PBXBuildFile; fileRef = DD1745252C55526F00211FAC /* SMBSettingsRootView.swift */; };
		DD1745292C55642100211FAC /* SettingInputSection.swift in Sources */ = {isa = PBXBuildFile; fileRef = DD1745282C55642100211FAC /* SettingInputSection.swift */; };
		DD17452B2C556E8100211FAC /* SettingInputHintView.swift in Sources */ = {isa = PBXBuildFile; fileRef = DD17452A2C556E8100211FAC /* SettingInputHintView.swift */; };
		DD17452E2C55AE4800211FAC /* TargetBehavoirDataFlow.swift in Sources */ = {isa = PBXBuildFile; fileRef = DD17452D2C55AE4800211FAC /* TargetBehavoirDataFlow.swift */; };
		DD1745302C55AE5300211FAC /* TargetBehaviorProvider.swift in Sources */ = {isa = PBXBuildFile; fileRef = DD17452F2C55AE5300211FAC /* TargetBehaviorProvider.swift */; };
		DD1745322C55AE6000211FAC /* TargetBehavoirStateModel.swift in Sources */ = {isa = PBXBuildFile; fileRef = DD1745312C55AE6000211FAC /* TargetBehavoirStateModel.swift */; };
		DD1745352C55AE7E00211FAC /* TargetBehavoirRootView.swift in Sources */ = {isa = PBXBuildFile; fileRef = DD1745342C55AE7E00211FAC /* TargetBehavoirRootView.swift */; };
		DD1745372C55B74200211FAC /* AlgorithmSettings.swift in Sources */ = {isa = PBXBuildFile; fileRef = DD1745362C55B74200211FAC /* AlgorithmSettings.swift */; };
		DD17453A2C55BFA600211FAC /* AlgorithmAdvancedSettingsDataFlow.swift in Sources */ = {isa = PBXBuildFile; fileRef = DD1745392C55BFA600211FAC /* AlgorithmAdvancedSettingsDataFlow.swift */; };
		DD17453C2C55BFAD00211FAC /* AlgorithmAdvancedSettingsProvider.swift in Sources */ = {isa = PBXBuildFile; fileRef = DD17453B2C55BFAD00211FAC /* AlgorithmAdvancedSettingsProvider.swift */; };
		DD17453E2C55BFB600211FAC /* AlgorithmAdvancedSettingsStateModel.swift in Sources */ = {isa = PBXBuildFile; fileRef = DD17453D2C55BFB600211FAC /* AlgorithmAdvancedSettingsStateModel.swift */; };
		DD1745402C55BFC100211FAC /* AlgorithmAdvancedSettingsRootView.swift in Sources */ = {isa = PBXBuildFile; fileRef = DD17453F2C55BFC100211FAC /* AlgorithmAdvancedSettingsRootView.swift */; };
		DD1745442C55C60E00211FAC /* AutosensSettingsDataFlow.swift in Sources */ = {isa = PBXBuildFile; fileRef = DD1745432C55C60E00211FAC /* AutosensSettingsDataFlow.swift */; };
		DD1745462C55C61500211FAC /* AutosensSettingsProvider.swift in Sources */ = {isa = PBXBuildFile; fileRef = DD1745452C55C61500211FAC /* AutosensSettingsProvider.swift */; };
		DD1745482C55C61D00211FAC /* AutosensSettingsStateModel.swift in Sources */ = {isa = PBXBuildFile; fileRef = DD1745472C55C61D00211FAC /* AutosensSettingsStateModel.swift */; };
		DD17454B2C55C62800211FAC /* AutosensSettingsRootView.swift in Sources */ = {isa = PBXBuildFile; fileRef = DD17454A2C55C62800211FAC /* AutosensSettingsRootView.swift */; };
		DD17454E2C55CA4D00211FAC /* UnitsLimitsSettingsDataFlow.swift in Sources */ = {isa = PBXBuildFile; fileRef = DD17454D2C55CA4D00211FAC /* UnitsLimitsSettingsDataFlow.swift */; };
		DD1745502C55CA5500211FAC /* UnitsLimitsSettingsProvider.swift in Sources */ = {isa = PBXBuildFile; fileRef = DD17454F2C55CA5500211FAC /* UnitsLimitsSettingsProvider.swift */; };
		DD1745522C55CA5D00211FAC /* UnitsLimitsSettingsStateModel.swift in Sources */ = {isa = PBXBuildFile; fileRef = DD1745512C55CA5D00211FAC /* UnitsLimitsSettingsStateModel.swift */; };
		DD1745552C55CA6C00211FAC /* UnitsLimitsSettingsRootView.swift in Sources */ = {isa = PBXBuildFile; fileRef = DD1745542C55CA6C00211FAC /* UnitsLimitsSettingsRootView.swift */; };
		DD1DB7CC2BECCA1F0048B367 /* BuildDetails.swift in Sources */ = {isa = PBXBuildFile; fileRef = DD1DB7CB2BECCA1F0048B367 /* BuildDetails.swift */; };
		DD1E53592D273F26008F32A4 /* LoopStatusHelpView.swift in Sources */ = {isa = PBXBuildFile; fileRef = DD1E53582D273F20008F32A4 /* LoopStatusHelpView.swift */; };
		DD21FCB52C6952AD00AF2C25 /* DecimalPickerSettings.swift in Sources */ = {isa = PBXBuildFile; fileRef = DD21FCB42C6952AD00AF2C25 /* DecimalPickerSettings.swift */; };
		DD2CC85C2D25DA1000445446 /* GlucoseTargetsView.swift in Sources */ = {isa = PBXBuildFile; fileRef = DD2CC85B2D25D9CE00445446 /* GlucoseTargetsView.swift */; };
		DD32CF982CC82463003686D6 /* TrioRemoteControl+Bolus.swift in Sources */ = {isa = PBXBuildFile; fileRef = DD32CF972CC82460003686D6 /* TrioRemoteControl+Bolus.swift */; };
		DD32CF9A2CC8247B003686D6 /* TrioRemoteControl+Meal.swift in Sources */ = {isa = PBXBuildFile; fileRef = DD32CF992CC8246F003686D6 /* TrioRemoteControl+Meal.swift */; };
		DD32CF9C2CC82499003686D6 /* TrioRemoteControl+TempTarget.swift in Sources */ = {isa = PBXBuildFile; fileRef = DD32CF9B2CC82495003686D6 /* TrioRemoteControl+TempTarget.swift */; };
		DD32CF9E2CC824C5003686D6 /* TrioRemoteControl+Override.swift in Sources */ = {isa = PBXBuildFile; fileRef = DD32CF9D2CC824C2003686D6 /* TrioRemoteControl+Override.swift */; };
		DD32CFA02CC824D6003686D6 /* TrioRemoteControl+APNS.swift in Sources */ = {isa = PBXBuildFile; fileRef = DD32CF9F2CC824D3003686D6 /* TrioRemoteControl+APNS.swift */; };
		DD32CFA22CC824E2003686D6 /* TrioRemoteControl+Helpers.swift in Sources */ = {isa = PBXBuildFile; fileRef = DD32CFA12CC824E1003686D6 /* TrioRemoteControl+Helpers.swift */; };
		DD5DC9F12CF3D97C00AB8703 /* AdjustmentsStateModel+Overrides.swift in Sources */ = {isa = PBXBuildFile; fileRef = DD5DC9F02CF3D96E00AB8703 /* AdjustmentsStateModel+Overrides.swift */; };
		DD5DC9F32CF3D9DD00AB8703 /* AdjustmentsStateModel+TempTargets.swift in Sources */ = {isa = PBXBuildFile; fileRef = DD5DC9F22CF3D9D600AB8703 /* AdjustmentsStateModel+TempTargets.swift */; };
		DD5DC9F72CF3DA9300AB8703 /* TargetPicker.swift in Sources */ = {isa = PBXBuildFile; fileRef = DD5DC9F62CF3DA9300AB8703 /* TargetPicker.swift */; };
		DD5DC9F92CF3DAA900AB8703 /* RadioButton.swift in Sources */ = {isa = PBXBuildFile; fileRef = DD5DC9F82CF3DAA900AB8703 /* RadioButton.swift */; };
		DD5DC9FB2CF3E1B100AB8703 /* AdjustmentsStateModel+Helpers.swift in Sources */ = {isa = PBXBuildFile; fileRef = DD5DC9FA2CF3E1AA00AB8703 /* AdjustmentsStateModel+Helpers.swift */; };
		DD68889D2C386E17006E3C44 /* NightscoutExercise.swift in Sources */ = {isa = PBXBuildFile; fileRef = DD68889C2C386E17006E3C44 /* NightscoutExercise.swift */; };
		DD6B7CB22C7B6F0800B75029 /* Rounding.swift in Sources */ = {isa = PBXBuildFile; fileRef = DD6B7CB12C7B6F0800B75029 /* Rounding.swift */; };
		DD6B7CB42C7B71F700B75029 /* ForecastDisplayType.swift in Sources */ = {isa = PBXBuildFile; fileRef = DD6B7CB32C7B71F700B75029 /* ForecastDisplayType.swift */; };
		DD6B7CB62C7B748B00B75029 /* TotalInsulinDisplayType.swift in Sources */ = {isa = PBXBuildFile; fileRef = DD6B7CB52C7B748B00B75029 /* TotalInsulinDisplayType.swift */; };
		DD6B7CB92C7BAC6900B75029 /* NightscoutImportResultView.swift in Sources */ = {isa = PBXBuildFile; fileRef = DD6B7CB82C7BAC6900B75029 /* NightscoutImportResultView.swift */; };
		DD6B7CBB2C7FBBFA00B75029 /* ReviewInsulinActionView.swift in Sources */ = {isa = PBXBuildFile; fileRef = DD6B7CBA2C7FBBFA00B75029 /* ReviewInsulinActionView.swift */; };
		DD6D67E42C9C253500660C9B /* ColorSchemeOption.swift in Sources */ = {isa = PBXBuildFile; fileRef = DD6D67E32C9C253500660C9B /* ColorSchemeOption.swift */; };
		DD88C8E22C50420800F2D558 /* DefinitionRow.swift in Sources */ = {isa = PBXBuildFile; fileRef = DD88C8E12C50420800F2D558 /* DefinitionRow.swift */; };
		DD940BAA2CA7585D000830A5 /* GlucoseColorScheme.swift in Sources */ = {isa = PBXBuildFile; fileRef = DD940BA92CA7585D000830A5 /* GlucoseColorScheme.swift */; };
		DD940BAC2CA75889000830A5 /* DynamicGlucoseColor.swift in Sources */ = {isa = PBXBuildFile; fileRef = DD940BAB2CA75889000830A5 /* DynamicGlucoseColor.swift */; };
		DD9ECB682CA99F4500AA7C45 /* TrioRemoteControl.swift in Sources */ = {isa = PBXBuildFile; fileRef = DD9ECB672CA99F4500AA7C45 /* TrioRemoteControl.swift */; };
		DD9ECB6A2CA99F6C00AA7C45 /* PushMessage.swift in Sources */ = {isa = PBXBuildFile; fileRef = DD9ECB692CA99F6C00AA7C45 /* PushMessage.swift */; };
		DD9ECB702CA9A0BA00AA7C45 /* RemoteControlConfigStateModel.swift in Sources */ = {isa = PBXBuildFile; fileRef = DD9ECB6D2CA9A0BA00AA7C45 /* RemoteControlConfigStateModel.swift */; };
		DD9ECB712CA9A0BA00AA7C45 /* RemoteControlConfigProvider.swift in Sources */ = {isa = PBXBuildFile; fileRef = DD9ECB6E2CA9A0BA00AA7C45 /* RemoteControlConfigProvider.swift */; };
		DD9ECB722CA9A0BA00AA7C45 /* RemoteControlConfigDataFlow.swift in Sources */ = {isa = PBXBuildFile; fileRef = DD9ECB6F2CA9A0BA00AA7C45 /* RemoteControlConfigDataFlow.swift */; };
		DD9ECB742CA9A0C300AA7C45 /* RemoteControlConfig.swift in Sources */ = {isa = PBXBuildFile; fileRef = DD9ECB732CA9A0C300AA7C45 /* RemoteControlConfig.swift */; };
		DDA6E2502D22187500C2988C /* ChartLegendView.swift in Sources */ = {isa = PBXBuildFile; fileRef = DDA6E24F2D22187500C2988C /* ChartLegendView.swift */; };
		DDA6E2852D2361F800C2988C /* LoopStatusView.swift in Sources */ = {isa = PBXBuildFile; fileRef = DDA6E2842D2361F800C2988C /* LoopStatusView.swift */; };
		DDA6E3202D258E0500C2988C /* OverrideHelpView.swift in Sources */ = {isa = PBXBuildFile; fileRef = DDA6E31F2D258E0500C2988C /* OverrideHelpView.swift */; };
		DDA6E3222D25901100C2988C /* TempTargetHelpView.swift in Sources */ = {isa = PBXBuildFile; fileRef = DDA6E3212D25901100C2988C /* TempTargetHelpView.swift */; };
		DDA6E3572D25988500C2988C /* ContactImageHelpView.swift in Sources */ = {isa = PBXBuildFile; fileRef = DDA6E3562D25988500C2988C /* ContactImageHelpView.swift */; };
		DDAA29832D2D1D93006546A1 /* AdjustmentsRootView+Overrides.swift in Sources */ = {isa = PBXBuildFile; fileRef = DDAA29822D2D1D7B006546A1 /* AdjustmentsRootView+Overrides.swift */; };
		DDAA29852D2D1D9E006546A1 /* AdjustmentsRootView+TempTargets.swift in Sources */ = {isa = PBXBuildFile; fileRef = DDAA29842D2D1D98006546A1 /* AdjustmentsRootView+TempTargets.swift */; };
		DDB37CC52D05048F00D99BF4 /* ContactImageStorage.swift in Sources */ = {isa = PBXBuildFile; fileRef = DDB37CC42D05048F00D99BF4 /* ContactImageStorage.swift */; };
		DDB37CC72D05127500D99BF4 /* FontExtensions.swift in Sources */ = {isa = PBXBuildFile; fileRef = DDB37CC62D05127500D99BF4 /* FontExtensions.swift */; };
		DDCEBF5B2CC1B76400DF4C36 /* LiveActivity+Helper.swift in Sources */ = {isa = PBXBuildFile; fileRef = DDCEBF5A2CC1B76400DF4C36 /* LiveActivity+Helper.swift */; };
		DDD163122C4C689900CD525A /* AdjustmentsStateModel.swift in Sources */ = {isa = PBXBuildFile; fileRef = DDD163112C4C689900CD525A /* AdjustmentsStateModel.swift */; };
		DDD163142C4C68D300CD525A /* AdjustmentsProvider.swift in Sources */ = {isa = PBXBuildFile; fileRef = DDD163132C4C68D300CD525A /* AdjustmentsProvider.swift */; };
		DDD163162C4C690300CD525A /* AdjustmentsDataFlow.swift in Sources */ = {isa = PBXBuildFile; fileRef = DDD163152C4C690300CD525A /* AdjustmentsDataFlow.swift */; };
		DDD163182C4C694000CD525A /* AdjustmentsRootView.swift in Sources */ = {isa = PBXBuildFile; fileRef = DDD163172C4C694000CD525A /* AdjustmentsRootView.swift */; };
		DDD1631A2C4C695E00CD525A /* EditOverrideForm.swift in Sources */ = {isa = PBXBuildFile; fileRef = DDD163192C4C695E00CD525A /* EditOverrideForm.swift */; };
		DDD1631C2C4C697400CD525A /* AddOverrideForm.swift in Sources */ = {isa = PBXBuildFile; fileRef = DDD1631B2C4C697400CD525A /* AddOverrideForm.swift */; };
		DDD1631F2C4C6F6900CD525A /* TrioCoreDataPersistentContainer.xcdatamodeld in Sources */ = {isa = PBXBuildFile; fileRef = DDD1631D2C4C6F6900CD525A /* TrioCoreDataPersistentContainer.xcdatamodeld */; };
		DDD6D4D32CDE90720029439A /* HbA1cDisplayUnit.swift in Sources */ = {isa = PBXBuildFile; fileRef = DDD6D4D22CDE90720029439A /* HbA1cDisplayUnit.swift */; };
		DDE179522C910127003CDDB7 /* MealPresetStored+CoreDataClass.swift in Sources */ = {isa = PBXBuildFile; fileRef = DDE179322C910127003CDDB7 /* MealPresetStored+CoreDataClass.swift */; };
		DDE179532C910127003CDDB7 /* MealPresetStored+CoreDataProperties.swift in Sources */ = {isa = PBXBuildFile; fileRef = DDE179332C910127003CDDB7 /* MealPresetStored+CoreDataProperties.swift */; };
		DDE179542C910127003CDDB7 /* LoopStatRecord+CoreDataClass.swift in Sources */ = {isa = PBXBuildFile; fileRef = DDE179342C910127003CDDB7 /* LoopStatRecord+CoreDataClass.swift */; };
		DDE179552C910127003CDDB7 /* LoopStatRecord+CoreDataProperties.swift in Sources */ = {isa = PBXBuildFile; fileRef = DDE179352C910127003CDDB7 /* LoopStatRecord+CoreDataProperties.swift */; };
		DDE179562C910127003CDDB7 /* BolusStored+CoreDataClass.swift in Sources */ = {isa = PBXBuildFile; fileRef = DDE179362C910127003CDDB7 /* BolusStored+CoreDataClass.swift */; };
		DDE179572C910127003CDDB7 /* BolusStored+CoreDataProperties.swift in Sources */ = {isa = PBXBuildFile; fileRef = DDE179372C910127003CDDB7 /* BolusStored+CoreDataProperties.swift */; };
		DDE179582C910127003CDDB7 /* ForecastValue+CoreDataClass.swift in Sources */ = {isa = PBXBuildFile; fileRef = DDE179382C910127003CDDB7 /* ForecastValue+CoreDataClass.swift */; };
		DDE179592C910127003CDDB7 /* ForecastValue+CoreDataProperties.swift in Sources */ = {isa = PBXBuildFile; fileRef = DDE179392C910127003CDDB7 /* ForecastValue+CoreDataProperties.swift */; };
		DDE1795A2C910127003CDDB7 /* CarbEntryStored+CoreDataClass.swift in Sources */ = {isa = PBXBuildFile; fileRef = DDE1793A2C910127003CDDB7 /* CarbEntryStored+CoreDataClass.swift */; };
		DDE1795B2C910127003CDDB7 /* CarbEntryStored+CoreDataProperties.swift in Sources */ = {isa = PBXBuildFile; fileRef = DDE1793B2C910127003CDDB7 /* CarbEntryStored+CoreDataProperties.swift */; };
		DDE1795E2C910127003CDDB7 /* PumpEventStored+CoreDataClass.swift in Sources */ = {isa = PBXBuildFile; fileRef = DDE1793E2C910127003CDDB7 /* PumpEventStored+CoreDataClass.swift */; };
		DDE1795F2C910127003CDDB7 /* PumpEventStored+CoreDataProperties.swift in Sources */ = {isa = PBXBuildFile; fileRef = DDE1793F2C910127003CDDB7 /* PumpEventStored+CoreDataProperties.swift */; };
		DDE179602C910127003CDDB7 /* StatsData+CoreDataClass.swift in Sources */ = {isa = PBXBuildFile; fileRef = DDE179402C910127003CDDB7 /* StatsData+CoreDataClass.swift */; };
		DDE179612C910127003CDDB7 /* StatsData+CoreDataProperties.swift in Sources */ = {isa = PBXBuildFile; fileRef = DDE179412C910127003CDDB7 /* StatsData+CoreDataProperties.swift */; };
		DDE179622C910127003CDDB7 /* Forecast+CoreDataClass.swift in Sources */ = {isa = PBXBuildFile; fileRef = DDE179422C910127003CDDB7 /* Forecast+CoreDataClass.swift */; };
		DDE179632C910127003CDDB7 /* Forecast+CoreDataProperties.swift in Sources */ = {isa = PBXBuildFile; fileRef = DDE179432C910127003CDDB7 /* Forecast+CoreDataProperties.swift */; };
		DDE179642C910127003CDDB7 /* GlucoseStored+CoreDataClass.swift in Sources */ = {isa = PBXBuildFile; fileRef = DDE179442C910127003CDDB7 /* GlucoseStored+CoreDataClass.swift */; };
		DDE179652C910127003CDDB7 /* GlucoseStored+CoreDataProperties.swift in Sources */ = {isa = PBXBuildFile; fileRef = DDE179452C910127003CDDB7 /* GlucoseStored+CoreDataProperties.swift */; };
		DDE179662C910127003CDDB7 /* OpenAPS_Battery+CoreDataClass.swift in Sources */ = {isa = PBXBuildFile; fileRef = DDE179462C910127003CDDB7 /* OpenAPS_Battery+CoreDataClass.swift */; };
		DDE179672C910127003CDDB7 /* OpenAPS_Battery+CoreDataProperties.swift in Sources */ = {isa = PBXBuildFile; fileRef = DDE179472C910127003CDDB7 /* OpenAPS_Battery+CoreDataProperties.swift */; };
		DDE179682C910127003CDDB7 /* TempBasalStored+CoreDataClass.swift in Sources */ = {isa = PBXBuildFile; fileRef = DDE179482C910127003CDDB7 /* TempBasalStored+CoreDataClass.swift */; };
		DDE179692C910127003CDDB7 /* TempBasalStored+CoreDataProperties.swift in Sources */ = {isa = PBXBuildFile; fileRef = DDE179492C910127003CDDB7 /* TempBasalStored+CoreDataProperties.swift */; };
		DDE1796C2C910127003CDDB7 /* OverrideRunStored+CoreDataClass.swift in Sources */ = {isa = PBXBuildFile; fileRef = DDE1794C2C910127003CDDB7 /* OverrideRunStored+CoreDataClass.swift */; };
		DDE1796D2C910127003CDDB7 /* OverrideRunStored+CoreDataProperties.swift in Sources */ = {isa = PBXBuildFile; fileRef = DDE1794D2C910127003CDDB7 /* OverrideRunStored+CoreDataProperties.swift */; };
		DDE1796E2C910127003CDDB7 /* OrefDetermination+CoreDataClass.swift in Sources */ = {isa = PBXBuildFile; fileRef = DDE1794E2C910127003CDDB7 /* OrefDetermination+CoreDataClass.swift */; };
		DDE1796F2C910127003CDDB7 /* OrefDetermination+CoreDataProperties.swift in Sources */ = {isa = PBXBuildFile; fileRef = DDE1794F2C910127003CDDB7 /* OrefDetermination+CoreDataProperties.swift */; };
		DDE179702C910127003CDDB7 /* OverrideStored+CoreDataClass.swift in Sources */ = {isa = PBXBuildFile; fileRef = DDE179502C910127003CDDB7 /* OverrideStored+CoreDataClass.swift */; };
		DDE179712C910127003CDDB7 /* OverrideStored+CoreDataProperties.swift in Sources */ = {isa = PBXBuildFile; fileRef = DDE179512C910127003CDDB7 /* OverrideStored+CoreDataProperties.swift */; };
		DDF847DD2C5C28720049BB3B /* LiveActivitySettingsDataFlow.swift in Sources */ = {isa = PBXBuildFile; fileRef = DDF847DC2C5C28720049BB3B /* LiveActivitySettingsDataFlow.swift */; };
		DDF847DF2C5C28780049BB3B /* LiveActivitySettingsProvider.swift in Sources */ = {isa = PBXBuildFile; fileRef = DDF847DE2C5C28780049BB3B /* LiveActivitySettingsProvider.swift */; };
		DDF847E12C5C287F0049BB3B /* LiveActivitySettingsStateModel.swift in Sources */ = {isa = PBXBuildFile; fileRef = DDF847E02C5C287F0049BB3B /* LiveActivitySettingsStateModel.swift */; };
		DDF847E42C5C288F0049BB3B /* LiveActivitySettingsRootView.swift in Sources */ = {isa = PBXBuildFile; fileRef = DDF847E32C5C288F0049BB3B /* LiveActivitySettingsRootView.swift */; };
		DDF847E62C5D66490049BB3B /* AddMealPresetView.swift in Sources */ = {isa = PBXBuildFile; fileRef = DDF847E52C5D66490049BB3B /* AddMealPresetView.swift */; };
		DDF847E82C5DABA30049BB3B /* WatchConfigAppleWatchView.swift in Sources */ = {isa = PBXBuildFile; fileRef = DDF847E72C5DABA30049BB3B /* WatchConfigAppleWatchView.swift */; };
		DDF847EA2C5DABAC0049BB3B /* WatchConfigGarminView.swift in Sources */ = {isa = PBXBuildFile; fileRef = DDF847E92C5DABAC0049BB3B /* WatchConfigGarminView.swift */; };
		E00EEC0327368630002FF094 /* ServiceAssembly.swift in Sources */ = {isa = PBXBuildFile; fileRef = E00EEBFD27368630002FF094 /* ServiceAssembly.swift */; };
		E00EEC0427368630002FF094 /* SecurityAssembly.swift in Sources */ = {isa = PBXBuildFile; fileRef = E00EEBFE27368630002FF094 /* SecurityAssembly.swift */; };
		E00EEC0527368630002FF094 /* StorageAssembly.swift in Sources */ = {isa = PBXBuildFile; fileRef = E00EEBFF27368630002FF094 /* StorageAssembly.swift */; };
		E00EEC0627368630002FF094 /* UIAssembly.swift in Sources */ = {isa = PBXBuildFile; fileRef = E00EEC0027368630002FF094 /* UIAssembly.swift */; };
		E00EEC0727368630002FF094 /* APSAssembly.swift in Sources */ = {isa = PBXBuildFile; fileRef = E00EEC0127368630002FF094 /* APSAssembly.swift */; };
		E00EEC0827368630002FF094 /* NetworkAssembly.swift in Sources */ = {isa = PBXBuildFile; fileRef = E00EEC0227368630002FF094 /* NetworkAssembly.swift */; };
		E013D872273AC6FE0014109C /* GlucoseSimulatorSource.swift in Sources */ = {isa = PBXBuildFile; fileRef = E013D871273AC6FE0014109C /* GlucoseSimulatorSource.swift */; };
		E06B911A275B5EEA003C04B6 /* Array+Extension.swift in Sources */ = {isa = PBXBuildFile; fileRef = E06B9119275B5EEA003C04B6 /* Array+Extension.swift */; };
		E0CC2C5C275B9F0F00A7BC71 /* HealthKit.framework in Frameworks */ = {isa = PBXBuildFile; fileRef = E0CC2C5B275B9DAE00A7BC71 /* HealthKit.framework */; };
		E0D4F80527513ECF00BDF1FE /* HealthKitSample.swift in Sources */ = {isa = PBXBuildFile; fileRef = E0D4F80427513ECF00BDF1FE /* HealthKitSample.swift */; };
		E13B7DAB2A435F57066AF02E /* TargetsEditorStateModel.swift in Sources */ = {isa = PBXBuildFile; fileRef = 36F58DDD71F0E795464FA3F0 /* TargetsEditorStateModel.swift */; };
		E39E418C56A5A46B61D960EE /* ConfigEditorStateModel.swift in Sources */ = {isa = PBXBuildFile; fileRef = 5D5B4F8B4194BB7E260EF251 /* ConfigEditorStateModel.swift */; };
		E3A08AAE59538BC8A8ABE477 /* GlucoseNotificationSettingsDataFlow.swift in Sources */ = {isa = PBXBuildFile; fileRef = 3260468377DA9DB4DEE9AF6D /* GlucoseNotificationSettingsDataFlow.swift */; };
		E592A3702CEEC01E009A472C /* ContactTrickEntry.swift in Sources */ = {isa = PBXBuildFile; fileRef = E592A36F2CEEC01E009A472C /* ContactTrickEntry.swift */; };
		E592A3772CEEC038009A472C /* ContactImageStateModel.swift in Sources */ = {isa = PBXBuildFile; fileRef = E592A3752CEEC038009A472C /* ContactImageStateModel.swift */; };
		E592A3782CEEC038009A472C /* ContactImageDataFlow.swift in Sources */ = {isa = PBXBuildFile; fileRef = E592A3732CEEC038009A472C /* ContactImageDataFlow.swift */; };
		E592A3792CEEC038009A472C /* ContactImageRootView.swift in Sources */ = {isa = PBXBuildFile; fileRef = E592A3712CEEC038009A472C /* ContactImageRootView.swift */; };
		E592A37A2CEEC038009A472C /* ContactImageProvider.swift in Sources */ = {isa = PBXBuildFile; fileRef = E592A3742CEEC038009A472C /* ContactImageProvider.swift */; };
		E974172296125A5AE99E634C /* PumpConfigRootView.swift in Sources */ = {isa = PBXBuildFile; fileRef = 2AD22C985B79A2F0D2EA3D9D /* PumpConfigRootView.swift */; };
		F5CA3DB1F9DC8B05792BBFAA /* CGMDataFlow.swift in Sources */ = {isa = PBXBuildFile; fileRef = B9B5C0607505A38F256BF99A /* CGMDataFlow.swift */; };
		F5F7E6C1B7F098F59EB67EC5 /* TargetsEditorDataFlow.swift in Sources */ = {isa = PBXBuildFile; fileRef = BA49538D56989D8DA6FCF538 /* TargetsEditorDataFlow.swift */; };
		F816825E28DB441200054060 /* HeartBeatManager.swift in Sources */ = {isa = PBXBuildFile; fileRef = F816825D28DB441200054060 /* HeartBeatManager.swift */; };
		F816826028DB441800054060 /* BluetoothTransmitter.swift in Sources */ = {isa = PBXBuildFile; fileRef = F816825F28DB441800054060 /* BluetoothTransmitter.swift */; };
		F90692AA274B7AAE0037068D /* HealthKitManager.swift in Sources */ = {isa = PBXBuildFile; fileRef = F90692A9274B7AAE0037068D /* HealthKitManager.swift */; };
		F90692CF274B999A0037068D /* HealthKitDataFlow.swift in Sources */ = {isa = PBXBuildFile; fileRef = F90692CE274B999A0037068D /* HealthKitDataFlow.swift */; };
		F90692D1274B99B60037068D /* HealthKitProvider.swift in Sources */ = {isa = PBXBuildFile; fileRef = F90692D0274B99B60037068D /* HealthKitProvider.swift */; };
		F90692D3274B9A130037068D /* AppleHealthKitRootView.swift in Sources */ = {isa = PBXBuildFile; fileRef = F90692D2274B9A130037068D /* AppleHealthKitRootView.swift */; };
		F90692D6274B9A450037068D /* HealthKitStateModel.swift in Sources */ = {isa = PBXBuildFile; fileRef = F90692D5274B9A450037068D /* HealthKitStateModel.swift */; };
		FA630397F76B582C8D8681A7 /* BasalProfileEditorProvider.swift in Sources */ = {isa = PBXBuildFile; fileRef = 42369F66CF91F30624C0B3A6 /* BasalProfileEditorProvider.swift */; };
		FE41E4D629463EE20047FD55 /* NightscoutPreferences.swift in Sources */ = {isa = PBXBuildFile; fileRef = FE41E4D529463EE20047FD55 /* NightscoutPreferences.swift */; };
		FE66D16B291F74F8005D6F77 /* Bundle+Extensions.swift in Sources */ = {isa = PBXBuildFile; fileRef = FE66D16A291F74F8005D6F77 /* Bundle+Extensions.swift */; };
		FEFFA7A22929FE49007B8193 /* UIDevice+Extensions.swift in Sources */ = {isa = PBXBuildFile; fileRef = FEFFA7A12929FE49007B8193 /* UIDevice+Extensions.swift */; };
/* End PBXBuildFile section */

/* Begin PBXContainerItemProxy section */
		38E8752627554D5700975559 /* PBXContainerItemProxy */ = {
			isa = PBXContainerItemProxy;
			containerPortal = 388E595025AD948C0019842D /* Project object */;
			proxyType = 1;
			remoteGlobalIDString = 38E8752327554D5700975559;
			remoteInfo = "FreeAPSWatch WatchKit Extension";
		};
		38E8753A27554D5900975559 /* PBXContainerItemProxy */ = {
			isa = PBXContainerItemProxy;
			containerPortal = 388E595025AD948C0019842D /* Project object */;
			proxyType = 1;
			remoteGlobalIDString = 38E8751B27554D5500975559;
			remoteInfo = FreeAPSWatch;
		};
		38FCF3F225E9028E0078B0D1 /* PBXContainerItemProxy */ = {
			isa = PBXContainerItemProxy;
			containerPortal = 388E595025AD948C0019842D /* Project object */;
			proxyType = 1;
			remoteGlobalIDString = 388E595725AD948C0019842D;
			remoteInfo = FreeAPS;
		};
		6B1A8D262B14D91700E76752 /* PBXContainerItemProxy */ = {
			isa = PBXContainerItemProxy;
			containerPortal = 388E595025AD948C0019842D /* Project object */;
			proxyType = 1;
			remoteGlobalIDString = 6B1A8D162B14D91500E76752;
			remoteInfo = LiveActivityExtension;
		};
/* End PBXContainerItemProxy section */

/* Begin PBXCopyFilesBuildPhase section */
		3821ECD025DC703C00BC42AD /* Embed Frameworks */ = {
			isa = PBXCopyFilesBuildPhase;
			buildActionMask = 2147483647;
			dstPath = "";
			dstSubfolderSpec = 10;
			files = (
				CE51DD1D2A01970900F163F7 /* ConnectIQ 2.xcframework in Embed Frameworks */,
				CE95BF5C2BA770C300DC3DE3 /* LoopKit.framework in Embed Frameworks */,
				CEB434FE28B90B8C00B70274 /* SwiftCharts in Embed Frameworks */,
				CE95BF642BA771BE00DC3DE3 /* LoopTestingKit.framework in Embed Frameworks */,
				CE95BF622BA7715900DC3DE3 /* MockKitUI.framework in Embed Frameworks */,
				CE95BF602BA7715800DC3DE3 /* MockKit.framework in Embed Frameworks */,
				CE95BF5E2BA770C300DC3DE3 /* LoopKitUI.framework in Embed Frameworks */,
			);
			name = "Embed Frameworks";
			runOnlyForDeploymentPostprocessing = 0;
		};
		38E8753D27554D5900975559 /* Embed Watch Content */ = {
			isa = PBXCopyFilesBuildPhase;
			buildActionMask = 2147483647;
			dstPath = "$(CONTENTS_FOLDER_PATH)/Watch";
			dstSubfolderSpec = 16;
			files = (
				38E8753C27554D5900975559 /* FreeAPSWatch.app in Embed Watch Content */,
			);
			name = "Embed Watch Content";
			runOnlyForDeploymentPostprocessing = 0;
		};
		38E8754027554D5900975559 /* Embed App Extensions */ = {
			isa = PBXCopyFilesBuildPhase;
			buildActionMask = 2147483647;
			dstPath = "";
			dstSubfolderSpec = 13;
			files = (
				38E8752527554D5700975559 /* FreeAPSWatch WatchKit Extension.appex in Embed App Extensions */,
			);
			name = "Embed App Extensions";
			runOnlyForDeploymentPostprocessing = 0;
		};
		6B1A8D122B14D88E00E76752 /* Embed Foundation Extensions */ = {
			isa = PBXCopyFilesBuildPhase;
			buildActionMask = 2147483647;
			dstPath = "";
			dstSubfolderSpec = 13;
			files = (
				6B1A8D282B14D91700E76752 /* LiveActivityExtension.appex in Embed Foundation Extensions */,
			);
			name = "Embed Foundation Extensions";
			runOnlyForDeploymentPostprocessing = 0;
		};
/* End PBXCopyFilesBuildPhase section */

/* Begin PBXFileReference section */
		110AEDE02C5193D100615CC9 /* BolusIntent.swift */ = {isa = PBXFileReference; fileEncoding = 4; lastKnownFileType = sourcecode.swift; path = BolusIntent.swift; sourceTree = "<group>"; };
		110AEDE12C5193D100615CC9 /* BolusIntentRequest.swift */ = {isa = PBXFileReference; fileEncoding = 4; lastKnownFileType = sourcecode.swift; path = BolusIntentRequest.swift; sourceTree = "<group>"; };
		110AEDE52C51A0AE00615CC9 /* ShortcutsConfigView.swift */ = {isa = PBXFileReference; fileEncoding = 4; lastKnownFileType = sourcecode.swift; path = ShortcutsConfigView.swift; sourceTree = "<group>"; };
		110AEDE72C51A0AE00615CC9 /* ShortcutsConfigDataFlow.swift */ = {isa = PBXFileReference; fileEncoding = 4; lastKnownFileType = sourcecode.swift; path = ShortcutsConfigDataFlow.swift; sourceTree = "<group>"; };
		110AEDE82C51A0AE00615CC9 /* ShortcutsConfigProvider.swift */ = {isa = PBXFileReference; fileEncoding = 4; lastKnownFileType = sourcecode.swift; path = ShortcutsConfigProvider.swift; sourceTree = "<group>"; };
		110AEDE92C51A0AE00615CC9 /* ShortcutsConfigStateModel.swift */ = {isa = PBXFileReference; fileEncoding = 4; lastKnownFileType = sourcecode.swift; path = ShortcutsConfigStateModel.swift; sourceTree = "<group>"; };
		118DF7642C5ECBC60067FEB7 /* ApplyOverridePresetIntent.swift */ = {isa = PBXFileReference; fileEncoding = 4; lastKnownFileType = sourcecode.swift; path = ApplyOverridePresetIntent.swift; sourceTree = "<group>"; };
		118DF7652C5ECBC60067FEB7 /* CancelOverrideIntent.swift */ = {isa = PBXFileReference; fileEncoding = 4; lastKnownFileType = sourcecode.swift; path = CancelOverrideIntent.swift; sourceTree = "<group>"; };
		118DF7672C5ECBC60067FEB7 /* OverridePresetEntity.swift */ = {isa = PBXFileReference; fileEncoding = 4; lastKnownFileType = sourcecode.swift; path = OverridePresetEntity.swift; sourceTree = "<group>"; };
		118DF7682C5ECBC60067FEB7 /* OverridePresetsIntentRequest.swift */ = {isa = PBXFileReference; fileEncoding = 4; lastKnownFileType = sourcecode.swift; path = OverridePresetsIntentRequest.swift; sourceTree = "<group>"; };
		19012CDB291D2CB900FB8210 /* LoopStats.swift */ = {isa = PBXFileReference; lastKnownFileType = sourcecode.swift; path = LoopStats.swift; sourceTree = "<group>"; };
		190EBCC329FF136900BA767D /* UserInterfaceSettingsDataFlow.swift */ = {isa = PBXFileReference; lastKnownFileType = sourcecode.swift; path = UserInterfaceSettingsDataFlow.swift; sourceTree = "<group>"; };
		190EBCC529FF138000BA767D /* UserInterfaceSettingsProvider.swift */ = {isa = PBXFileReference; lastKnownFileType = sourcecode.swift; path = UserInterfaceSettingsProvider.swift; sourceTree = "<group>"; };
		190EBCC729FF13AA00BA767D /* UserInterfaceSettingsStateModel.swift */ = {isa = PBXFileReference; lastKnownFileType = sourcecode.swift; path = UserInterfaceSettingsStateModel.swift; sourceTree = "<group>"; };
		190EBCCA29FF13CB00BA767D /* UserInterfaceSettingsRootView.swift */ = {isa = PBXFileReference; lastKnownFileType = sourcecode.swift; path = UserInterfaceSettingsRootView.swift; sourceTree = "<group>"; };
		1918333A26ADA46800F45722 /* fi */ = {isa = PBXFileReference; lastKnownFileType = text.plist.strings; name = fi; path = fi.lproj/Localizable.strings; sourceTree = "<group>"; };
		191F62672AD6B05A004D7911 /* NightscoutSettings.swift */ = {isa = PBXFileReference; lastKnownFileType = sourcecode.swift; path = NightscoutSettings.swift; sourceTree = "<group>"; };
		1927C8E92744611700347C69 /* ar */ = {isa = PBXFileReference; lastKnownFileType = text.plist.strings; name = ar; path = ar.lproj/InfoPlist.strings; sourceTree = "<group>"; };
		1927C8EA2744611800347C69 /* ca */ = {isa = PBXFileReference; lastKnownFileType = text.plist.strings; name = ca; path = ca.lproj/InfoPlist.strings; sourceTree = "<group>"; };
		1927C8EB2744611900347C69 /* zh-Hans */ = {isa = PBXFileReference; lastKnownFileType = text.plist.strings; name = "zh-Hans"; path = "zh-Hans.lproj/InfoPlist.strings"; sourceTree = "<group>"; };
		1927C8EC2744611A00347C69 /* da */ = {isa = PBXFileReference; lastKnownFileType = text.plist.strings; name = da; path = da.lproj/InfoPlist.strings; sourceTree = "<group>"; };
		1927C8ED2744611B00347C69 /* fi */ = {isa = PBXFileReference; lastKnownFileType = text.plist.strings; name = fi; path = fi.lproj/InfoPlist.strings; sourceTree = "<group>"; };
		1927C8EE2744611C00347C69 /* nl */ = {isa = PBXFileReference; lastKnownFileType = text.plist.strings; name = nl; path = nl.lproj/InfoPlist.strings; sourceTree = "<group>"; };
		1927C8EF2744611D00347C69 /* fr */ = {isa = PBXFileReference; lastKnownFileType = text.plist.strings; name = fr; path = fr.lproj/InfoPlist.strings; sourceTree = "<group>"; };
		1927C8F02744611E00347C69 /* de */ = {isa = PBXFileReference; lastKnownFileType = text.plist.strings; name = de; path = de.lproj/InfoPlist.strings; sourceTree = "<group>"; };
		1927C8F12744611E00347C69 /* he */ = {isa = PBXFileReference; lastKnownFileType = text.plist.strings; name = he; path = he.lproj/InfoPlist.strings; sourceTree = "<group>"; };
		1927C8F22744611F00347C69 /* it */ = {isa = PBXFileReference; lastKnownFileType = text.plist.strings; name = it; path = it.lproj/InfoPlist.strings; sourceTree = "<group>"; };
		1927C8F32744612000347C69 /* nb */ = {isa = PBXFileReference; lastKnownFileType = text.plist.strings; name = nb; path = nb.lproj/InfoPlist.strings; sourceTree = "<group>"; };
		1927C8F42744612100347C69 /* pl */ = {isa = PBXFileReference; lastKnownFileType = text.plist.strings; name = pl; path = pl.lproj/InfoPlist.strings; sourceTree = "<group>"; };
		1927C8F52744612100347C69 /* pt-BR */ = {isa = PBXFileReference; lastKnownFileType = text.plist.strings; name = "pt-BR"; path = "pt-BR.lproj/InfoPlist.strings"; sourceTree = "<group>"; };
		1927C8F62744612200347C69 /* pt-PT */ = {isa = PBXFileReference; lastKnownFileType = text.plist.strings; name = "pt-PT"; path = "pt-PT.lproj/InfoPlist.strings"; sourceTree = "<group>"; };
		1927C8F72744612300347C69 /* ru */ = {isa = PBXFileReference; lastKnownFileType = text.plist.strings; name = ru; path = ru.lproj/InfoPlist.strings; sourceTree = "<group>"; };
		1927C8F82744612400347C69 /* es */ = {isa = PBXFileReference; lastKnownFileType = text.plist.strings; name = es; path = es.lproj/InfoPlist.strings; sourceTree = "<group>"; };
		1927C8F92744612400347C69 /* sv */ = {isa = PBXFileReference; lastKnownFileType = text.plist.strings; name = sv; path = sv.lproj/InfoPlist.strings; sourceTree = "<group>"; };
		1927C8FA2744612500347C69 /* tr */ = {isa = PBXFileReference; lastKnownFileType = text.plist.strings; name = tr; path = tr.lproj/InfoPlist.strings; sourceTree = "<group>"; };
		1927C8FB2744612600347C69 /* uk */ = {isa = PBXFileReference; lastKnownFileType = text.plist.strings; name = uk; path = uk.lproj/InfoPlist.strings; sourceTree = "<group>"; };
		1927C8FE274489BA00347C69 /* Base */ = {isa = PBXFileReference; lastKnownFileType = text.plist.strings; name = Base; path = Base.lproj/InfoPlist.strings; sourceTree = "<group>"; };
		1935363F28496F7D001E0B16 /* Oref2_variables.swift */ = {isa = PBXFileReference; lastKnownFileType = sourcecode.swift; path = Oref2_variables.swift; sourceTree = "<group>"; };
		193F1E392B44C13B00525770 /* hu */ = {isa = PBXFileReference; lastKnownFileType = text.plist.strings; name = hu; path = hu.lproj/InfoPlist.strings; sourceTree = "<group>"; };
		193F1E3A2B44C13B00525770 /* hu */ = {isa = PBXFileReference; lastKnownFileType = text.plist.strings; name = hu; path = hu.lproj/Localizable.strings; sourceTree = "<group>"; };
		193F1E3B2B44C14800525770 /* vi */ = {isa = PBXFileReference; lastKnownFileType = text.plist.strings; name = vi; path = vi.lproj/InfoPlist.strings; sourceTree = "<group>"; };
		193F1E3C2B44C14800525770 /* vi */ = {isa = PBXFileReference; lastKnownFileType = text.plist.strings; name = vi; path = vi.lproj/Localizable.strings; sourceTree = "<group>"; };
		193F6CDC2A512C8F001240FD /* Loops.swift */ = {isa = PBXFileReference; lastKnownFileType = sourcecode.swift; path = Loops.swift; sourceTree = "<group>"; };
		195D80B32AF6973A00D25097 /* DynamicSettingsRootView.swift */ = {isa = PBXFileReference; lastKnownFileType = sourcecode.swift; path = DynamicSettingsRootView.swift; sourceTree = "<group>"; };
		195D80B62AF697B800D25097 /* DynamicSettingsDataFlow.swift */ = {isa = PBXFileReference; lastKnownFileType = sourcecode.swift; path = DynamicSettingsDataFlow.swift; sourceTree = "<group>"; };
		195D80B82AF697F700D25097 /* DynamicSettingsProvider.swift */ = {isa = PBXFileReference; lastKnownFileType = sourcecode.swift; path = DynamicSettingsProvider.swift; sourceTree = "<group>"; };
		195D80BA2AF6980B00D25097 /* DynamicSettingsStateModel.swift */ = {isa = PBXFileReference; lastKnownFileType = sourcecode.swift; path = DynamicSettingsStateModel.swift; sourceTree = "<group>"; };
		1967DFBD29D052C200759F30 /* Icons.swift */ = {isa = PBXFileReference; lastKnownFileType = sourcecode.swift; path = Icons.swift; sourceTree = "<group>"; };
		1967DFBF29D053AC00759F30 /* IconSelection.swift */ = {isa = PBXFileReference; lastKnownFileType = sourcecode.swift; path = IconSelection.swift; sourceTree = "<group>"; };
		1967DFC129D053D300759F30 /* IconImage.swift */ = {isa = PBXFileReference; lastKnownFileType = sourcecode.swift; path = IconImage.swift; sourceTree = "<group>"; };
		1980131D29CC9839002FF024 /* Info.plist */ = {isa = PBXFileReference; lastKnownFileType = text.plist; path = Info.plist; sourceTree = "<group>"; };
		198377D3266BFFF6004DE65E /* en */ = {isa = PBXFileReference; lastKnownFileType = text.plist.strings; name = en; path = en.lproj/Localizable.strings; sourceTree = "<group>"; };
		198377D5266C0A05004DE65E /* ar */ = {isa = PBXFileReference; lastKnownFileType = text.plist.strings; name = ar; path = ar.lproj/Localizable.strings; sourceTree = "<group>"; };
		198377D6266C0A0A004DE65E /* ca */ = {isa = PBXFileReference; lastKnownFileType = text.plist.strings; name = ca; path = ca.lproj/Localizable.strings; sourceTree = "<group>"; };
		198377D7266C0A15004DE65E /* zh-Hans */ = {isa = PBXFileReference; lastKnownFileType = text.plist.strings; name = "zh-Hans"; path = "zh-Hans.lproj/Localizable.strings"; sourceTree = "<group>"; };
		198377D8266C0A1C004DE65E /* da */ = {isa = PBXFileReference; lastKnownFileType = text.plist.strings; name = da; path = da.lproj/Localizable.strings; sourceTree = "<group>"; };
		198377D9266C0A21004DE65E /* nl */ = {isa = PBXFileReference; lastKnownFileType = text.plist.strings; name = nl; path = nl.lproj/Localizable.strings; sourceTree = "<group>"; };
		198377DA266C0A2B004DE65E /* fr */ = {isa = PBXFileReference; lastKnownFileType = text.plist.strings; name = fr; path = fr.lproj/Localizable.strings; sourceTree = "<group>"; };
		198377DB266C0A32004DE65E /* de */ = {isa = PBXFileReference; lastKnownFileType = text.plist.strings; name = de; path = de.lproj/Localizable.strings; sourceTree = "<group>"; };
		198377DC266C0A3C004DE65E /* he */ = {isa = PBXFileReference; lastKnownFileType = text.plist.strings; name = he; path = he.lproj/Localizable.strings; sourceTree = "<group>"; };
		198377DD266C0A51004DE65E /* it */ = {isa = PBXFileReference; lastKnownFileType = text.plist.strings; name = it; path = it.lproj/Localizable.strings; sourceTree = "<group>"; };
		198377DE266C0A69004DE65E /* nb */ = {isa = PBXFileReference; lastKnownFileType = text.plist.strings; name = nb; path = nb.lproj/Localizable.strings; sourceTree = "<group>"; };
		198377DF266C0A7F004DE65E /* pl */ = {isa = PBXFileReference; lastKnownFileType = text.plist.strings; name = pl; path = pl.lproj/Localizable.strings; sourceTree = "<group>"; };
		198377E0266C0AB5004DE65E /* ru */ = {isa = PBXFileReference; lastKnownFileType = text.plist.strings; name = ru; path = ru.lproj/Localizable.strings; sourceTree = "<group>"; };
		198377E1266C0ABF004DE65E /* es */ = {isa = PBXFileReference; lastKnownFileType = text.plist.strings; name = es; path = es.lproj/Localizable.strings; sourceTree = "<group>"; };
		198377E2266C0AC8004DE65E /* sv */ = {isa = PBXFileReference; lastKnownFileType = text.plist.strings; name = sv; path = sv.lproj/Localizable.strings; sourceTree = "<group>"; };
		198377E3266C0ADC004DE65E /* tr */ = {isa = PBXFileReference; lastKnownFileType = text.plist.strings; name = tr; path = tr.lproj/Localizable.strings; sourceTree = "<group>"; };
		198377E4266C13D2004DE65E /* uk */ = {isa = PBXFileReference; lastKnownFileType = text.plist.strings; name = uk; path = uk.lproj/Localizable.strings; sourceTree = "<group>"; };
		199561C0275E61A50077B976 /* HealthKit.framework */ = {isa = PBXFileReference; lastKnownFileType = wrapper.framework; name = HealthKit.framework; path = Platforms/WatchOS.platform/Developer/SDKs/WatchOS8.0.sdk/System/Library/Frameworks/HealthKit.framework; sourceTree = DEVELOPER_DIR; };
		199732B4271B72DD00129A3F /* pt-PT */ = {isa = PBXFileReference; lastKnownFileType = text.plist.strings; name = "pt-PT"; path = "pt-PT.lproj/Localizable.strings"; sourceTree = "<group>"; };
		199732B5271B9EE900129A3F /* pt-BR */ = {isa = PBXFileReference; lastKnownFileType = text.plist.strings; name = "pt-BR"; path = "pt-BR.lproj/Localizable.strings"; sourceTree = "<group>"; };
		19A9102F2A24BF6300C8951B /* StatsView.swift */ = {isa = PBXFileReference; lastKnownFileType = sourcecode.swift; path = StatsView.swift; sourceTree = "<group>"; };
		19A910352A24D6D700C8951B /* DateFilter.swift */ = {isa = PBXFileReference; lastKnownFileType = sourcecode.swift; path = DateFilter.swift; sourceTree = "<group>"; };
		19A910372A24EF3200C8951B /* ChartsView.swift */ = {isa = PBXFileReference; lastKnownFileType = sourcecode.swift; path = ChartsView.swift; sourceTree = "<group>"; };
		19B0EF2028F6D66200069496 /* Statistics.swift */ = {isa = PBXFileReference; lastKnownFileType = sourcecode.swift; path = Statistics.swift; sourceTree = "<group>"; };
		19C166682756EFBD00ED12E3 /* sk */ = {isa = PBXFileReference; lastKnownFileType = text.plist.strings; name = sk; path = sk.lproj/InfoPlist.strings; sourceTree = "<group>"; };
		19C166692756EFBD00ED12E3 /* sk */ = {isa = PBXFileReference; lastKnownFileType = text.plist.strings; name = sk; path = sk.lproj/Localizable.strings; sourceTree = "<group>"; };
		19D466A229AA2B80004D5F33 /* MealSettingsDataFlow.swift */ = {isa = PBXFileReference; lastKnownFileType = sourcecode.swift; path = MealSettingsDataFlow.swift; sourceTree = "<group>"; };
		19D466A429AA2BD4004D5F33 /* MealSettingsProvider.swift */ = {isa = PBXFileReference; lastKnownFileType = sourcecode.swift; path = MealSettingsProvider.swift; sourceTree = "<group>"; };
		19D466A629AA2C22004D5F33 /* MealSettingsStateModel.swift */ = {isa = PBXFileReference; lastKnownFileType = sourcecode.swift; path = MealSettingsStateModel.swift; sourceTree = "<group>"; };
		19D466A929AA3099004D5F33 /* MealSettingsRootView.swift */ = {isa = PBXFileReference; lastKnownFileType = sourcecode.swift; path = MealSettingsRootView.swift; sourceTree = "<group>"; };
		19D4E4EA29FC6A9F00351451 /* Charts.swift */ = {isa = PBXFileReference; lastKnownFileType = sourcecode.swift; path = Charts.swift; sourceTree = "<group>"; };
		19DA487F29CD2B8400EEA1E7 /* Assets.xcassets */ = {isa = PBXFileReference; lastKnownFileType = folder.assetcatalog; path = Assets.xcassets; sourceTree = "<group>"; };
		19E1F7E729D082D0005C8D20 /* IconConfigDataFlow.swift */ = {isa = PBXFileReference; lastKnownFileType = sourcecode.swift; path = IconConfigDataFlow.swift; sourceTree = "<group>"; };
		19E1F7E929D082ED005C8D20 /* IconConfigProvider.swift */ = {isa = PBXFileReference; lastKnownFileType = sourcecode.swift; path = IconConfigProvider.swift; sourceTree = "<group>"; };
		19E1F7EB29D082FE005C8D20 /* IconConfigStateModel.swift */ = {isa = PBXFileReference; lastKnownFileType = sourcecode.swift; path = IconConfigStateModel.swift; sourceTree = "<group>"; };
		19E1F7EE29D08EBA005C8D20 /* IconConfigRootWiew.swift */ = {isa = PBXFileReference; lastKnownFileType = sourcecode.swift; path = IconConfigRootWiew.swift; sourceTree = "<group>"; };
		19F95FF229F10FBC00314DDC /* StatDataFlow.swift */ = {isa = PBXFileReference; lastKnownFileType = sourcecode.swift; path = StatDataFlow.swift; sourceTree = "<group>"; };
		19F95FF429F10FCF00314DDC /* StatProvider.swift */ = {isa = PBXFileReference; lastKnownFileType = sourcecode.swift; path = StatProvider.swift; sourceTree = "<group>"; };
		19F95FF629F10FEE00314DDC /* StatStateModel.swift */ = {isa = PBXFileReference; lastKnownFileType = sourcecode.swift; path = StatStateModel.swift; sourceTree = "<group>"; };
		19F95FF929F1102A00314DDC /* StatRootView.swift */ = {isa = PBXFileReference; lastKnownFileType = sourcecode.swift; path = StatRootView.swift; sourceTree = "<group>"; };
		1CAE81192B118804DCD23034 /* SnoozeProvider.swift */ = {isa = PBXFileReference; includeInIndex = 1; lastKnownFileType = sourcecode.swift; path = SnoozeProvider.swift; sourceTree = "<group>"; };
		223EC0494F55A91E3EA69EF4 /* TreatmentsStateModel.swift */ = {isa = PBXFileReference; includeInIndex = 1; lastKnownFileType = sourcecode.swift; path = TreatmentsStateModel.swift; sourceTree = "<group>"; };
		22963BD06A9C83959D4914E4 /* GlucoseNotificationSettingsRootView.swift */ = {isa = PBXFileReference; includeInIndex = 1; lastKnownFileType = sourcecode.swift; path = GlucoseNotificationSettingsRootView.swift; sourceTree = "<group>"; };
		2AD22C985B79A2F0D2EA3D9D /* PumpConfigRootView.swift */ = {isa = PBXFileReference; includeInIndex = 1; lastKnownFileType = sourcecode.swift; path = PumpConfigRootView.swift; sourceTree = "<group>"; };
		2F2A13DF0EDEEEDC4106AA2A /* NightscoutConfigDataFlow.swift */ = {isa = PBXFileReference; includeInIndex = 1; lastKnownFileType = sourcecode.swift; path = NightscoutConfigDataFlow.swift; sourceTree = "<group>"; };
		3260468377DA9DB4DEE9AF6D /* GlucoseNotificationSettingsDataFlow.swift */ = {isa = PBXFileReference; includeInIndex = 1; lastKnownFileType = sourcecode.swift; path = GlucoseNotificationSettingsDataFlow.swift; sourceTree = "<group>"; };
		36A708CDB546692C2230B385 /* SnoozeDataFlow.swift */ = {isa = PBXFileReference; includeInIndex = 1; lastKnownFileType = sourcecode.swift; path = SnoozeDataFlow.swift; sourceTree = "<group>"; };
		36F58DDD71F0E795464FA3F0 /* TargetsEditorStateModel.swift */ = {isa = PBXFileReference; includeInIndex = 1; lastKnownFileType = sourcecode.swift; path = TargetsEditorStateModel.swift; sourceTree = "<group>"; };
		3811DE0725C9D32E00A708ED /* BaseView.swift */ = {isa = PBXFileReference; fileEncoding = 4; lastKnownFileType = sourcecode.swift; path = BaseView.swift; sourceTree = "<group>"; };
		3811DE0825C9D32F00A708ED /* BaseProvider.swift */ = {isa = PBXFileReference; fileEncoding = 4; lastKnownFileType = sourcecode.swift; path = BaseProvider.swift; sourceTree = "<group>"; };
		3811DE1525C9D40400A708ED /* Screen.swift */ = {isa = PBXFileReference; fileEncoding = 4; lastKnownFileType = sourcecode.swift; path = Screen.swift; sourceTree = "<group>"; };
		3811DE1625C9D40400A708ED /* Router.swift */ = {isa = PBXFileReference; fileEncoding = 4; lastKnownFileType = sourcecode.swift; path = Router.swift; sourceTree = "<group>"; };
		3811DE1C25C9D48300A708ED /* MainProvider.swift */ = {isa = PBXFileReference; fileEncoding = 4; lastKnownFileType = sourcecode.swift; path = MainProvider.swift; sourceTree = "<group>"; };
		3811DE1D25C9D48300A708ED /* MainDataFlow.swift */ = {isa = PBXFileReference; fileEncoding = 4; lastKnownFileType = sourcecode.swift; path = MainDataFlow.swift; sourceTree = "<group>"; };
		3811DE2025C9D48300A708ED /* MainRootView.swift */ = {isa = PBXFileReference; fileEncoding = 4; lastKnownFileType = sourcecode.swift; path = MainRootView.swift; sourceTree = "<group>"; };
		3811DE2825C9D49500A708ED /* HomeStateModel.swift */ = {isa = PBXFileReference; fileEncoding = 4; lastKnownFileType = sourcecode.swift; path = HomeStateModel.swift; sourceTree = "<group>"; };
		3811DE2925C9D49500A708ED /* HomeProvider.swift */ = {isa = PBXFileReference; fileEncoding = 4; lastKnownFileType = sourcecode.swift; path = HomeProvider.swift; sourceTree = "<group>"; };
		3811DE2A25C9D49500A708ED /* HomeDataFlow.swift */ = {isa = PBXFileReference; fileEncoding = 4; lastKnownFileType = sourcecode.swift; path = HomeDataFlow.swift; sourceTree = "<group>"; };
		3811DE2E25C9D49500A708ED /* HomeRootView.swift */ = {isa = PBXFileReference; fileEncoding = 4; lastKnownFileType = sourcecode.swift; path = HomeRootView.swift; sourceTree = "<group>"; };
		3811DE3925C9D4A100A708ED /* SettingsStateModel.swift */ = {isa = PBXFileReference; fileEncoding = 4; lastKnownFileType = sourcecode.swift; path = SettingsStateModel.swift; sourceTree = "<group>"; };
		3811DE3C25C9D4A100A708ED /* SettingsRootView.swift */ = {isa = PBXFileReference; fileEncoding = 4; lastKnownFileType = sourcecode.swift; path = SettingsRootView.swift; sourceTree = "<group>"; };
		3811DE3D25C9D4A100A708ED /* SettingsDataFlow.swift */ = {isa = PBXFileReference; fileEncoding = 4; lastKnownFileType = sourcecode.swift; path = SettingsDataFlow.swift; sourceTree = "<group>"; };
		3811DE3E25C9D4A100A708ED /* SettingsProvider.swift */ = {isa = PBXFileReference; fileEncoding = 4; lastKnownFileType = sourcecode.swift; path = SettingsProvider.swift; sourceTree = "<group>"; };
		3811DE5425C9D4D500A708ED /* Formatters.swift */ = {isa = PBXFileReference; fileEncoding = 4; lastKnownFileType = sourcecode.swift; path = Formatters.swift; sourceTree = "<group>"; };
		3811DE5525C9D4D500A708ED /* Publisher.swift */ = {isa = PBXFileReference; fileEncoding = 4; lastKnownFileType = sourcecode.swift; path = Publisher.swift; sourceTree = "<group>"; };
		3811DE5725C9D4D500A708ED /* ProgressBar.swift */ = {isa = PBXFileReference; fileEncoding = 4; lastKnownFileType = sourcecode.swift; path = ProgressBar.swift; sourceTree = "<group>"; };
		3811DE5925C9D4D500A708ED /* ViewModifiers.swift */ = {isa = PBXFileReference; fileEncoding = 4; lastKnownFileType = sourcecode.swift; path = ViewModifiers.swift; sourceTree = "<group>"; };
		3811DE8E25C9D80400A708ED /* User.swift */ = {isa = PBXFileReference; fileEncoding = 4; lastKnownFileType = sourcecode.swift; path = User.swift; sourceTree = "<group>"; };
		3811DE9325C9D88200A708ED /* AppearanceManager.swift */ = {isa = PBXFileReference; fileEncoding = 4; lastKnownFileType = sourcecode.swift; path = AppearanceManager.swift; sourceTree = "<group>"; };
		3811DE9625C9D88300A708ED /* HTTPResponseStatus.swift */ = {isa = PBXFileReference; fileEncoding = 4; lastKnownFileType = sourcecode.swift; path = HTTPResponseStatus.swift; sourceTree = "<group>"; };
		3811DE9725C9D88300A708ED /* NightscoutManager.swift */ = {isa = PBXFileReference; fileEncoding = 4; lastKnownFileType = sourcecode.swift; path = NightscoutManager.swift; sourceTree = "<group>"; };
		3811DE9A25C9D88300A708ED /* UserDefaults+Cache.swift */ = {isa = PBXFileReference; fileEncoding = 4; lastKnownFileType = sourcecode.swift; path = "UserDefaults+Cache.swift"; sourceTree = "<group>"; };
		3811DE9B25C9D88300A708ED /* Cache.swift */ = {isa = PBXFileReference; fileEncoding = 4; lastKnownFileType = sourcecode.swift; path = Cache.swift; sourceTree = "<group>"; };
		3811DE9C25C9D88300A708ED /* KeyValueStorage.swift */ = {isa = PBXFileReference; fileEncoding = 4; lastKnownFileType = sourcecode.swift; path = KeyValueStorage.swift; sourceTree = "<group>"; };
		3811DE9E25C9D88300A708ED /* BaseKeychain.swift */ = {isa = PBXFileReference; fileEncoding = 4; lastKnownFileType = sourcecode.swift; path = BaseKeychain.swift; sourceTree = "<group>"; };
		3811DE9F25C9D88300A708ED /* Keychain.swift */ = {isa = PBXFileReference; fileEncoding = 4; lastKnownFileType = sourcecode.swift; path = Keychain.swift; sourceTree = "<group>"; };
		3811DEA025C9D88300A708ED /* KeychainItemAccessibility.swift */ = {isa = PBXFileReference; fileEncoding = 4; lastKnownFileType = sourcecode.swift; path = KeychainItemAccessibility.swift; sourceTree = "<group>"; };
		3811DEA625C9D88300A708ED /* UnlockManager.swift */ = {isa = PBXFileReference; fileEncoding = 4; lastKnownFileType = sourcecode.swift; path = UnlockManager.swift; sourceTree = "<group>"; };
		3811DEC725C9DA7300A708ED /* FreeAPS.entitlements */ = {isa = PBXFileReference; lastKnownFileType = text.plist.entitlements; path = FreeAPS.entitlements; sourceTree = "<group>"; };
		3811DEE425CA063400A708ED /* Injected.swift */ = {isa = PBXFileReference; fileEncoding = 4; lastKnownFileType = sourcecode.swift; path = Injected.swift; sourceTree = "<group>"; };
		3811DEE625CA063400A708ED /* SyncAccess.swift */ = {isa = PBXFileReference; fileEncoding = 4; lastKnownFileType = sourcecode.swift; path = SyncAccess.swift; sourceTree = "<group>"; };
		3811DEE725CA063400A708ED /* PersistedProperty.swift */ = {isa = PBXFileReference; fileEncoding = 4; lastKnownFileType = sourcecode.swift; path = PersistedProperty.swift; sourceTree = "<group>"; };
		3811DF0125CA9FEA00A708ED /* Credentials.swift */ = {isa = PBXFileReference; lastKnownFileType = sourcecode.swift; path = Credentials.swift; sourceTree = "<group>"; };
		3811DF0F25CAAAE200A708ED /* APSManager.swift */ = {isa = PBXFileReference; lastKnownFileType = sourcecode.swift; path = APSManager.swift; sourceTree = "<group>"; };
		3818AA45274C229000843DB3 /* LibreTransmitter */ = {isa = PBXFileReference; lastKnownFileType = folder; name = LibreTransmitter; path = Dependencies/LibreTransmitter; sourceTree = "<group>"; };
		3818AA49274C267000843DB3 /* CGMBLEKit.framework */ = {isa = PBXFileReference; explicitFileType = wrapper.framework; path = CGMBLEKit.framework; sourceTree = BUILT_PRODUCTS_DIR; };
		3818AA4C274C26A300843DB3 /* LoopKit.framework */ = {isa = PBXFileReference; explicitFileType = wrapper.framework; path = LoopKit.framework; sourceTree = BUILT_PRODUCTS_DIR; };
		3818AA4D274C26A300843DB3 /* LoopKitUI.framework */ = {isa = PBXFileReference; explicitFileType = wrapper.framework; path = LoopKitUI.framework; sourceTree = BUILT_PRODUCTS_DIR; };
		3818AA4E274C26A300843DB3 /* MockKit.framework */ = {isa = PBXFileReference; explicitFileType = wrapper.framework; path = MockKit.framework; sourceTree = BUILT_PRODUCTS_DIR; };
		3818AA4F274C26A300843DB3 /* MockKitUI.framework */ = {isa = PBXFileReference; explicitFileType = wrapper.framework; path = MockKitUI.framework; sourceTree = BUILT_PRODUCTS_DIR; };
		3818AA51274C26A300843DB3 /* MinimedKit.framework */ = {isa = PBXFileReference; explicitFileType = wrapper.framework; path = MinimedKit.framework; sourceTree = BUILT_PRODUCTS_DIR; };
		3818AA52274C26A300843DB3 /* MinimedKitUI.framework */ = {isa = PBXFileReference; explicitFileType = wrapper.framework; path = MinimedKitUI.framework; sourceTree = BUILT_PRODUCTS_DIR; };
		3818AA53274C26A300843DB3 /* OmniKit.framework */ = {isa = PBXFileReference; explicitFileType = wrapper.framework; path = OmniKit.framework; sourceTree = BUILT_PRODUCTS_DIR; };
		3818AA54274C26A300843DB3 /* OmniKitUI.framework */ = {isa = PBXFileReference; explicitFileType = wrapper.framework; path = OmniKitUI.framework; sourceTree = BUILT_PRODUCTS_DIR; };
		3818AA55274C26A300843DB3 /* RileyLinkBLEKit.framework */ = {isa = PBXFileReference; explicitFileType = wrapper.framework; path = RileyLinkBLEKit.framework; sourceTree = BUILT_PRODUCTS_DIR; };
		3818AA56274C26A300843DB3 /* RileyLinkKit.framework */ = {isa = PBXFileReference; explicitFileType = wrapper.framework; path = RileyLinkKit.framework; sourceTree = BUILT_PRODUCTS_DIR; };
		3818AA57274C26A300843DB3 /* RileyLinkKitUI.framework */ = {isa = PBXFileReference; explicitFileType = wrapper.framework; path = RileyLinkKitUI.framework; sourceTree = BUILT_PRODUCTS_DIR; };
		3818AA70274C278200843DB3 /* LoopTestingKit.framework */ = {isa = PBXFileReference; explicitFileType = wrapper.framework; path = LoopTestingKit.framework; sourceTree = BUILT_PRODUCTS_DIR; };
		38192E03261B82FA0094D973 /* ReachabilityManager.swift */ = {isa = PBXFileReference; fileEncoding = 4; lastKnownFileType = sourcecode.swift; path = ReachabilityManager.swift; sourceTree = "<group>"; };
		38192E06261BA9960094D973 /* FetchTreatmentsManager.swift */ = {isa = PBXFileReference; lastKnownFileType = sourcecode.swift; path = FetchTreatmentsManager.swift; sourceTree = "<group>"; };
		38192E0C261BAF980094D973 /* ConvenienceExtensions.swift */ = {isa = PBXFileReference; fileEncoding = 4; lastKnownFileType = sourcecode.swift; path = ConvenienceExtensions.swift; sourceTree = "<group>"; };
		3821ED4B25DD18BA00BC42AD /* Constants.swift */ = {isa = PBXFileReference; lastKnownFileType = sourcecode.swift; path = Constants.swift; sourceTree = "<group>"; };
		382C133625F13A1E00715CE1 /* InsulinSensitivities.swift */ = {isa = PBXFileReference; lastKnownFileType = sourcecode.swift; path = InsulinSensitivities.swift; sourceTree = "<group>"; };
		382C134A25F14E3700715CE1 /* BGTargets.swift */ = {isa = PBXFileReference; lastKnownFileType = sourcecode.swift; path = BGTargets.swift; sourceTree = "<group>"; };
		383420D525FFE38C002D46C1 /* LoopView.swift */ = {isa = PBXFileReference; lastKnownFileType = sourcecode.swift; path = LoopView.swift; sourceTree = "<group>"; };
		383420D825FFEB3F002D46C1 /* Popup.swift */ = {isa = PBXFileReference; lastKnownFileType = sourcecode.swift; path = Popup.swift; sourceTree = "<group>"; };
		383948D525CD4D8900E91849 /* FileStorage.swift */ = {isa = PBXFileReference; lastKnownFileType = sourcecode.swift; path = FileStorage.swift; sourceTree = "<group>"; };
		383948D925CD64D500E91849 /* Glucose.swift */ = {isa = PBXFileReference; lastKnownFileType = sourcecode.swift; path = Glucose.swift; sourceTree = "<group>"; };
		384E803325C385E60086DB71 /* JavaScriptWorker.swift */ = {isa = PBXFileReference; lastKnownFileType = sourcecode.swift; path = JavaScriptWorker.swift; sourceTree = "<group>"; };
		384E803725C388640086DB71 /* Script.swift */ = {isa = PBXFileReference; lastKnownFileType = sourcecode.swift; path = Script.swift; sourceTree = "<group>"; };
		38569344270B5DFA0002C50D /* CGMType.swift */ = {isa = PBXFileReference; fileEncoding = 4; lastKnownFileType = sourcecode.swift; path = CGMType.swift; sourceTree = "<group>"; };
		38569345270B5DFA0002C50D /* GlucoseSource.swift */ = {isa = PBXFileReference; fileEncoding = 4; lastKnownFileType = sourcecode.swift; path = GlucoseSource.swift; sourceTree = "<group>"; };
		38569346270B5DFB0002C50D /* AppGroupSource.swift */ = {isa = PBXFileReference; fileEncoding = 4; lastKnownFileType = sourcecode.swift; path = AppGroupSource.swift; sourceTree = "<group>"; };
		38569352270B5E350002C50D /* CGMRootView.swift */ = {isa = PBXFileReference; fileEncoding = 4; lastKnownFileType = sourcecode.swift; path = CGMRootView.swift; sourceTree = "<group>"; };
		385CEA8125F23DFD002D6D5B /* NightscoutStatus.swift */ = {isa = PBXFileReference; lastKnownFileType = sourcecode.swift; path = NightscoutStatus.swift; sourceTree = "<group>"; };
		3862CC2D2743F9F700BF832C /* CalendarManager.swift */ = {isa = PBXFileReference; lastKnownFileType = sourcecode.swift; path = CalendarManager.swift; sourceTree = "<group>"; };
		3870FF4225EC13F40088248F /* BloodGlucose.swift */ = {isa = PBXFileReference; fileEncoding = 4; lastKnownFileType = sourcecode.swift; path = BloodGlucose.swift; sourceTree = "<group>"; };
		3871F39B25ED892B0013ECB5 /* TempTarget.swift */ = {isa = PBXFileReference; lastKnownFileType = sourcecode.swift; path = TempTarget.swift; sourceTree = "<group>"; };
		3871F39E25ED895A0013ECB5 /* Decimal+Extensions.swift */ = {isa = PBXFileReference; lastKnownFileType = sourcecode.swift; path = "Decimal+Extensions.swift"; sourceTree = "<group>"; };
		3883581B25EE79BB00E024B2 /* TextFieldWithToolBar.swift */ = {isa = PBXFileReference; lastKnownFileType = sourcecode.swift; path = TextFieldWithToolBar.swift; sourceTree = "<group>"; };
		3883583325EEB38000E024B2 /* PumpSettings.swift */ = {isa = PBXFileReference; lastKnownFileType = sourcecode.swift; path = PumpSettings.swift; sourceTree = "<group>"; };
		388358C725EEF6D200E024B2 /* BasalProfileEntry.swift */ = {isa = PBXFileReference; lastKnownFileType = sourcecode.swift; path = BasalProfileEntry.swift; sourceTree = "<group>"; };
		38887CCD25F5725200944304 /* IOBEntry.swift */ = {isa = PBXFileReference; lastKnownFileType = sourcecode.swift; path = IOBEntry.swift; sourceTree = "<group>"; };
		388E595825AD948C0019842D /* FreeAPS.app */ = {isa = PBXFileReference; explicitFileType = wrapper.application; includeInIndex = 0; path = FreeAPS.app; sourceTree = BUILT_PRODUCTS_DIR; };
		388E595B25AD948C0019842D /* FreeAPSApp.swift */ = {isa = PBXFileReference; lastKnownFileType = sourcecode.swift; path = FreeAPSApp.swift; sourceTree = "<group>"; };
		388E596425AD948E0019842D /* Info.plist */ = {isa = PBXFileReference; lastKnownFileType = text.plist.xml; path = Info.plist; sourceTree = "<group>"; };
		388E596B25AD95110019842D /* OpenAPS.swift */ = {isa = PBXFileReference; lastKnownFileType = sourcecode.swift; path = OpenAPS.swift; sourceTree = "<group>"; };
		388E596E25AD96040019842D /* javascript */ = {isa = PBXFileReference; lastKnownFileType = folder; path = javascript; sourceTree = "<group>"; };
		388E597125AD9CF10019842D /* json */ = {isa = PBXFileReference; lastKnownFileType = folder; path = json; sourceTree = "<group>"; };
		388E5A5B25B6F0770019842D /* JSON.swift */ = {isa = PBXFileReference; lastKnownFileType = sourcecode.swift; path = JSON.swift; sourceTree = "<group>"; };
		388E5A5F25B6F2310019842D /* Autosens.swift */ = {isa = PBXFileReference; lastKnownFileType = sourcecode.swift; path = Autosens.swift; sourceTree = "<group>"; };
		389442CA25F65F7100FA1F27 /* NightscoutTreatment.swift */ = {isa = PBXFileReference; lastKnownFileType = sourcecode.swift; path = NightscoutTreatment.swift; sourceTree = "<group>"; };
		389487392614928B004DF424 /* DispatchTimer.swift */ = {isa = PBXFileReference; fileEncoding = 4; lastKnownFileType = sourcecode.swift; path = DispatchTimer.swift; sourceTree = "<group>"; };
		3895E4C525B9E00D00214B37 /* Preferences.swift */ = {isa = PBXFileReference; lastKnownFileType = sourcecode.swift; path = Preferences.swift; sourceTree = "<group>"; };
		389A571F26079BAA00BC102F /* Interpolation.swift */ = {isa = PBXFileReference; fileEncoding = 4; lastKnownFileType = sourcecode.swift; path = Interpolation.swift; sourceTree = "<group>"; };
		389ECDFD2601061500D86C4F /* View+Snapshot.swift */ = {isa = PBXFileReference; lastKnownFileType = sourcecode.swift; path = "View+Snapshot.swift"; sourceTree = "<group>"; };
		389ECE042601144100D86C4F /* ConcurrentMap.swift */ = {isa = PBXFileReference; lastKnownFileType = sourcecode.swift; path = ConcurrentMap.swift; sourceTree = "<group>"; };
		38A00B2225FC2B55006BC0B0 /* LRUCache.swift */ = {isa = PBXFileReference; fileEncoding = 4; lastKnownFileType = sourcecode.swift; path = LRUCache.swift; sourceTree = "<group>"; };
		38A0363A25ECF07E00FCBB52 /* GlucoseStorage.swift */ = {isa = PBXFileReference; lastKnownFileType = sourcecode.swift; path = GlucoseStorage.swift; sourceTree = "<group>"; };
		38A0364125ED069400FCBB52 /* TempBasal.swift */ = {isa = PBXFileReference; lastKnownFileType = sourcecode.swift; path = TempBasal.swift; sourceTree = "<group>"; };
		38A13D3125E28B4B00EAA382 /* PumpHistoryEvent.swift */ = {isa = PBXFileReference; lastKnownFileType = sourcecode.swift; path = PumpHistoryEvent.swift; sourceTree = "<group>"; };
		38A5049125DD9C4000C5B9E8 /* UserDefaultsExtensions.swift */ = {isa = PBXFileReference; fileEncoding = 4; lastKnownFileType = sourcecode.swift; path = UserDefaultsExtensions.swift; sourceTree = "<group>"; };
		38A9260425F012D8009E3739 /* CarbRatios.swift */ = {isa = PBXFileReference; lastKnownFileType = sourcecode.swift; path = CarbRatios.swift; sourceTree = "<group>"; };
		38AAF85425FFF846004AF583 /* CurrentGlucoseView.swift */ = {isa = PBXFileReference; lastKnownFileType = sourcecode.swift; path = CurrentGlucoseView.swift; sourceTree = "<group>"; };
		38AEE73C25F0200C0013F05B /* FreeAPSSettings.swift */ = {isa = PBXFileReference; lastKnownFileType = sourcecode.swift; path = FreeAPSSettings.swift; sourceTree = "<group>"; };
		38AEE75125F022080013F05B /* SettingsManager.swift */ = {isa = PBXFileReference; lastKnownFileType = sourcecode.swift; path = SettingsManager.swift; sourceTree = "<group>"; };
		38AEE75625F0F18E0013F05B /* CarbsStorage.swift */ = {isa = PBXFileReference; lastKnownFileType = sourcecode.swift; path = CarbsStorage.swift; sourceTree = "<group>"; };
		38B4F3AE25E2979F00E76A18 /* IndexedCollection.swift */ = {isa = PBXFileReference; lastKnownFileType = sourcecode.swift; path = IndexedCollection.swift; sourceTree = "<group>"; };
		38B4F3C225E2A20B00E76A18 /* PumpSetupView.swift */ = {isa = PBXFileReference; lastKnownFileType = sourcecode.swift; path = PumpSetupView.swift; sourceTree = "<group>"; };
		38B4F3C525E5017E00E76A18 /* NotificationCenter.swift */ = {isa = PBXFileReference; fileEncoding = 4; lastKnownFileType = sourcecode.swift; path = NotificationCenter.swift; sourceTree = "<group>"; };
		38B4F3C825E502E100E76A18 /* SwiftNotificationCenter.swift */ = {isa = PBXFileReference; fileEncoding = 4; lastKnownFileType = sourcecode.swift; path = SwiftNotificationCenter.swift; sourceTree = "<group>"; };
		38B4F3C925E502E100E76A18 /* WeakObjectSet.swift */ = {isa = PBXFileReference; fileEncoding = 4; lastKnownFileType = sourcecode.swift; path = WeakObjectSet.swift; sourceTree = "<group>"; };
		38B4F3CC25E5031100E76A18 /* Broadcaster.swift */ = {isa = PBXFileReference; fileEncoding = 4; lastKnownFileType = sourcecode.swift; path = Broadcaster.swift; sourceTree = "<group>"; };
		38BF021625E7CBBC00579895 /* PumpManagerExtensions.swift */ = {isa = PBXFileReference; lastKnownFileType = sourcecode.swift; path = PumpManagerExtensions.swift; sourceTree = "<group>"; };
		38BF021A25E7D06400579895 /* PumpSettingsView.swift */ = {isa = PBXFileReference; lastKnownFileType = sourcecode.swift; path = PumpSettingsView.swift; sourceTree = "<group>"; };
		38BF021C25E7E3AF00579895 /* Reservoir.swift */ = {isa = PBXFileReference; lastKnownFileType = sourcecode.swift; path = Reservoir.swift; sourceTree = "<group>"; };
		38BF021E25E7F0DE00579895 /* DeviceDataManager.swift */ = {isa = PBXFileReference; lastKnownFileType = sourcecode.swift; path = DeviceDataManager.swift; sourceTree = "<group>"; };
		38C4D33625E9A1A200D30B77 /* DispatchQueue+Extensions.swift */ = {isa = PBXFileReference; fileEncoding = 4; lastKnownFileType = sourcecode.swift; path = "DispatchQueue+Extensions.swift"; sourceTree = "<group>"; };
		38C4D33925E9A1ED00D30B77 /* NSObject+AssociatedValues.swift */ = {isa = PBXFileReference; fileEncoding = 4; lastKnownFileType = sourcecode.swift; path = "NSObject+AssociatedValues.swift"; sourceTree = "<group>"; };
		38D0B3B525EBE24900CB6E88 /* Battery.swift */ = {isa = PBXFileReference; lastKnownFileType = sourcecode.swift; path = Battery.swift; sourceTree = "<group>"; };
		38D0B3D825EC07C400CB6E88 /* CarbsEntry.swift */ = {isa = PBXFileReference; lastKnownFileType = sourcecode.swift; path = CarbsEntry.swift; sourceTree = "<group>"; };
		38DAB27F260CBB7F00F74C1A /* PumpView.swift */ = {isa = PBXFileReference; lastKnownFileType = sourcecode.swift; path = PumpView.swift; sourceTree = "<group>"; };
		38DAB289260D349500F74C1A /* FetchGlucoseManager.swift */ = {isa = PBXFileReference; lastKnownFileType = sourcecode.swift; path = FetchGlucoseManager.swift; sourceTree = "<group>"; };
		38DF1785276A73D400B3528F /* TagCloudView.swift */ = {isa = PBXFileReference; lastKnownFileType = sourcecode.swift; path = TagCloudView.swift; sourceTree = "<group>"; };
		38DF178B27733E6800B3528F /* snow.sks */ = {isa = PBXFileReference; lastKnownFileType = file.sks; path = snow.sks; sourceTree = "<group>"; };
		38DF178C27733E6800B3528F /* Assets.xcassets */ = {isa = PBXFileReference; lastKnownFileType = folder.assetcatalog; path = Assets.xcassets; sourceTree = "<group>"; };
		38DF178F27733EAD00B3528F /* SnowScene.swift */ = {isa = PBXFileReference; lastKnownFileType = sourcecode.swift; path = SnowScene.swift; sourceTree = "<group>"; };
		38E4451D274DB04600EC9A94 /* AppDelegate.swift */ = {isa = PBXFileReference; lastKnownFileType = sourcecode.swift; path = AppDelegate.swift; sourceTree = "<group>"; };
		38E44521274E3DDC00EC9A94 /* NetworkReachabilityManager.swift */ = {isa = PBXFileReference; fileEncoding = 4; lastKnownFileType = sourcecode.swift; path = NetworkReachabilityManager.swift; sourceTree = "<group>"; };
		38E44527274E401C00EC9A94 /* Protected.swift */ = {isa = PBXFileReference; fileEncoding = 4; lastKnownFileType = sourcecode.swift; path = Protected.swift; sourceTree = "<group>"; };
		38E4452A274E411600EC9A94 /* Disk+InternalHelpers.swift */ = {isa = PBXFileReference; fileEncoding = 4; lastKnownFileType = sourcecode.swift; path = "Disk+InternalHelpers.swift"; sourceTree = "<group>"; };
		38E4452B274E411600EC9A94 /* Disk+Data.swift */ = {isa = PBXFileReference; fileEncoding = 4; lastKnownFileType = sourcecode.swift; path = "Disk+Data.swift"; sourceTree = "<group>"; };
		38E4452C274E411600EC9A94 /* Disk.swift */ = {isa = PBXFileReference; fileEncoding = 4; lastKnownFileType = sourcecode.swift; path = Disk.swift; sourceTree = "<group>"; };
		38E4452D274E411600EC9A94 /* Disk+Helpers.swift */ = {isa = PBXFileReference; fileEncoding = 4; lastKnownFileType = sourcecode.swift; path = "Disk+Helpers.swift"; sourceTree = "<group>"; };
		38E4452E274E411600EC9A94 /* Disk+[Data].swift */ = {isa = PBXFileReference; fileEncoding = 4; lastKnownFileType = sourcecode.swift; path = "Disk+[Data].swift"; sourceTree = "<group>"; };
		38E4452F274E411600EC9A94 /* Disk+UIImage.swift */ = {isa = PBXFileReference; fileEncoding = 4; lastKnownFileType = sourcecode.swift; path = "Disk+UIImage.swift"; sourceTree = "<group>"; };
		38E44530274E411700EC9A94 /* Disk+[UIImage].swift */ = {isa = PBXFileReference; fileEncoding = 4; lastKnownFileType = sourcecode.swift; path = "Disk+[UIImage].swift"; sourceTree = "<group>"; };
		38E44531274E411700EC9A94 /* Disk+VolumeInformation.swift */ = {isa = PBXFileReference; fileEncoding = 4; lastKnownFileType = sourcecode.swift; path = "Disk+VolumeInformation.swift"; sourceTree = "<group>"; };
		38E44532274E411700EC9A94 /* Disk+Codable.swift */ = {isa = PBXFileReference; fileEncoding = 4; lastKnownFileType = sourcecode.swift; path = "Disk+Codable.swift"; sourceTree = "<group>"; };
		38E44533274E411700EC9A94 /* Disk+Errors.swift */ = {isa = PBXFileReference; fileEncoding = 4; lastKnownFileType = sourcecode.swift; path = "Disk+Errors.swift"; sourceTree = "<group>"; };
		38E873FD274F761800975559 /* CoreNFC.framework */ = {isa = PBXFileReference; lastKnownFileType = wrapper.framework; name = CoreNFC.framework; path = System/Library/Frameworks/CoreNFC.framework; sourceTree = SDKROOT; };
		38E87402274F78C000975559 /* libswiftCoreNFC.tbd */ = {isa = PBXFileReference; lastKnownFileType = "sourcecode.text-based-dylib-definition"; name = libswiftCoreNFC.tbd; path = usr/lib/swift/libswiftCoreNFC.tbd; sourceTree = SDKROOT; };
		38E87407274F9AD000975559 /* UserNotificationsManager.swift */ = {isa = PBXFileReference; lastKnownFileType = sourcecode.swift; path = UserNotificationsManager.swift; sourceTree = "<group>"; };
		38E8751C27554D5500975559 /* FreeAPSWatch.app */ = {isa = PBXFileReference; explicitFileType = wrapper.application; includeInIndex = 0; path = FreeAPSWatch.app; sourceTree = BUILT_PRODUCTS_DIR; };
		38E8751E27554D5700975559 /* Assets.xcassets */ = {isa = PBXFileReference; lastKnownFileType = folder.assetcatalog; path = Assets.xcassets; sourceTree = "<group>"; };
		38E8752427554D5700975559 /* FreeAPSWatch WatchKit Extension.appex */ = {isa = PBXFileReference; explicitFileType = "wrapper.app-extension"; includeInIndex = 0; path = "FreeAPSWatch WatchKit Extension.appex"; sourceTree = BUILT_PRODUCTS_DIR; };
		38E8752927554D5700975559 /* FreeAPSApp.swift */ = {isa = PBXFileReference; lastKnownFileType = sourcecode.swift; path = FreeAPSApp.swift; sourceTree = "<group>"; };
		38E8752B27554D5700975559 /* MainView.swift */ = {isa = PBXFileReference; lastKnownFileType = sourcecode.swift; path = MainView.swift; sourceTree = "<group>"; };
		38E8752D27554D5700975559 /* NotificationController.swift */ = {isa = PBXFileReference; lastKnownFileType = sourcecode.swift; path = NotificationController.swift; sourceTree = "<group>"; };
		38E8752F27554D5700975559 /* NotificationView.swift */ = {isa = PBXFileReference; lastKnownFileType = sourcecode.swift; path = NotificationView.swift; sourceTree = "<group>"; };
		38E8753127554D5700975559 /* ComplicationController.swift */ = {isa = PBXFileReference; lastKnownFileType = sourcecode.swift; path = ComplicationController.swift; sourceTree = "<group>"; };
		38E8753327554D5800975559 /* Assets.xcassets */ = {isa = PBXFileReference; lastKnownFileType = folder.assetcatalog; path = Assets.xcassets; sourceTree = "<group>"; };
		38E8753627554D5800975559 /* Preview Assets.xcassets */ = {isa = PBXFileReference; lastKnownFileType = folder.assetcatalog; path = "Preview Assets.xcassets"; sourceTree = "<group>"; };
		38E8753827554D5900975559 /* Info.plist */ = {isa = PBXFileReference; lastKnownFileType = text.plist.xml; path = Info.plist; sourceTree = "<group>"; };
		38E8753927554D5900975559 /* PushNotificationPayload.apns */ = {isa = PBXFileReference; lastKnownFileType = text; path = PushNotificationPayload.apns; sourceTree = "<group>"; };
		38E87549275550BB00975559 /* CarbsView.swift */ = {isa = PBXFileReference; lastKnownFileType = sourcecode.swift; path = CarbsView.swift; sourceTree = "<group>"; };
		38E8754B2755548F00975559 /* WatchStateModel.swift */ = {isa = PBXFileReference; lastKnownFileType = sourcecode.swift; path = WatchStateModel.swift; sourceTree = "<group>"; };
		38E8754E275556FA00975559 /* WatchManager.swift */ = {isa = PBXFileReference; lastKnownFileType = sourcecode.swift; path = WatchManager.swift; sourceTree = "<group>"; };
		38E8755027555D0500975559 /* DataFlow.swift */ = {isa = PBXFileReference; lastKnownFileType = sourcecode.swift; path = DataFlow.swift; sourceTree = "<group>"; };
		38E8755527564B5000975559 /* FreeAPSWatch WatchKit Extension.entitlements */ = {isa = PBXFileReference; lastKnownFileType = text.plist.entitlements; path = "FreeAPSWatch WatchKit Extension.entitlements"; sourceTree = "<group>"; };
		38E8755627564B6100975559 /* FreeAPSWatch.entitlements */ = {isa = PBXFileReference; lastKnownFileType = text.plist.entitlements; path = FreeAPSWatch.entitlements; sourceTree = "<group>"; };
		38E8755A27568A6700975559 /* ConfirmationView.swift */ = {isa = PBXFileReference; lastKnownFileType = sourcecode.swift; path = ConfirmationView.swift; sourceTree = "<group>"; };
		38E8757A2757B1C300975559 /* TempTargetsView.swift */ = {isa = PBXFileReference; lastKnownFileType = sourcecode.swift; path = TempTargetsView.swift; sourceTree = "<group>"; };
		38E8757C2757C45D00975559 /* BolusView.swift */ = {isa = PBXFileReference; lastKnownFileType = sourcecode.swift; path = BolusView.swift; sourceTree = "<group>"; };
		38E8757F27595DC500975559 /* BolusConfirmationView.swift */ = {isa = PBXFileReference; lastKnownFileType = sourcecode.swift; path = BolusConfirmationView.swift; sourceTree = "<group>"; };
		38E989DC25F5021400C0CED0 /* PumpStatus.swift */ = {isa = PBXFileReference; lastKnownFileType = sourcecode.swift; path = PumpStatus.swift; sourceTree = "<group>"; };
		38E98A1B25F52C9300C0CED0 /* Signpost.swift */ = {isa = PBXFileReference; fileEncoding = 4; lastKnownFileType = sourcecode.swift; path = Signpost.swift; sourceTree = "<group>"; };
		38E98A1C25F52C9300C0CED0 /* Logger.swift */ = {isa = PBXFileReference; fileEncoding = 4; lastKnownFileType = sourcecode.swift; path = Logger.swift; sourceTree = "<group>"; };
		38E98A1E25F52C9300C0CED0 /* IssueReporter.swift */ = {isa = PBXFileReference; fileEncoding = 4; lastKnownFileType = sourcecode.swift; path = IssueReporter.swift; sourceTree = "<group>"; };
		38E98A2025F52C9300C0CED0 /* CollectionIssueReporter.swift */ = {isa = PBXFileReference; fileEncoding = 4; lastKnownFileType = sourcecode.swift; path = CollectionIssueReporter.swift; sourceTree = "<group>"; };
		38E98A2225F52C9300C0CED0 /* Error+Extensions.swift */ = {isa = PBXFileReference; fileEncoding = 4; lastKnownFileType = sourcecode.swift; path = "Error+Extensions.swift"; sourceTree = "<group>"; };
		38E98A2C25F52DC400C0CED0 /* NSLocking+Extensions.swift */ = {isa = PBXFileReference; fileEncoding = 4; lastKnownFileType = sourcecode.swift; path = "NSLocking+Extensions.swift"; sourceTree = "<group>"; };
		38E98A2F25F52FF700C0CED0 /* Config.swift */ = {isa = PBXFileReference; lastKnownFileType = sourcecode.swift; path = Config.swift; sourceTree = "<group>"; };
		38E98A3625F5509500C0CED0 /* String+Extensions.swift */ = {isa = PBXFileReference; lastKnownFileType = sourcecode.swift; path = "String+Extensions.swift"; sourceTree = "<group>"; };
		38EA05D9261F6E7C0064E39B /* SimpleLogReporter.swift */ = {isa = PBXFileReference; lastKnownFileType = sourcecode.swift; path = SimpleLogReporter.swift; sourceTree = "<group>"; };
		38EA05FF262091870064E39B /* BolusProgressViewStyle.swift */ = {isa = PBXFileReference; lastKnownFileType = sourcecode.swift; path = BolusProgressViewStyle.swift; sourceTree = "<group>"; };
		38F37827261260DC009DB701 /* Color+Extensions.swift */ = {isa = PBXFileReference; lastKnownFileType = sourcecode.swift; path = "Color+Extensions.swift"; sourceTree = "<group>"; };
		38F3783A2613555C009DB701 /* Config.xcconfig */ = {isa = PBXFileReference; lastKnownFileType = text.xcconfig; path = Config.xcconfig; sourceTree = "<group>"; };
		38F3B2EE25ED8E2A005C48AA /* TempTargetsStorage.swift */ = {isa = PBXFileReference; lastKnownFileType = sourcecode.swift; path = TempTargetsStorage.swift; sourceTree = "<group>"; };
		38FCF3D525E8FDF40078B0D1 /* MD5.swift */ = {isa = PBXFileReference; lastKnownFileType = sourcecode.swift; path = MD5.swift; sourceTree = "<group>"; };
		38FCF3ED25E9028E0078B0D1 /* FreeAPSTests.xctest */ = {isa = PBXFileReference; explicitFileType = wrapper.cfbundle; includeInIndex = 0; path = FreeAPSTests.xctest; sourceTree = BUILT_PRODUCTS_DIR; };
		38FCF3F125E9028E0078B0D1 /* Info.plist */ = {isa = PBXFileReference; lastKnownFileType = text.plist.xml; path = Info.plist; sourceTree = "<group>"; };
		38FCF3F825E902C20078B0D1 /* FileStorageTests.swift */ = {isa = PBXFileReference; lastKnownFileType = sourcecode.swift; path = FileStorageTests.swift; sourceTree = "<group>"; };
		38FCF3FC25E997A80078B0D1 /* PumpHistoryStorage.swift */ = {isa = PBXFileReference; lastKnownFileType = sourcecode.swift; path = PumpHistoryStorage.swift; sourceTree = "<group>"; };
		38FE826925CC82DB001FF17A /* NetworkService.swift */ = {isa = PBXFileReference; lastKnownFileType = sourcecode.swift; path = NetworkService.swift; sourceTree = "<group>"; };
		38FE826C25CC8461001FF17A /* NightscoutAPI.swift */ = {isa = PBXFileReference; lastKnownFileType = sourcecode.swift; path = NightscoutAPI.swift; sourceTree = "<group>"; };
		38FEF3F92737E42000574A46 /* BaseStateModel.swift */ = {isa = PBXFileReference; lastKnownFileType = sourcecode.swift; path = BaseStateModel.swift; sourceTree = "<group>"; };
		38FEF3FB2737E53800574A46 /* MainStateModel.swift */ = {isa = PBXFileReference; lastKnownFileType = sourcecode.swift; path = MainStateModel.swift; sourceTree = "<group>"; };
		38FEF3FD2738083E00574A46 /* CGMProvider.swift */ = {isa = PBXFileReference; fileEncoding = 4; lastKnownFileType = sourcecode.swift; path = CGMProvider.swift; sourceTree = "<group>"; };
		38FEF412273B317A00574A46 /* HKUnit.swift */ = {isa = PBXFileReference; fileEncoding = 4; lastKnownFileType = sourcecode.swift; path = HKUnit.swift; sourceTree = "<group>"; };
		3BDEA2DC60EDE0A3CA54DC73 /* TargetsEditorProvider.swift */ = {isa = PBXFileReference; includeInIndex = 1; lastKnownFileType = sourcecode.swift; path = TargetsEditorProvider.swift; sourceTree = "<group>"; };
		3BF768BD6264FF7D71D66767 /* NightscoutConfigProvider.swift */ = {isa = PBXFileReference; includeInIndex = 1; lastKnownFileType = sourcecode.swift; path = NightscoutConfigProvider.swift; sourceTree = "<group>"; };
		3F60E97100041040446F44E7 /* PumpConfigStateModel.swift */ = {isa = PBXFileReference; includeInIndex = 1; lastKnownFileType = sourcecode.swift; path = PumpConfigStateModel.swift; sourceTree = "<group>"; };
		3F8A87AA037BD079BA3528BA /* ConfigEditorDataFlow.swift */ = {isa = PBXFileReference; includeInIndex = 1; lastKnownFileType = sourcecode.swift; path = ConfigEditorDataFlow.swift; sourceTree = "<group>"; };
		42369F66CF91F30624C0B3A6 /* BasalProfileEditorProvider.swift */ = {isa = PBXFileReference; includeInIndex = 1; lastKnownFileType = sourcecode.swift; path = BasalProfileEditorProvider.swift; sourceTree = "<group>"; };
		44080E4709E3AE4B73054563 /* ConfigEditorProvider.swift */ = {isa = PBXFileReference; includeInIndex = 1; lastKnownFileType = sourcecode.swift; path = ConfigEditorProvider.swift; sourceTree = "<group>"; };
		4DD795BA46B193644D48138C /* TargetsEditorRootView.swift */ = {isa = PBXFileReference; includeInIndex = 1; lastKnownFileType = sourcecode.swift; path = TargetsEditorRootView.swift; sourceTree = "<group>"; };
		505E09DC17A0C3D0AF4B66FE /* ISFEditorStateModel.swift */ = {isa = PBXFileReference; includeInIndex = 1; lastKnownFileType = sourcecode.swift; path = ISFEditorStateModel.swift; sourceTree = "<group>"; };
		581516A32BCED84A00BF67D7 /* DebuggingIdentifiers.swift */ = {isa = PBXFileReference; lastKnownFileType = sourcecode.swift; path = DebuggingIdentifiers.swift; sourceTree = "<group>"; };
		581516A82BCEEDF800BF67D7 /* NSPredicates.swift */ = {isa = PBXFileReference; lastKnownFileType = sourcecode.swift; path = NSPredicates.swift; sourceTree = "<group>"; };
		581AC4382BE22ED10038760C /* JSONConverter.swift */ = {isa = PBXFileReference; lastKnownFileType = sourcecode.swift; path = JSONConverter.swift; sourceTree = "<group>"; };
		58237D9D2BCF0A6B00A47A79 /* PopupView.swift */ = {isa = PBXFileReference; lastKnownFileType = sourcecode.swift; path = PopupView.swift; sourceTree = "<group>"; };
		5825A1BD2C97335C0046467E /* EditTempTargetForm.swift */ = {isa = PBXFileReference; lastKnownFileType = sourcecode.swift; path = EditTempTargetForm.swift; sourceTree = "<group>"; };
		582DF9742C8CDB92001F516D /* GlucoseChartView.swift */ = {isa = PBXFileReference; lastKnownFileType = sourcecode.swift; path = GlucoseChartView.swift; sourceTree = "<group>"; };
		582DF9762C8CDBE7001F516D /* InsulinView.swift */ = {isa = PBXFileReference; lastKnownFileType = sourcecode.swift; path = InsulinView.swift; sourceTree = "<group>"; };
		582DF9782C8CE1E5001F516D /* MainChartHelper.swift */ = {isa = PBXFileReference; lastKnownFileType = sourcecode.swift; path = MainChartHelper.swift; sourceTree = "<group>"; };
		582DF97A2C8CE209001F516D /* CarbView.swift */ = {isa = PBXFileReference; lastKnownFileType = sourcecode.swift; path = CarbView.swift; sourceTree = "<group>"; };
		582FAE422C05102C00D1C13F /* CoreDataError.swift */ = {isa = PBXFileReference; lastKnownFileType = sourcecode.swift; path = CoreDataError.swift; sourceTree = "<group>"; };
		583684052BD178DB00070A60 /* GlucoseStored+helper.swift */ = {isa = PBXFileReference; lastKnownFileType = sourcecode.swift; path = "GlucoseStored+helper.swift"; sourceTree = "<group>"; };
		583684072BD195A700070A60 /* Determination.swift */ = {isa = PBXFileReference; lastKnownFileType = sourcecode.swift; path = Determination.swift; sourceTree = "<group>"; };
		5837A52F2BD2E3C700A5DC04 /* CarbEntryStored+helper.swift */ = {isa = PBXFileReference; lastKnownFileType = sourcecode.swift; path = "CarbEntryStored+helper.swift"; sourceTree = "<group>"; };
		585E2CAD2BE7BF46006ECF1A /* PumpEvent+helper.swift */ = {isa = PBXFileReference; lastKnownFileType = sourcecode.swift; path = "PumpEvent+helper.swift"; sourceTree = "<group>"; };
		58645B982CA2D1A4008AFCE7 /* GlucoseSetup.swift */ = {isa = PBXFileReference; lastKnownFileType = sourcecode.swift; path = GlucoseSetup.swift; sourceTree = "<group>"; };
		58645B9A2CA2D24F008AFCE7 /* CarbSetup.swift */ = {isa = PBXFileReference; lastKnownFileType = sourcecode.swift; path = CarbSetup.swift; sourceTree = "<group>"; };
		58645B9C2CA2D275008AFCE7 /* DeterminationSetup.swift */ = {isa = PBXFileReference; lastKnownFileType = sourcecode.swift; path = DeterminationSetup.swift; sourceTree = "<group>"; };
		58645B9E2CA2D2BE008AFCE7 /* PumpHistorySetup.swift */ = {isa = PBXFileReference; lastKnownFileType = sourcecode.swift; path = PumpHistorySetup.swift; sourceTree = "<group>"; };
		58645BA02CA2D2F8008AFCE7 /* OverrideSetup.swift */ = {isa = PBXFileReference; lastKnownFileType = sourcecode.swift; path = OverrideSetup.swift; sourceTree = "<group>"; };
		58645BA22CA2D325008AFCE7 /* BatterySetup.swift */ = {isa = PBXFileReference; lastKnownFileType = sourcecode.swift; path = BatterySetup.swift; sourceTree = "<group>"; };
		58645BA42CA2D347008AFCE7 /* ForecastSetup.swift */ = {isa = PBXFileReference; lastKnownFileType = sourcecode.swift; path = ForecastSetup.swift; sourceTree = "<group>"; };
		58645BA62CA2D390008AFCE7 /* ChartAxisSetup.swift */ = {isa = PBXFileReference; lastKnownFileType = sourcecode.swift; path = ChartAxisSetup.swift; sourceTree = "<group>"; };
		5864E8582C42CFAE00294306 /* DeterminationStorage.swift */ = {isa = PBXFileReference; lastKnownFileType = sourcecode.swift; path = DeterminationStorage.swift; sourceTree = "<group>"; };
		5887527B2BD986E1008B081D /* OpenAPSBattery.swift */ = {isa = PBXFileReference; lastKnownFileType = sourcecode.swift; path = OpenAPSBattery.swift; sourceTree = "<group>"; };
		58A3D5392C96D4DE003F90FC /* AddTempTargetForm.swift */ = {isa = PBXFileReference; lastKnownFileType = sourcecode.swift; path = AddTempTargetForm.swift; sourceTree = "<group>"; };
		58A3D5432C96DE11003F90FC /* TempTargetStored+Helper.swift */ = {isa = PBXFileReference; lastKnownFileType = sourcecode.swift; path = "TempTargetStored+Helper.swift"; sourceTree = "<group>"; };
		58A3D54D2C96EFA8003F90FC /* TempTargetStored+CoreDataClass.swift */ = {isa = PBXFileReference; lastKnownFileType = sourcecode.swift; path = "TempTargetStored+CoreDataClass.swift"; sourceTree = SOURCE_ROOT; };
		58A3D54E2C96EFA8003F90FC /* TempTargetStored+CoreDataProperties.swift */ = {isa = PBXFileReference; lastKnownFileType = sourcecode.swift; path = "TempTargetStored+CoreDataProperties.swift"; sourceTree = SOURCE_ROOT; };
		58A3D54F2C96EFA8003F90FC /* TempTargetRunStored+CoreDataClass.swift */ = {isa = PBXFileReference; lastKnownFileType = sourcecode.swift; path = "TempTargetRunStored+CoreDataClass.swift"; sourceTree = SOURCE_ROOT; };
		58A3D5502C96EFA8003F90FC /* TempTargetRunStored+CoreDataProperties.swift */ = {isa = PBXFileReference; lastKnownFileType = sourcecode.swift; path = "TempTargetRunStored+CoreDataProperties.swift"; sourceTree = SOURCE_ROOT; };
		58D08B212C8DAA8E00AA37D3 /* OverrideView.swift */ = {isa = PBXFileReference; lastKnownFileType = sourcecode.swift; path = OverrideView.swift; sourceTree = "<group>"; };
		58D08B2F2C8DEA7500AA37D3 /* ForecastView.swift */ = {isa = PBXFileReference; lastKnownFileType = sourcecode.swift; path = ForecastView.swift; sourceTree = "<group>"; };
		58D08B312C8DF88900AA37D3 /* DummyCharts.swift */ = {isa = PBXFileReference; lastKnownFileType = sourcecode.swift; path = DummyCharts.swift; sourceTree = "<group>"; };
		58D08B332C8DF9A700AA37D3 /* CobIobChart.swift */ = {isa = PBXFileReference; lastKnownFileType = sourcecode.swift; path = CobIobChart.swift; sourceTree = "<group>"; };
		58D08B372C8DFB6000AA37D3 /* BasalChart.swift */ = {isa = PBXFileReference; lastKnownFileType = sourcecode.swift; path = BasalChart.swift; sourceTree = "<group>"; };
		58D08B392C8DFECD00AA37D3 /* TempTargets.swift */ = {isa = PBXFileReference; lastKnownFileType = sourcecode.swift; path = TempTargets.swift; sourceTree = "<group>"; };
		58F107732BD1A4D000B1A680 /* Determination+helper.swift */ = {isa = PBXFileReference; lastKnownFileType = sourcecode.swift; path = "Determination+helper.swift"; sourceTree = "<group>"; };
		5A2325512BFCBF55003518CA /* NightscoutUploadView.swift */ = {isa = PBXFileReference; lastKnownFileType = sourcecode.swift; path = NightscoutUploadView.swift; sourceTree = "<group>"; };
		5A2325532BFCBF65003518CA /* NightscoutFetchView.swift */ = {isa = PBXFileReference; lastKnownFileType = sourcecode.swift; path = NightscoutFetchView.swift; sourceTree = "<group>"; };
		5A2325572BFCC168003518CA /* NightscoutConnectView.swift */ = {isa = PBXFileReference; lastKnownFileType = sourcecode.swift; path = NightscoutConnectView.swift; sourceTree = "<group>"; };
		5C018D1680307A31C9ED7120 /* CGMStateModel.swift */ = {isa = PBXFileReference; includeInIndex = 1; lastKnownFileType = sourcecode.swift; path = CGMStateModel.swift; sourceTree = "<group>"; };
		5D5B4F8B4194BB7E260EF251 /* ConfigEditorStateModel.swift */ = {isa = PBXFileReference; includeInIndex = 1; lastKnownFileType = sourcecode.swift; path = ConfigEditorStateModel.swift; sourceTree = "<group>"; };
		60744C3E9BB3652895C908CC /* DataTableProvider.swift */ = {isa = PBXFileReference; includeInIndex = 1; lastKnownFileType = sourcecode.swift; path = DataTableProvider.swift; sourceTree = "<group>"; };
		64AA5E04A2761F6EEA6568E1 /* CarbRatioEditorStateModel.swift */ = {isa = PBXFileReference; includeInIndex = 1; lastKnownFileType = sourcecode.swift; path = CarbRatioEditorStateModel.swift; sourceTree = "<group>"; };
		65070A322BFDCB83006F213F /* TidepoolStartView.swift */ = {isa = PBXFileReference; lastKnownFileType = sourcecode.swift; path = TidepoolStartView.swift; sourceTree = "<group>"; };
		67F94DD2853CF42BA4E30616 /* BasalProfileEditorDataFlow.swift */ = {isa = PBXFileReference; includeInIndex = 1; lastKnownFileType = sourcecode.swift; path = BasalProfileEditorDataFlow.swift; sourceTree = "<group>"; };
		680C4420C9A345D46D90D06C /* ManualTempBasalProvider.swift */ = {isa = PBXFileReference; includeInIndex = 1; lastKnownFileType = sourcecode.swift; path = ManualTempBasalProvider.swift; sourceTree = "<group>"; };
		6B1A8D012B14D88B00E76752 /* UniformTypeIdentifiers.framework */ = {isa = PBXFileReference; lastKnownFileType = wrapper.framework; name = UniformTypeIdentifiers.framework; path = System/Library/Frameworks/UniformTypeIdentifiers.framework; sourceTree = SDKROOT; };
		6B1A8D172B14D91600E76752 /* LiveActivityExtension.appex */ = {isa = PBXFileReference; explicitFileType = "wrapper.app-extension"; includeInIndex = 0; path = LiveActivityExtension.appex; sourceTree = BUILT_PRODUCTS_DIR; };
		6B1A8D182B14D91600E76752 /* WidgetKit.framework */ = {isa = PBXFileReference; lastKnownFileType = wrapper.framework; name = WidgetKit.framework; path = System/Library/Frameworks/WidgetKit.framework; sourceTree = SDKROOT; };
		6B1A8D1A2B14D91600E76752 /* SwiftUI.framework */ = {isa = PBXFileReference; lastKnownFileType = wrapper.framework; name = SwiftUI.framework; path = System/Library/Frameworks/SwiftUI.framework; sourceTree = SDKROOT; };
		6B1A8D1D2B14D91600E76752 /* LiveActivityBundle.swift */ = {isa = PBXFileReference; lastKnownFileType = sourcecode.swift; path = LiveActivityBundle.swift; sourceTree = "<group>"; };
		6B1A8D1F2B14D91600E76752 /* LiveActivity.swift */ = {isa = PBXFileReference; lastKnownFileType = sourcecode.swift; path = LiveActivity.swift; sourceTree = "<group>"; };
		6B1A8D232B14D91700E76752 /* Assets.xcassets */ = {isa = PBXFileReference; lastKnownFileType = folder.assetcatalog; path = Assets.xcassets; sourceTree = "<group>"; };
		6B1A8D252B14D91700E76752 /* Info.plist */ = {isa = PBXFileReference; lastKnownFileType = text.plist.xml; path = Info.plist; sourceTree = "<group>"; };
		6B1A8D2D2B156EEF00E76752 /* LiveActivityBridge.swift */ = {isa = PBXFileReference; lastKnownFileType = sourcecode.swift; path = LiveActivityBridge.swift; sourceTree = "<group>"; };
		6BCF84DC2B16843A003AD46E /* LiveActitiyAttributes.swift */ = {isa = PBXFileReference; lastKnownFileType = sourcecode.swift; path = LiveActitiyAttributes.swift; sourceTree = "<group>"; };
		715120D12D3C2B84005D9FB6 /* GlucoseNotificationsOption.swift */ = {isa = PBXFileReference; lastKnownFileType = sourcecode.swift; path = GlucoseNotificationsOption.swift; sourceTree = "<group>"; };
		71D44AAA2CA5F5EA0036EE9E /* AlertPermissionsChecker.swift */ = {isa = PBXFileReference; fileEncoding = 4; lastKnownFileType = sourcecode.swift; path = AlertPermissionsChecker.swift; sourceTree = "<group>"; };
		79BDA519C9B890FD9A5DFCF3 /* ISFEditorDataFlow.swift */ = {isa = PBXFileReference; includeInIndex = 1; lastKnownFileType = sourcecode.swift; path = ISFEditorDataFlow.swift; sourceTree = "<group>"; };
		7E22146D3DF4853786C78132 /* CarbRatioEditorDataFlow.swift */ = {isa = PBXFileReference; includeInIndex = 1; lastKnownFileType = sourcecode.swift; path = CarbRatioEditorDataFlow.swift; sourceTree = "<group>"; };
		8782B44544F38F2B2D82C38E /* NightscoutConfigRootView.swift */ = {isa = PBXFileReference; includeInIndex = 1; lastKnownFileType = sourcecode.swift; path = NightscoutConfigRootView.swift; sourceTree = "<group>"; };
		881E04BA5E0A003DE8E0A9C6 /* DataTableRootView.swift */ = {isa = PBXFileReference; includeInIndex = 1; lastKnownFileType = sourcecode.swift; path = DataTableRootView.swift; sourceTree = "<group>"; };
		920DDB21E5D0EB813197500D /* ConfigEditorRootView.swift */ = {isa = PBXFileReference; includeInIndex = 1; lastKnownFileType = sourcecode.swift; path = ConfigEditorRootView.swift; sourceTree = "<group>"; };
		9455FA2D92E77A6C4AFED8A3 /* DataTableStateModel.swift */ = {isa = PBXFileReference; includeInIndex = 1; lastKnownFileType = sourcecode.swift; path = DataTableStateModel.swift; sourceTree = "<group>"; };
		96653287EDB276A111288305 /* ManualTempBasalDataFlow.swift */ = {isa = PBXFileReference; includeInIndex = 1; lastKnownFileType = sourcecode.swift; path = ManualTempBasalDataFlow.swift; sourceTree = "<group>"; };
		9C8D5F457B5AFF763F8CF3DF /* CarbRatioEditorProvider.swift */ = {isa = PBXFileReference; includeInIndex = 1; lastKnownFileType = sourcecode.swift; path = CarbRatioEditorProvider.swift; sourceTree = "<group>"; };
		9F9F137F126D9F8DEB799F26 /* ISFEditorProvider.swift */ = {isa = PBXFileReference; includeInIndex = 1; lastKnownFileType = sourcecode.swift; path = ISFEditorProvider.swift; sourceTree = "<group>"; };
		A0A48AE3AC813A49A517846A /* NightscoutConfigStateModel.swift */ = {isa = PBXFileReference; includeInIndex = 1; lastKnownFileType = sourcecode.swift; path = NightscoutConfigStateModel.swift; sourceTree = "<group>"; };
		A401509D21F7F35D4E109EDA /* DataTableDataFlow.swift */ = {isa = PBXFileReference; includeInIndex = 1; lastKnownFileType = sourcecode.swift; path = DataTableDataFlow.swift; sourceTree = "<group>"; };
		A8630D58BDAD6D9C650B9B39 /* PumpConfigProvider.swift */ = {isa = PBXFileReference; includeInIndex = 1; lastKnownFileType = sourcecode.swift; path = PumpConfigProvider.swift; sourceTree = "<group>"; };
		AAFF91130F2FCCC7EBBA11AD /* BasalProfileEditorStateModel.swift */ = {isa = PBXFileReference; includeInIndex = 1; lastKnownFileType = sourcecode.swift; path = BasalProfileEditorStateModel.swift; sourceTree = "<group>"; };
		AF65DA88F972B56090AD6AC3 /* PumpConfigDataFlow.swift */ = {isa = PBXFileReference; includeInIndex = 1; lastKnownFileType = sourcecode.swift; path = PumpConfigDataFlow.swift; sourceTree = "<group>"; };
		B5822B15939E719628E9FF7C /* SnoozeRootView.swift */ = {isa = PBXFileReference; includeInIndex = 1; lastKnownFileType = sourcecode.swift; path = SnoozeRootView.swift; sourceTree = "<group>"; };
		B9B5C0607505A38F256BF99A /* CGMDataFlow.swift */ = {isa = PBXFileReference; includeInIndex = 1; lastKnownFileType = sourcecode.swift; path = CGMDataFlow.swift; sourceTree = "<group>"; };
		B9CAAEFB2AE70836000F68BC /* branch.txt */ = {isa = PBXFileReference; fileEncoding = 4; lastKnownFileType = text; path = branch.txt; sourceTree = SOURCE_ROOT; };
		BA49538D56989D8DA6FCF538 /* TargetsEditorDataFlow.swift */ = {isa = PBXFileReference; includeInIndex = 1; lastKnownFileType = sourcecode.swift; path = TargetsEditorDataFlow.swift; sourceTree = "<group>"; };
		BD0B2EF22C5998E600B3298F /* MealPresetView.swift */ = {isa = PBXFileReference; lastKnownFileType = sourcecode.swift; path = MealPresetView.swift; sourceTree = "<group>"; };
		BD1661302B82ADAB00256551 /* CustomProgressView.swift */ = {isa = PBXFileReference; lastKnownFileType = sourcecode.swift; path = CustomProgressView.swift; sourceTree = "<group>"; };
		BD1CF8B72C1A4A8400CB930A /* ConfigOverride.xcconfig */ = {isa = PBXFileReference; lastKnownFileType = text.xcconfig; path = ConfigOverride.xcconfig; sourceTree = "<group>"; };
		BD2FF19F2AE29D43005D1C5D /* CheckboxToggleStyle.swift */ = {isa = PBXFileReference; lastKnownFileType = sourcecode.swift; path = CheckboxToggleStyle.swift; sourceTree = "<group>"; };
		BD3CC0712B0B89D50013189E /* MainChartView.swift */ = {isa = PBXFileReference; lastKnownFileType = sourcecode.swift; path = MainChartView.swift; sourceTree = "<group>"; };
		BD4064D02C4ED26900582F43 /* CoreDataObserver.swift */ = {isa = PBXFileReference; lastKnownFileType = sourcecode.swift; path = CoreDataObserver.swift; sourceTree = "<group>"; };
<<<<<<< HEAD
		BD4D738B2D15A4080052227B /* TDDStored+CoreDataClass.swift */ = {isa = PBXFileReference; lastKnownFileType = sourcecode.swift; path = "TDDStored+CoreDataClass.swift"; sourceTree = SOURCE_ROOT; };
		BD4D738C2D15A4080052227B /* TDDStored+CoreDataProperties.swift */ = {isa = PBXFileReference; lastKnownFileType = sourcecode.swift; path = "TDDStored+CoreDataProperties.swift"; sourceTree = SOURCE_ROOT; };
		BD4D73A12D15A4220052227B /* TDDStorage.swift */ = {isa = PBXFileReference; lastKnownFileType = sourcecode.swift; path = TDDStorage.swift; sourceTree = "<group>"; };
=======
		BD4E1A792D3681AD00D21626 /* GlucoseTargetSetup.swift */ = {isa = PBXFileReference; lastKnownFileType = sourcecode.swift; path = GlucoseTargetSetup.swift; sourceTree = "<group>"; };
		BD4E1A7B2D3686D400D21626 /* StartEndMarkerSetup.swift */ = {isa = PBXFileReference; lastKnownFileType = sourcecode.swift; path = StartEndMarkerSetup.swift; sourceTree = "<group>"; };
>>>>>>> 25b76be3
		BD4ED4FC2CF9D5E8000EDC9C /* AppState.swift */ = {isa = PBXFileReference; lastKnownFileType = sourcecode.swift; path = AppState.swift; sourceTree = "<group>"; };
		BD6EB2D52C7D049B0086BBB6 /* LiveActivityWidgetConfiguration.swift */ = {isa = PBXFileReference; lastKnownFileType = sourcecode.swift; path = LiveActivityWidgetConfiguration.swift; sourceTree = "<group>"; };
		BD793CAF2CE7C60E00D669AC /* OverrideRunStored+helper.swift */ = {isa = PBXFileReference; lastKnownFileType = sourcecode.swift; path = "OverrideRunStored+helper.swift"; sourceTree = "<group>"; };
		BD793CB12CE8032E00D669AC /* TempTargetRunStored.swift */ = {isa = PBXFileReference; lastKnownFileType = sourcecode.swift; path = TempTargetRunStored.swift; sourceTree = "<group>"; };
		BD7DA9A42AE06DFC00601B20 /* BolusCalculatorConfigDataFlow.swift */ = {isa = PBXFileReference; lastKnownFileType = sourcecode.swift; path = BolusCalculatorConfigDataFlow.swift; sourceTree = "<group>"; };
		BD7DA9A62AE06E2B00601B20 /* BolusCalculatorConfigProvider.swift */ = {isa = PBXFileReference; lastKnownFileType = sourcecode.swift; path = BolusCalculatorConfigProvider.swift; sourceTree = "<group>"; };
		BD7DA9A82AE06E9200601B20 /* BolusCalculatorStateModel.swift */ = {isa = PBXFileReference; lastKnownFileType = sourcecode.swift; path = BolusCalculatorStateModel.swift; sourceTree = "<group>"; };
		BD7DA9AB2AE06EB900601B20 /* BolusCalculatorConfigRootView.swift */ = {isa = PBXFileReference; lastKnownFileType = sourcecode.swift; path = BolusCalculatorConfigRootView.swift; sourceTree = "<group>"; };
		BDA6CC872CAF219800F942F9 /* TempTargetSetup.swift */ = {isa = PBXFileReference; lastKnownFileType = sourcecode.swift; path = TempTargetSetup.swift; sourceTree = "<group>"; };
		BDA7593D2D37CFC000E649A4 /* CarbEntryEditorView.swift */ = {isa = PBXFileReference; lastKnownFileType = sourcecode.swift; path = CarbEntryEditorView.swift; sourceTree = "<group>"; };
		BDB3C1182C03DD1000CEEAA1 /* UserDefaultsExtension.swift */ = {isa = PBXFileReference; lastKnownFileType = sourcecode.swift; path = UserDefaultsExtension.swift; sourceTree = "<group>"; };
		BDB899872C564509006F3298 /* ForecastChart.swift */ = {isa = PBXFileReference; lastKnownFileType = sourcecode.swift; path = ForecastChart.swift; sourceTree = "<group>"; };
		BDB899892C565D0B006F3298 /* CarbsGlucose+helper.swift */ = {isa = PBXFileReference; lastKnownFileType = sourcecode.swift; path = "CarbsGlucose+helper.swift"; sourceTree = "<group>"; };
		BDBAACF92C2D439700370AAE /* OverrideData.swift */ = {isa = PBXFileReference; lastKnownFileType = sourcecode.swift; path = OverrideData.swift; sourceTree = "<group>"; };
		BDC2EA442C3043B000E5BBD0 /* OverrideStorage.swift */ = {isa = PBXFileReference; lastKnownFileType = sourcecode.swift; path = OverrideStorage.swift; sourceTree = "<group>"; };
		BDC2EA462C3045AD00E5BBD0 /* Override.swift */ = {isa = PBXFileReference; lastKnownFileType = sourcecode.swift; path = Override.swift; sourceTree = "<group>"; };
		BDC530FE2D0F6BE300088832 /* ContactImageManager.swift */ = {isa = PBXFileReference; lastKnownFileType = sourcecode.swift; path = ContactImageManager.swift; sourceTree = "<group>"; };
		BDC531112D1060FA00088832 /* ContactImageDetailView.swift */ = {isa = PBXFileReference; lastKnownFileType = sourcecode.swift; path = ContactImageDetailView.swift; sourceTree = "<group>"; };
		BDC531132D10611D00088832 /* AddContactImageSheet.swift */ = {isa = PBXFileReference; lastKnownFileType = sourcecode.swift; path = AddContactImageSheet.swift; sourceTree = "<group>"; };
		BDC531152D10629000088832 /* ContactPicture.swift */ = {isa = PBXFileReference; lastKnownFileType = sourcecode.swift; path = ContactPicture.swift; sourceTree = "<group>"; };
		BDC531172D1062F200088832 /* ContactImageState.swift */ = {isa = PBXFileReference; lastKnownFileType = sourcecode.swift; path = ContactImageState.swift; sourceTree = "<group>"; };
		BDCAF2372C639F35002DC907 /* SettingItems.swift */ = {isa = PBXFileReference; lastKnownFileType = sourcecode.swift; path = SettingItems.swift; sourceTree = "<group>"; };
		BDCD47AE2C1F3F1700F8BCD5 /* OverrideStored+helper.swift */ = {isa = PBXFileReference; lastKnownFileType = sourcecode.swift; path = "OverrideStored+helper.swift"; sourceTree = "<group>"; };
		BDDAF9EE2D00553E00B34E7A /* SelectionPopoverView.swift */ = {isa = PBXFileReference; lastKnownFileType = sourcecode.swift; path = SelectionPopoverView.swift; sourceTree = "<group>"; };
		BDF34EBD2C0A31D000D51995 /* CustomNotification.swift */ = {isa = PBXFileReference; lastKnownFileType = sourcecode.swift; path = CustomNotification.swift; sourceTree = "<group>"; };
		BDF34F822C10C5B600D51995 /* DataManager.swift */ = {isa = PBXFileReference; lastKnownFileType = sourcecode.swift; path = DataManager.swift; sourceTree = "<group>"; };
		BDF34F842C10C62E00D51995 /* GlucoseData.swift */ = {isa = PBXFileReference; lastKnownFileType = sourcecode.swift; path = GlucoseData.swift; sourceTree = "<group>"; };
		BDF34F8F2C10CF8C00D51995 /* CoreDataStack.swift */ = {isa = PBXFileReference; lastKnownFileType = sourcecode.swift; path = CoreDataStack.swift; sourceTree = "<group>"; };
		BDF34F922C10D0E100D51995 /* LiveActivityAttributes+Helper.swift */ = {isa = PBXFileReference; lastKnownFileType = sourcecode.swift; path = "LiveActivityAttributes+Helper.swift"; sourceTree = "<group>"; };
		BDF34F942C10D27300D51995 /* DeterminationData.swift */ = {isa = PBXFileReference; lastKnownFileType = sourcecode.swift; path = DeterminationData.swift; sourceTree = "<group>"; };
		BDF530D72B40F8AC002CAF43 /* LockScreenView.swift */ = {isa = PBXFileReference; lastKnownFileType = sourcecode.swift; path = LockScreenView.swift; sourceTree = "<group>"; };
		BDFD16592AE40438007F0DDA /* TreatmentsRootView.swift */ = {isa = PBXFileReference; lastKnownFileType = sourcecode.swift; path = TreatmentsRootView.swift; sourceTree = "<group>"; };
		BF8BCB0C37DEB5EC377B9612 /* BasalProfileEditorRootView.swift */ = {isa = PBXFileReference; includeInIndex = 1; lastKnownFileType = sourcecode.swift; path = BasalProfileEditorRootView.swift; sourceTree = "<group>"; };
		C19984D62EFC0035A9E9644D /* TreatmentsProvider.swift */ = {isa = PBXFileReference; includeInIndex = 1; lastKnownFileType = sourcecode.swift; path = TreatmentsProvider.swift; sourceTree = "<group>"; };
		C2A0A42E2CE0312C003B98E8 /* ConstantValues.swift */ = {isa = PBXFileReference; lastKnownFileType = sourcecode.swift; path = ConstantValues.swift; sourceTree = "<group>"; };
		C377490C77661D75E8C50649 /* ManualTempBasalRootView.swift */ = {isa = PBXFileReference; includeInIndex = 1; lastKnownFileType = sourcecode.swift; path = ManualTempBasalRootView.swift; sourceTree = "<group>"; };
		C8D1A7CA8C10C4403D4BBFA7 /* TreatmentsDataFlow.swift */ = {isa = PBXFileReference; includeInIndex = 1; lastKnownFileType = sourcecode.swift; path = TreatmentsDataFlow.swift; sourceTree = "<group>"; };
		CC6C406D2ACDD69E009B8058 /* RawFetchedProfile.swift */ = {isa = PBXFileReference; lastKnownFileType = sourcecode.swift; path = RawFetchedProfile.swift; sourceTree = "<group>"; };
		CC76E9502BD4812E008BEB61 /* Forecast+helper.swift */ = {isa = PBXFileReference; lastKnownFileType = sourcecode.swift; path = "Forecast+helper.swift"; sourceTree = "<group>"; };
		CE1856F42ADC4858007E39C7 /* AddCarbPresetIntent.swift */ = {isa = PBXFileReference; lastKnownFileType = sourcecode.swift; path = AddCarbPresetIntent.swift; sourceTree = "<group>"; };
		CE1856F62ADC4869007E39C7 /* CarbPresetIntentRequest.swift */ = {isa = PBXFileReference; lastKnownFileType = sourcecode.swift; path = CarbPresetIntentRequest.swift; sourceTree = "<group>"; };
		CE1F6DD82BADF4620064EB8D /* PluginManagerTests.swift */ = {isa = PBXFileReference; lastKnownFileType = sourcecode.swift; path = PluginManagerTests.swift; sourceTree = "<group>"; };
		CE1F6DDA2BAE08B60064EB8D /* TidepoolManager.swift */ = {isa = PBXFileReference; lastKnownFileType = sourcecode.swift; path = TidepoolManager.swift; sourceTree = "<group>"; };
		CE1F6DE62BAF1A180064EB8D /* BuildDetails.plist */ = {isa = PBXFileReference; lastKnownFileType = text.plist.xml; path = BuildDetails.plist; sourceTree = "<group>"; };
		CE1F6DE82BAF37C90064EB8D /* TidepoolConfigView.swift */ = {isa = PBXFileReference; lastKnownFileType = sourcecode.swift; path = TidepoolConfigView.swift; sourceTree = "<group>"; };
		CE2FAD39297D93F0001A872C /* BloodGlucoseExtensions.swift */ = {isa = PBXFileReference; lastKnownFileType = sourcecode.swift; path = BloodGlucoseExtensions.swift; sourceTree = "<group>"; };
		CE398D012977349800DF218F /* CryptoKit.framework */ = {isa = PBXFileReference; lastKnownFileType = wrapper.framework; name = CryptoKit.framework; path = System/Library/Frameworks/CryptoKit.framework; sourceTree = SDKROOT; };
		CE398D17297C9EE800DF218F /* G7SensorKit.framework */ = {isa = PBXFileReference; explicitFileType = wrapper.framework; path = G7SensorKit.framework; sourceTree = BUILT_PRODUCTS_DIR; };
		CE398D1A297D69A900DF218F /* ShareClient.framework */ = {isa = PBXFileReference; explicitFileType = wrapper.framework; path = ShareClient.framework; sourceTree = BUILT_PRODUCTS_DIR; };
		CE48C86328CA69D5007C0598 /* OmniBLEPumpManagerExtensions.swift */ = {isa = PBXFileReference; lastKnownFileType = sourcecode.swift; path = OmniBLEPumpManagerExtensions.swift; sourceTree = "<group>"; };
		CE48C86528CA6B48007C0598 /* OmniPodManagerExtensions.swift */ = {isa = PBXFileReference; lastKnownFileType = sourcecode.swift; path = OmniPodManagerExtensions.swift; sourceTree = "<group>"; };
		CE51DD1B2A01970800F163F7 /* ConnectIQ 2.xcframework */ = {isa = PBXFileReference; lastKnownFileType = wrapper.xcframework; name = "ConnectIQ 2.xcframework"; path = "Dependencies/ConnectIQ 2.xcframework"; sourceTree = "<group>"; };
		CE6B025628F350FF000C5502 /* HealthKit.framework */ = {isa = PBXFileReference; lastKnownFileType = wrapper.framework; name = HealthKit.framework; path = Platforms/WatchOS.platform/Developer/SDKs/WatchOS9.1.sdk/System/Library/Frameworks/HealthKit.framework; sourceTree = DEVELOPER_DIR; };
		CE7950232997D81700FA576E /* CGMSettingsView.swift */ = {isa = PBXFileReference; lastKnownFileType = sourcecode.swift; path = CGMSettingsView.swift; sourceTree = "<group>"; };
		CE7950252998056D00FA576E /* CGMSetupView.swift */ = {isa = PBXFileReference; lastKnownFileType = sourcecode.swift; path = CGMSetupView.swift; sourceTree = "<group>"; };
		CE79502729980C9600FA576E /* CGMBLEKitUI.framework */ = {isa = PBXFileReference; explicitFileType = wrapper.framework; path = CGMBLEKitUI.framework; sourceTree = BUILT_PRODUCTS_DIR; };
		CE79502929980C9F00FA576E /* G7SensorKitUI.framework */ = {isa = PBXFileReference; explicitFileType = wrapper.framework; path = G7SensorKitUI.framework; sourceTree = BUILT_PRODUCTS_DIR; };
		CE79502D29980E4D00FA576E /* ShareClientUI.framework */ = {isa = PBXFileReference; explicitFileType = wrapper.framework; path = ShareClientUI.framework; sourceTree = BUILT_PRODUCTS_DIR; };
		CE7CA3432A064973004BE681 /* AppShortcuts.swift */ = {isa = PBXFileReference; fileEncoding = 4; lastKnownFileType = sourcecode.swift; path = AppShortcuts.swift; sourceTree = "<group>"; };
		CE7CA3442A064973004BE681 /* BaseIntentsRequest.swift */ = {isa = PBXFileReference; fileEncoding = 4; lastKnownFileType = sourcecode.swift; path = BaseIntentsRequest.swift; sourceTree = "<group>"; };
		CE7CA3462A064973004BE681 /* CancelTempPresetIntent.swift */ = {isa = PBXFileReference; fileEncoding = 4; lastKnownFileType = sourcecode.swift; path = CancelTempPresetIntent.swift; sourceTree = "<group>"; };
		CE7CA3472A064973004BE681 /* ApplyTempPresetIntent.swift */ = {isa = PBXFileReference; fileEncoding = 4; lastKnownFileType = sourcecode.swift; path = ApplyTempPresetIntent.swift; sourceTree = "<group>"; };
		CE7CA3492A064973004BE681 /* TempPresetIntent.swift */ = {isa = PBXFileReference; fileEncoding = 4; lastKnownFileType = sourcecode.swift; path = TempPresetIntent.swift; sourceTree = "<group>"; };
		CE7CA34A2A064973004BE681 /* TempPresetsIntentRequest.swift */ = {isa = PBXFileReference; fileEncoding = 4; lastKnownFileType = sourcecode.swift; path = TempPresetsIntentRequest.swift; sourceTree = "<group>"; };
		CE7CA34C2A064973004BE681 /* ListStateIntent.swift */ = {isa = PBXFileReference; fileEncoding = 4; lastKnownFileType = sourcecode.swift; path = ListStateIntent.swift; sourceTree = "<group>"; };
		CE7CA34D2A064973004BE681 /* StateIntentRequest.swift */ = {isa = PBXFileReference; fileEncoding = 4; lastKnownFileType = sourcecode.swift; path = StateIntentRequest.swift; sourceTree = "<group>"; };
		CE7CA3572A064E2F004BE681 /* ListStateView.swift */ = {isa = PBXFileReference; lastKnownFileType = sourcecode.swift; path = ListStateView.swift; sourceTree = "<group>"; };
		CE82E02428E867BA00473A9C /* AlertStorage.swift */ = {isa = PBXFileReference; lastKnownFileType = sourcecode.swift; path = AlertStorage.swift; sourceTree = "<group>"; };
		CE82E02628E869DF00473A9C /* AlertEntry.swift */ = {isa = PBXFileReference; lastKnownFileType = sourcecode.swift; path = AlertEntry.swift; sourceTree = "<group>"; };
		CE94597929E9DF7B0047C9C6 /* ConnectIQ.framework */ = {isa = PBXFileReference; lastKnownFileType = wrapper.framework; name = ConnectIQ.framework; path = "Dependencies/ios-armv7_arm64/ConnectIQ.framework"; sourceTree = "<group>"; };
		CE94597D29E9E1EE0047C9C6 /* GarminManager.swift */ = {isa = PBXFileReference; lastKnownFileType = sourcecode.swift; path = GarminManager.swift; sourceTree = "<group>"; };
		CE94597F29E9E3BD0047C9C6 /* WatchConfigDataFlow.swift */ = {isa = PBXFileReference; lastKnownFileType = sourcecode.swift; path = WatchConfigDataFlow.swift; sourceTree = "<group>"; };
		CE94598129E9E3D30047C9C6 /* WatchConfigProvider.swift */ = {isa = PBXFileReference; lastKnownFileType = sourcecode.swift; path = WatchConfigProvider.swift; sourceTree = "<group>"; };
		CE94598329E9E3E60047C9C6 /* WatchConfigStateModel.swift */ = {isa = PBXFileReference; lastKnownFileType = sourcecode.swift; path = WatchConfigStateModel.swift; sourceTree = "<group>"; };
		CE94598629E9E4110047C9C6 /* WatchConfigRootView.swift */ = {isa = PBXFileReference; lastKnownFileType = sourcecode.swift; path = WatchConfigRootView.swift; sourceTree = "<group>"; };
		CE95BF492BA5CED700DC3DE3 /* LoopKit.framework */ = {isa = PBXFileReference; explicitFileType = wrapper.framework; path = LoopKit.framework; sourceTree = BUILT_PRODUCTS_DIR; };
		CE95BF4A2BA5CED700DC3DE3 /* LoopKitUI.framework */ = {isa = PBXFileReference; explicitFileType = wrapper.framework; path = LoopKitUI.framework; sourceTree = BUILT_PRODUCTS_DIR; };
		CE95BF562BA5F5FE00DC3DE3 /* PluginManager.swift */ = {isa = PBXFileReference; lastKnownFileType = sourcecode.swift; path = PluginManager.swift; sourceTree = "<group>"; };
		CE95BF592BA62E4A00DC3DE3 /* PluginSource.swift */ = {isa = PBXFileReference; lastKnownFileType = sourcecode.swift; path = PluginSource.swift; sourceTree = "<group>"; };
		CEA4F62229BE10F70011ADF7 /* SavitzkyGolayFilter.swift */ = {isa = PBXFileReference; lastKnownFileType = sourcecode.swift; path = SavitzkyGolayFilter.swift; sourceTree = "<group>"; };
		CEB434DB28B8F5B900B70274 /* MKRingProgressView.framework */ = {isa = PBXFileReference; explicitFileType = wrapper.framework; path = MKRingProgressView.framework; sourceTree = BUILT_PRODUCTS_DIR; };
		CEB434DE28B8F5C400B70274 /* OmniBLE.framework */ = {isa = PBXFileReference; explicitFileType = wrapper.framework; path = OmniBLE.framework; sourceTree = BUILT_PRODUCTS_DIR; };
		CEB434E228B8F9DB00B70274 /* BluetoothStateManager.swift */ = {isa = PBXFileReference; lastKnownFileType = sourcecode.swift; path = BluetoothStateManager.swift; sourceTree = "<group>"; };
		CEB434E428B8FF5D00B70274 /* UIColor.swift */ = {isa = PBXFileReference; lastKnownFileType = sourcecode.swift; path = UIColor.swift; sourceTree = "<group>"; };
		CEB434E628B9053300B70274 /* LoopUIColorPalette+Default.swift */ = {isa = PBXFileReference; lastKnownFileType = sourcecode.swift; path = "LoopUIColorPalette+Default.swift"; sourceTree = "<group>"; };
		CEC751D129D88257006E9D24 /* OmniKit.framework */ = {isa = PBXFileReference; explicitFileType = wrapper.framework; path = OmniKit.framework; sourceTree = BUILT_PRODUCTS_DIR; };
		CEC751D329D88257006E9D24 /* OmniKitUI.framework */ = {isa = PBXFileReference; explicitFileType = wrapper.framework; path = OmniKitUI.framework; sourceTree = BUILT_PRODUCTS_DIR; };
		CEC751D529D88262006E9D24 /* MinimedKit.framework */ = {isa = PBXFileReference; explicitFileType = wrapper.framework; path = MinimedKit.framework; sourceTree = BUILT_PRODUCTS_DIR; };
		CEC751D729D88262006E9D24 /* MinimedKitUI.framework */ = {isa = PBXFileReference; explicitFileType = wrapper.framework; path = MinimedKitUI.framework; sourceTree = BUILT_PRODUCTS_DIR; };
		CEE9A64F2BBB418300EB5194 /* CalibrationsProvider.swift */ = {isa = PBXFileReference; fileEncoding = 4; lastKnownFileType = sourcecode.swift; path = CalibrationsProvider.swift; sourceTree = "<group>"; };
		CEE9A6512BBB418300EB5194 /* CalibrationsRootView.swift */ = {isa = PBXFileReference; fileEncoding = 4; lastKnownFileType = sourcecode.swift; path = CalibrationsRootView.swift; sourceTree = "<group>"; };
		CEE9A6522BBB418300EB5194 /* CalibrationsChart.swift */ = {isa = PBXFileReference; fileEncoding = 4; lastKnownFileType = sourcecode.swift; path = CalibrationsChart.swift; sourceTree = "<group>"; };
		CEE9A6532BBB418300EB5194 /* CalibrationsStateModel.swift */ = {isa = PBXFileReference; fileEncoding = 4; lastKnownFileType = sourcecode.swift; path = CalibrationsStateModel.swift; sourceTree = "<group>"; };
		CEE9A6542BBB418300EB5194 /* CalibrationsDataFlow.swift */ = {isa = PBXFileReference; fileEncoding = 4; lastKnownFileType = sourcecode.swift; path = CalibrationsDataFlow.swift; sourceTree = "<group>"; };
		CEE9A65B2BBB41C800EB5194 /* CalibrationService.swift */ = {isa = PBXFileReference; lastKnownFileType = sourcecode.swift; path = CalibrationService.swift; sourceTree = "<group>"; };
		CEE9A65D2BBC9F6500EB5194 /* CalibrationsTests.swift */ = {isa = PBXFileReference; lastKnownFileType = sourcecode.swift; path = CalibrationsTests.swift; sourceTree = "<group>"; };
		CFCFE0781F9074C2917890E8 /* ManualTempBasalStateModel.swift */ = {isa = PBXFileReference; includeInIndex = 1; lastKnownFileType = sourcecode.swift; path = ManualTempBasalStateModel.swift; sourceTree = "<group>"; };
		D0BDC6993C1087310EDFC428 /* CarbRatioEditorRootView.swift */ = {isa = PBXFileReference; includeInIndex = 1; lastKnownFileType = sourcecode.swift; path = CarbRatioEditorRootView.swift; sourceTree = "<group>"; };
		DC2C6489D29ECCCAD78E0721 /* GlucoseNotificationSettingsStateModel.swift */ = {isa = PBXFileReference; includeInIndex = 1; lastKnownFileType = sourcecode.swift; path = GlucoseNotificationSettingsStateModel.swift; sourceTree = "<group>"; };
		DD07CA132CE80B73002D45A9 /* TimeInRangeChartStyle.swift */ = {isa = PBXFileReference; lastKnownFileType = sourcecode.swift; path = TimeInRangeChartStyle.swift; sourceTree = "<group>"; };
		DD09D47A2C5986D1003FEA5D /* CalendarEventSettingsDataFlow.swift */ = {isa = PBXFileReference; lastKnownFileType = sourcecode.swift; path = CalendarEventSettingsDataFlow.swift; sourceTree = "<group>"; };
		DD09D47C2C5986DA003FEA5D /* CalendarEventSettingsProvider.swift */ = {isa = PBXFileReference; lastKnownFileType = sourcecode.swift; path = CalendarEventSettingsProvider.swift; sourceTree = "<group>"; };
		DD09D47E2C5986E5003FEA5D /* CalendarEventSettingsStateModel.swift */ = {isa = PBXFileReference; lastKnownFileType = sourcecode.swift; path = CalendarEventSettingsStateModel.swift; sourceTree = "<group>"; };
		DD09D4812C5986F6003FEA5D /* CalendarEventSettingsRootView.swift */ = {isa = PBXFileReference; lastKnownFileType = sourcecode.swift; path = CalendarEventSettingsRootView.swift; sourceTree = "<group>"; };
		DD1745122C54169400211FAC /* DevicesView.swift */ = {isa = PBXFileReference; lastKnownFileType = sourcecode.swift; path = DevicesView.swift; sourceTree = "<group>"; };
		DD1745142C54388A00211FAC /* TherapySettingsView.swift */ = {isa = PBXFileReference; lastKnownFileType = sourcecode.swift; path = TherapySettingsView.swift; sourceTree = "<group>"; };
		DD1745162C54389F00211FAC /* FeatureSettingsView.swift */ = {isa = PBXFileReference; lastKnownFileType = sourcecode.swift; path = FeatureSettingsView.swift; sourceTree = "<group>"; };
		DD1745182C543B5700211FAC /* NotificationsView.swift */ = {isa = PBXFileReference; lastKnownFileType = sourcecode.swift; path = NotificationsView.swift; sourceTree = "<group>"; };
		DD17451C2C543C5F00211FAC /* ServicesView.swift */ = {isa = PBXFileReference; lastKnownFileType = sourcecode.swift; path = ServicesView.swift; sourceTree = "<group>"; };
		DD17451F2C55523E00211FAC /* SMBSettingsDataFlow.swift */ = {isa = PBXFileReference; lastKnownFileType = sourcecode.swift; path = SMBSettingsDataFlow.swift; sourceTree = "<group>"; };
		DD1745212C55524800211FAC /* SMBSettingsProvider.swift */ = {isa = PBXFileReference; lastKnownFileType = sourcecode.swift; path = SMBSettingsProvider.swift; sourceTree = "<group>"; };
		DD1745232C55526000211FAC /* SMBSettingsStateModel.swift */ = {isa = PBXFileReference; lastKnownFileType = sourcecode.swift; path = SMBSettingsStateModel.swift; sourceTree = "<group>"; };
		DD1745252C55526F00211FAC /* SMBSettingsRootView.swift */ = {isa = PBXFileReference; lastKnownFileType = sourcecode.swift; path = SMBSettingsRootView.swift; sourceTree = "<group>"; };
		DD1745282C55642100211FAC /* SettingInputSection.swift */ = {isa = PBXFileReference; lastKnownFileType = sourcecode.swift; path = SettingInputSection.swift; sourceTree = "<group>"; };
		DD17452A2C556E8100211FAC /* SettingInputHintView.swift */ = {isa = PBXFileReference; lastKnownFileType = sourcecode.swift; path = SettingInputHintView.swift; sourceTree = "<group>"; };
		DD17452D2C55AE4800211FAC /* TargetBehavoirDataFlow.swift */ = {isa = PBXFileReference; lastKnownFileType = sourcecode.swift; path = TargetBehavoirDataFlow.swift; sourceTree = "<group>"; };
		DD17452F2C55AE5300211FAC /* TargetBehaviorProvider.swift */ = {isa = PBXFileReference; lastKnownFileType = sourcecode.swift; path = TargetBehaviorProvider.swift; sourceTree = "<group>"; };
		DD1745312C55AE6000211FAC /* TargetBehavoirStateModel.swift */ = {isa = PBXFileReference; lastKnownFileType = sourcecode.swift; path = TargetBehavoirStateModel.swift; sourceTree = "<group>"; };
		DD1745342C55AE7E00211FAC /* TargetBehavoirRootView.swift */ = {isa = PBXFileReference; lastKnownFileType = sourcecode.swift; path = TargetBehavoirRootView.swift; sourceTree = "<group>"; };
		DD1745362C55B74200211FAC /* AlgorithmSettings.swift */ = {isa = PBXFileReference; lastKnownFileType = sourcecode.swift; path = AlgorithmSettings.swift; sourceTree = "<group>"; };
		DD1745392C55BFA600211FAC /* AlgorithmAdvancedSettingsDataFlow.swift */ = {isa = PBXFileReference; lastKnownFileType = sourcecode.swift; path = AlgorithmAdvancedSettingsDataFlow.swift; sourceTree = "<group>"; };
		DD17453B2C55BFAD00211FAC /* AlgorithmAdvancedSettingsProvider.swift */ = {isa = PBXFileReference; lastKnownFileType = sourcecode.swift; path = AlgorithmAdvancedSettingsProvider.swift; sourceTree = "<group>"; };
		DD17453D2C55BFB600211FAC /* AlgorithmAdvancedSettingsStateModel.swift */ = {isa = PBXFileReference; lastKnownFileType = sourcecode.swift; path = AlgorithmAdvancedSettingsStateModel.swift; sourceTree = "<group>"; };
		DD17453F2C55BFC100211FAC /* AlgorithmAdvancedSettingsRootView.swift */ = {isa = PBXFileReference; lastKnownFileType = sourcecode.swift; path = AlgorithmAdvancedSettingsRootView.swift; sourceTree = "<group>"; };
		DD1745432C55C60E00211FAC /* AutosensSettingsDataFlow.swift */ = {isa = PBXFileReference; lastKnownFileType = sourcecode.swift; path = AutosensSettingsDataFlow.swift; sourceTree = "<group>"; };
		DD1745452C55C61500211FAC /* AutosensSettingsProvider.swift */ = {isa = PBXFileReference; lastKnownFileType = sourcecode.swift; path = AutosensSettingsProvider.swift; sourceTree = "<group>"; };
		DD1745472C55C61D00211FAC /* AutosensSettingsStateModel.swift */ = {isa = PBXFileReference; lastKnownFileType = sourcecode.swift; path = AutosensSettingsStateModel.swift; sourceTree = "<group>"; };
		DD17454A2C55C62800211FAC /* AutosensSettingsRootView.swift */ = {isa = PBXFileReference; lastKnownFileType = sourcecode.swift; path = AutosensSettingsRootView.swift; sourceTree = "<group>"; };
		DD17454D2C55CA4D00211FAC /* UnitsLimitsSettingsDataFlow.swift */ = {isa = PBXFileReference; lastKnownFileType = sourcecode.swift; path = UnitsLimitsSettingsDataFlow.swift; sourceTree = "<group>"; };
		DD17454F2C55CA5500211FAC /* UnitsLimitsSettingsProvider.swift */ = {isa = PBXFileReference; lastKnownFileType = sourcecode.swift; path = UnitsLimitsSettingsProvider.swift; sourceTree = "<group>"; };
		DD1745512C55CA5D00211FAC /* UnitsLimitsSettingsStateModel.swift */ = {isa = PBXFileReference; lastKnownFileType = sourcecode.swift; path = UnitsLimitsSettingsStateModel.swift; sourceTree = "<group>"; };
		DD1745542C55CA6C00211FAC /* UnitsLimitsSettingsRootView.swift */ = {isa = PBXFileReference; lastKnownFileType = sourcecode.swift; path = UnitsLimitsSettingsRootView.swift; sourceTree = "<group>"; };
		DD1DB7CB2BECCA1F0048B367 /* BuildDetails.swift */ = {isa = PBXFileReference; lastKnownFileType = sourcecode.swift; path = BuildDetails.swift; sourceTree = "<group>"; };
		DD1E53582D273F20008F32A4 /* LoopStatusHelpView.swift */ = {isa = PBXFileReference; lastKnownFileType = sourcecode.swift; path = LoopStatusHelpView.swift; sourceTree = "<group>"; };
		DD21FCB42C6952AD00AF2C25 /* DecimalPickerSettings.swift */ = {isa = PBXFileReference; lastKnownFileType = sourcecode.swift; path = DecimalPickerSettings.swift; sourceTree = "<group>"; };
		DD2CC85B2D25D9CE00445446 /* GlucoseTargetsView.swift */ = {isa = PBXFileReference; lastKnownFileType = sourcecode.swift; path = GlucoseTargetsView.swift; sourceTree = "<group>"; };
		DD32CF972CC82460003686D6 /* TrioRemoteControl+Bolus.swift */ = {isa = PBXFileReference; lastKnownFileType = sourcecode.swift; path = "TrioRemoteControl+Bolus.swift"; sourceTree = "<group>"; };
		DD32CF992CC8246F003686D6 /* TrioRemoteControl+Meal.swift */ = {isa = PBXFileReference; lastKnownFileType = sourcecode.swift; path = "TrioRemoteControl+Meal.swift"; sourceTree = "<group>"; };
		DD32CF9B2CC82495003686D6 /* TrioRemoteControl+TempTarget.swift */ = {isa = PBXFileReference; lastKnownFileType = sourcecode.swift; path = "TrioRemoteControl+TempTarget.swift"; sourceTree = "<group>"; };
		DD32CF9D2CC824C2003686D6 /* TrioRemoteControl+Override.swift */ = {isa = PBXFileReference; lastKnownFileType = sourcecode.swift; path = "TrioRemoteControl+Override.swift"; sourceTree = "<group>"; };
		DD32CF9F2CC824D3003686D6 /* TrioRemoteControl+APNS.swift */ = {isa = PBXFileReference; lastKnownFileType = sourcecode.swift; path = "TrioRemoteControl+APNS.swift"; sourceTree = "<group>"; };
		DD32CFA12CC824E1003686D6 /* TrioRemoteControl+Helpers.swift */ = {isa = PBXFileReference; lastKnownFileType = sourcecode.swift; path = "TrioRemoteControl+Helpers.swift"; sourceTree = "<group>"; };
		DD5DC9F02CF3D96E00AB8703 /* AdjustmentsStateModel+Overrides.swift */ = {isa = PBXFileReference; lastKnownFileType = sourcecode.swift; path = "AdjustmentsStateModel+Overrides.swift"; sourceTree = "<group>"; };
		DD5DC9F22CF3D9D600AB8703 /* AdjustmentsStateModel+TempTargets.swift */ = {isa = PBXFileReference; lastKnownFileType = sourcecode.swift; path = "AdjustmentsStateModel+TempTargets.swift"; sourceTree = "<group>"; };
		DD5DC9F62CF3DA9300AB8703 /* TargetPicker.swift */ = {isa = PBXFileReference; lastKnownFileType = sourcecode.swift; path = TargetPicker.swift; sourceTree = "<group>"; };
		DD5DC9F82CF3DAA900AB8703 /* RadioButton.swift */ = {isa = PBXFileReference; lastKnownFileType = sourcecode.swift; path = RadioButton.swift; sourceTree = "<group>"; };
		DD5DC9FA2CF3E1AA00AB8703 /* AdjustmentsStateModel+Helpers.swift */ = {isa = PBXFileReference; lastKnownFileType = sourcecode.swift; path = "AdjustmentsStateModel+Helpers.swift"; sourceTree = "<group>"; };
		DD68889C2C386E17006E3C44 /* NightscoutExercise.swift */ = {isa = PBXFileReference; lastKnownFileType = sourcecode.swift; path = NightscoutExercise.swift; sourceTree = "<group>"; };
		DD6B7CB12C7B6F0800B75029 /* Rounding.swift */ = {isa = PBXFileReference; lastKnownFileType = sourcecode.swift; path = Rounding.swift; sourceTree = "<group>"; };
		DD6B7CB32C7B71F700B75029 /* ForecastDisplayType.swift */ = {isa = PBXFileReference; lastKnownFileType = sourcecode.swift; path = ForecastDisplayType.swift; sourceTree = "<group>"; };
		DD6B7CB52C7B748B00B75029 /* TotalInsulinDisplayType.swift */ = {isa = PBXFileReference; lastKnownFileType = sourcecode.swift; path = TotalInsulinDisplayType.swift; sourceTree = "<group>"; };
		DD6B7CB82C7BAC6900B75029 /* NightscoutImportResultView.swift */ = {isa = PBXFileReference; lastKnownFileType = sourcecode.swift; path = NightscoutImportResultView.swift; sourceTree = "<group>"; };
		DD6B7CBA2C7FBBFA00B75029 /* ReviewInsulinActionView.swift */ = {isa = PBXFileReference; lastKnownFileType = sourcecode.swift; path = ReviewInsulinActionView.swift; sourceTree = "<group>"; };
		DD6D67E32C9C253500660C9B /* ColorSchemeOption.swift */ = {isa = PBXFileReference; lastKnownFileType = sourcecode.swift; path = ColorSchemeOption.swift; sourceTree = "<group>"; };
		DD88C8E12C50420800F2D558 /* DefinitionRow.swift */ = {isa = PBXFileReference; lastKnownFileType = sourcecode.swift; path = DefinitionRow.swift; sourceTree = "<group>"; };
		DD940BA92CA7585D000830A5 /* GlucoseColorScheme.swift */ = {isa = PBXFileReference; lastKnownFileType = sourcecode.swift; path = GlucoseColorScheme.swift; sourceTree = "<group>"; };
		DD940BAB2CA75889000830A5 /* DynamicGlucoseColor.swift */ = {isa = PBXFileReference; lastKnownFileType = sourcecode.swift; path = DynamicGlucoseColor.swift; sourceTree = "<group>"; };
		DD9ECB672CA99F4500AA7C45 /* TrioRemoteControl.swift */ = {isa = PBXFileReference; lastKnownFileType = sourcecode.swift; path = TrioRemoteControl.swift; sourceTree = "<group>"; };
		DD9ECB692CA99F6C00AA7C45 /* PushMessage.swift */ = {isa = PBXFileReference; lastKnownFileType = sourcecode.swift; path = PushMessage.swift; sourceTree = "<group>"; };
		DD9ECB6D2CA9A0BA00AA7C45 /* RemoteControlConfigStateModel.swift */ = {isa = PBXFileReference; fileEncoding = 4; lastKnownFileType = sourcecode.swift; path = RemoteControlConfigStateModel.swift; sourceTree = "<group>"; };
		DD9ECB6E2CA9A0BA00AA7C45 /* RemoteControlConfigProvider.swift */ = {isa = PBXFileReference; fileEncoding = 4; lastKnownFileType = sourcecode.swift; path = RemoteControlConfigProvider.swift; sourceTree = "<group>"; };
		DD9ECB6F2CA9A0BA00AA7C45 /* RemoteControlConfigDataFlow.swift */ = {isa = PBXFileReference; fileEncoding = 4; lastKnownFileType = sourcecode.swift; path = RemoteControlConfigDataFlow.swift; sourceTree = "<group>"; };
		DD9ECB732CA9A0C300AA7C45 /* RemoteControlConfig.swift */ = {isa = PBXFileReference; fileEncoding = 4; lastKnownFileType = sourcecode.swift; path = RemoteControlConfig.swift; sourceTree = "<group>"; };
		DDA6E24F2D22187500C2988C /* ChartLegendView.swift */ = {isa = PBXFileReference; lastKnownFileType = sourcecode.swift; path = ChartLegendView.swift; sourceTree = "<group>"; };
		DDA6E2842D2361F800C2988C /* LoopStatusView.swift */ = {isa = PBXFileReference; lastKnownFileType = sourcecode.swift; path = LoopStatusView.swift; sourceTree = "<group>"; };
		DDA6E31F2D258E0500C2988C /* OverrideHelpView.swift */ = {isa = PBXFileReference; lastKnownFileType = sourcecode.swift; path = OverrideHelpView.swift; sourceTree = "<group>"; };
		DDA6E3212D25901100C2988C /* TempTargetHelpView.swift */ = {isa = PBXFileReference; lastKnownFileType = sourcecode.swift; path = TempTargetHelpView.swift; sourceTree = "<group>"; };
		DDA6E3562D25988500C2988C /* ContactImageHelpView.swift */ = {isa = PBXFileReference; lastKnownFileType = sourcecode.swift; path = ContactImageHelpView.swift; sourceTree = "<group>"; };
		DDAA29822D2D1D7B006546A1 /* AdjustmentsRootView+Overrides.swift */ = {isa = PBXFileReference; lastKnownFileType = sourcecode.swift; path = "AdjustmentsRootView+Overrides.swift"; sourceTree = "<group>"; };
		DDAA29842D2D1D98006546A1 /* AdjustmentsRootView+TempTargets.swift */ = {isa = PBXFileReference; lastKnownFileType = sourcecode.swift; path = "AdjustmentsRootView+TempTargets.swift"; sourceTree = "<group>"; };
		DDB37CC22D05044D00D99BF4 /* ContactTrickEntryStored+CoreDataClass.swift */ = {isa = PBXFileReference; lastKnownFileType = sourcecode.swift; path = "ContactTrickEntryStored+CoreDataClass.swift"; sourceTree = "<group>"; };
		DDB37CC32D05044D00D99BF4 /* ContactTrickEntryStored+CoreDataProperties.swift */ = {isa = PBXFileReference; lastKnownFileType = sourcecode.swift; path = "ContactTrickEntryStored+CoreDataProperties.swift"; sourceTree = "<group>"; };
		DDB37CC42D05048F00D99BF4 /* ContactImageStorage.swift */ = {isa = PBXFileReference; lastKnownFileType = sourcecode.swift; path = ContactImageStorage.swift; sourceTree = "<group>"; };
		DDB37CC62D05127500D99BF4 /* FontExtensions.swift */ = {isa = PBXFileReference; lastKnownFileType = sourcecode.swift; path = FontExtensions.swift; sourceTree = "<group>"; };
		DDCEBF5A2CC1B76400DF4C36 /* LiveActivity+Helper.swift */ = {isa = PBXFileReference; lastKnownFileType = sourcecode.swift; path = "LiveActivity+Helper.swift"; sourceTree = "<group>"; };
		DDD163112C4C689900CD525A /* AdjustmentsStateModel.swift */ = {isa = PBXFileReference; lastKnownFileType = sourcecode.swift; path = AdjustmentsStateModel.swift; sourceTree = "<group>"; };
		DDD163132C4C68D300CD525A /* AdjustmentsProvider.swift */ = {isa = PBXFileReference; lastKnownFileType = sourcecode.swift; path = AdjustmentsProvider.swift; sourceTree = "<group>"; };
		DDD163152C4C690300CD525A /* AdjustmentsDataFlow.swift */ = {isa = PBXFileReference; lastKnownFileType = sourcecode.swift; path = AdjustmentsDataFlow.swift; sourceTree = "<group>"; };
		DDD163172C4C694000CD525A /* AdjustmentsRootView.swift */ = {isa = PBXFileReference; lastKnownFileType = sourcecode.swift; path = AdjustmentsRootView.swift; sourceTree = "<group>"; };
		DDD163192C4C695E00CD525A /* EditOverrideForm.swift */ = {isa = PBXFileReference; lastKnownFileType = sourcecode.swift; path = EditOverrideForm.swift; sourceTree = "<group>"; };
		DDD1631B2C4C697400CD525A /* AddOverrideForm.swift */ = {isa = PBXFileReference; lastKnownFileType = sourcecode.swift; path = AddOverrideForm.swift; sourceTree = "<group>"; };
		DDD1631E2C4C6F6900CD525A /* TrioCoreDataPersistentContainer.xcdatamodel */ = {isa = PBXFileReference; lastKnownFileType = wrapper.xcdatamodel; path = TrioCoreDataPersistentContainer.xcdatamodel; sourceTree = "<group>"; };
		DDD6D4D22CDE90720029439A /* HbA1cDisplayUnit.swift */ = {isa = PBXFileReference; lastKnownFileType = sourcecode.swift; path = HbA1cDisplayUnit.swift; sourceTree = "<group>"; };
		DDE179322C910127003CDDB7 /* MealPresetStored+CoreDataClass.swift */ = {isa = PBXFileReference; lastKnownFileType = sourcecode.swift; path = "MealPresetStored+CoreDataClass.swift"; sourceTree = "<group>"; };
		DDE179332C910127003CDDB7 /* MealPresetStored+CoreDataProperties.swift */ = {isa = PBXFileReference; lastKnownFileType = sourcecode.swift; path = "MealPresetStored+CoreDataProperties.swift"; sourceTree = "<group>"; };
		DDE179342C910127003CDDB7 /* LoopStatRecord+CoreDataClass.swift */ = {isa = PBXFileReference; lastKnownFileType = sourcecode.swift; path = "LoopStatRecord+CoreDataClass.swift"; sourceTree = "<group>"; };
		DDE179352C910127003CDDB7 /* LoopStatRecord+CoreDataProperties.swift */ = {isa = PBXFileReference; lastKnownFileType = sourcecode.swift; path = "LoopStatRecord+CoreDataProperties.swift"; sourceTree = "<group>"; };
		DDE179362C910127003CDDB7 /* BolusStored+CoreDataClass.swift */ = {isa = PBXFileReference; lastKnownFileType = sourcecode.swift; path = "BolusStored+CoreDataClass.swift"; sourceTree = "<group>"; };
		DDE179372C910127003CDDB7 /* BolusStored+CoreDataProperties.swift */ = {isa = PBXFileReference; lastKnownFileType = sourcecode.swift; path = "BolusStored+CoreDataProperties.swift"; sourceTree = "<group>"; };
		DDE179382C910127003CDDB7 /* ForecastValue+CoreDataClass.swift */ = {isa = PBXFileReference; lastKnownFileType = sourcecode.swift; path = "ForecastValue+CoreDataClass.swift"; sourceTree = "<group>"; };
		DDE179392C910127003CDDB7 /* ForecastValue+CoreDataProperties.swift */ = {isa = PBXFileReference; lastKnownFileType = sourcecode.swift; path = "ForecastValue+CoreDataProperties.swift"; sourceTree = "<group>"; };
		DDE1793A2C910127003CDDB7 /* CarbEntryStored+CoreDataClass.swift */ = {isa = PBXFileReference; lastKnownFileType = sourcecode.swift; path = "CarbEntryStored+CoreDataClass.swift"; sourceTree = "<group>"; };
		DDE1793B2C910127003CDDB7 /* CarbEntryStored+CoreDataProperties.swift */ = {isa = PBXFileReference; lastKnownFileType = sourcecode.swift; path = "CarbEntryStored+CoreDataProperties.swift"; sourceTree = "<group>"; };
		DDE1793E2C910127003CDDB7 /* PumpEventStored+CoreDataClass.swift */ = {isa = PBXFileReference; lastKnownFileType = sourcecode.swift; path = "PumpEventStored+CoreDataClass.swift"; sourceTree = "<group>"; };
		DDE1793F2C910127003CDDB7 /* PumpEventStored+CoreDataProperties.swift */ = {isa = PBXFileReference; lastKnownFileType = sourcecode.swift; path = "PumpEventStored+CoreDataProperties.swift"; sourceTree = "<group>"; };
		DDE179402C910127003CDDB7 /* StatsData+CoreDataClass.swift */ = {isa = PBXFileReference; lastKnownFileType = sourcecode.swift; path = "StatsData+CoreDataClass.swift"; sourceTree = "<group>"; };
		DDE179412C910127003CDDB7 /* StatsData+CoreDataProperties.swift */ = {isa = PBXFileReference; lastKnownFileType = sourcecode.swift; path = "StatsData+CoreDataProperties.swift"; sourceTree = "<group>"; };
		DDE179422C910127003CDDB7 /* Forecast+CoreDataClass.swift */ = {isa = PBXFileReference; lastKnownFileType = sourcecode.swift; path = "Forecast+CoreDataClass.swift"; sourceTree = "<group>"; };
		DDE179432C910127003CDDB7 /* Forecast+CoreDataProperties.swift */ = {isa = PBXFileReference; lastKnownFileType = sourcecode.swift; path = "Forecast+CoreDataProperties.swift"; sourceTree = "<group>"; };
		DDE179442C910127003CDDB7 /* GlucoseStored+CoreDataClass.swift */ = {isa = PBXFileReference; lastKnownFileType = sourcecode.swift; path = "GlucoseStored+CoreDataClass.swift"; sourceTree = "<group>"; };
		DDE179452C910127003CDDB7 /* GlucoseStored+CoreDataProperties.swift */ = {isa = PBXFileReference; lastKnownFileType = sourcecode.swift; path = "GlucoseStored+CoreDataProperties.swift"; sourceTree = "<group>"; };
		DDE179462C910127003CDDB7 /* OpenAPS_Battery+CoreDataClass.swift */ = {isa = PBXFileReference; lastKnownFileType = sourcecode.swift; path = "OpenAPS_Battery+CoreDataClass.swift"; sourceTree = "<group>"; };
		DDE179472C910127003CDDB7 /* OpenAPS_Battery+CoreDataProperties.swift */ = {isa = PBXFileReference; lastKnownFileType = sourcecode.swift; path = "OpenAPS_Battery+CoreDataProperties.swift"; sourceTree = "<group>"; };
		DDE179482C910127003CDDB7 /* TempBasalStored+CoreDataClass.swift */ = {isa = PBXFileReference; lastKnownFileType = sourcecode.swift; path = "TempBasalStored+CoreDataClass.swift"; sourceTree = "<group>"; };
		DDE179492C910127003CDDB7 /* TempBasalStored+CoreDataProperties.swift */ = {isa = PBXFileReference; lastKnownFileType = sourcecode.swift; path = "TempBasalStored+CoreDataProperties.swift"; sourceTree = "<group>"; };
		DDE1794C2C910127003CDDB7 /* OverrideRunStored+CoreDataClass.swift */ = {isa = PBXFileReference; lastKnownFileType = sourcecode.swift; path = "OverrideRunStored+CoreDataClass.swift"; sourceTree = "<group>"; };
		DDE1794D2C910127003CDDB7 /* OverrideRunStored+CoreDataProperties.swift */ = {isa = PBXFileReference; lastKnownFileType = sourcecode.swift; path = "OverrideRunStored+CoreDataProperties.swift"; sourceTree = "<group>"; };
		DDE1794E2C910127003CDDB7 /* OrefDetermination+CoreDataClass.swift */ = {isa = PBXFileReference; lastKnownFileType = sourcecode.swift; path = "OrefDetermination+CoreDataClass.swift"; sourceTree = "<group>"; };
		DDE1794F2C910127003CDDB7 /* OrefDetermination+CoreDataProperties.swift */ = {isa = PBXFileReference; lastKnownFileType = sourcecode.swift; path = "OrefDetermination+CoreDataProperties.swift"; sourceTree = "<group>"; };
		DDE179502C910127003CDDB7 /* OverrideStored+CoreDataClass.swift */ = {isa = PBXFileReference; lastKnownFileType = sourcecode.swift; path = "OverrideStored+CoreDataClass.swift"; sourceTree = "<group>"; };
		DDE179512C910127003CDDB7 /* OverrideStored+CoreDataProperties.swift */ = {isa = PBXFileReference; lastKnownFileType = sourcecode.swift; path = "OverrideStored+CoreDataProperties.swift"; sourceTree = "<group>"; };
		DDF847DC2C5C28720049BB3B /* LiveActivitySettingsDataFlow.swift */ = {isa = PBXFileReference; lastKnownFileType = sourcecode.swift; path = LiveActivitySettingsDataFlow.swift; sourceTree = "<group>"; };
		DDF847DE2C5C28780049BB3B /* LiveActivitySettingsProvider.swift */ = {isa = PBXFileReference; lastKnownFileType = sourcecode.swift; path = LiveActivitySettingsProvider.swift; sourceTree = "<group>"; };
		DDF847E02C5C287F0049BB3B /* LiveActivitySettingsStateModel.swift */ = {isa = PBXFileReference; lastKnownFileType = sourcecode.swift; path = LiveActivitySettingsStateModel.swift; sourceTree = "<group>"; };
		DDF847E32C5C288F0049BB3B /* LiveActivitySettingsRootView.swift */ = {isa = PBXFileReference; lastKnownFileType = sourcecode.swift; path = LiveActivitySettingsRootView.swift; sourceTree = "<group>"; };
		DDF847E52C5D66490049BB3B /* AddMealPresetView.swift */ = {isa = PBXFileReference; lastKnownFileType = sourcecode.swift; path = AddMealPresetView.swift; sourceTree = "<group>"; };
		DDF847E72C5DABA30049BB3B /* WatchConfigAppleWatchView.swift */ = {isa = PBXFileReference; lastKnownFileType = sourcecode.swift; path = WatchConfigAppleWatchView.swift; sourceTree = "<group>"; };
		DDF847E92C5DABAC0049BB3B /* WatchConfigGarminView.swift */ = {isa = PBXFileReference; lastKnownFileType = sourcecode.swift; path = WatchConfigGarminView.swift; sourceTree = "<group>"; };
		E00EEBFD27368630002FF094 /* ServiceAssembly.swift */ = {isa = PBXFileReference; fileEncoding = 4; lastKnownFileType = sourcecode.swift; path = ServiceAssembly.swift; sourceTree = "<group>"; };
		E00EEBFE27368630002FF094 /* SecurityAssembly.swift */ = {isa = PBXFileReference; fileEncoding = 4; lastKnownFileType = sourcecode.swift; path = SecurityAssembly.swift; sourceTree = "<group>"; };
		E00EEBFF27368630002FF094 /* StorageAssembly.swift */ = {isa = PBXFileReference; fileEncoding = 4; lastKnownFileType = sourcecode.swift; path = StorageAssembly.swift; sourceTree = "<group>"; };
		E00EEC0027368630002FF094 /* UIAssembly.swift */ = {isa = PBXFileReference; fileEncoding = 4; lastKnownFileType = sourcecode.swift; path = UIAssembly.swift; sourceTree = "<group>"; };
		E00EEC0127368630002FF094 /* APSAssembly.swift */ = {isa = PBXFileReference; fileEncoding = 4; lastKnownFileType = sourcecode.swift; path = APSAssembly.swift; sourceTree = "<group>"; };
		E00EEC0227368630002FF094 /* NetworkAssembly.swift */ = {isa = PBXFileReference; fileEncoding = 4; lastKnownFileType = sourcecode.swift; path = NetworkAssembly.swift; sourceTree = "<group>"; };
		E013D871273AC6FE0014109C /* GlucoseSimulatorSource.swift */ = {isa = PBXFileReference; lastKnownFileType = sourcecode.swift; path = GlucoseSimulatorSource.swift; sourceTree = "<group>"; };
		E06B9119275B5EEA003C04B6 /* Array+Extension.swift */ = {isa = PBXFileReference; lastKnownFileType = sourcecode.swift; path = "Array+Extension.swift"; sourceTree = "<group>"; };
		E0CC2C5B275B9DAE00A7BC71 /* HealthKit.framework */ = {isa = PBXFileReference; lastKnownFileType = wrapper.framework; name = HealthKit.framework; path = System/Library/Frameworks/HealthKit.framework; sourceTree = SDKROOT; };
		E0D4F80427513ECF00BDF1FE /* HealthKitSample.swift */ = {isa = PBXFileReference; lastKnownFileType = sourcecode.swift; path = HealthKitSample.swift; sourceTree = "<group>"; };
		E26904AACA8D9C15D229D675 /* SnoozeStateModel.swift */ = {isa = PBXFileReference; includeInIndex = 1; lastKnownFileType = sourcecode.swift; path = SnoozeStateModel.swift; sourceTree = "<group>"; };
		E592A36F2CEEC01E009A472C /* ContactTrickEntry.swift */ = {isa = PBXFileReference; lastKnownFileType = sourcecode.swift; path = ContactTrickEntry.swift; sourceTree = "<group>"; };
		E592A3712CEEC038009A472C /* ContactImageRootView.swift */ = {isa = PBXFileReference; lastKnownFileType = sourcecode.swift; path = ContactImageRootView.swift; sourceTree = "<group>"; };
		E592A3732CEEC038009A472C /* ContactImageDataFlow.swift */ = {isa = PBXFileReference; lastKnownFileType = sourcecode.swift; path = ContactImageDataFlow.swift; sourceTree = "<group>"; };
		E592A3742CEEC038009A472C /* ContactImageProvider.swift */ = {isa = PBXFileReference; lastKnownFileType = sourcecode.swift; path = ContactImageProvider.swift; sourceTree = "<group>"; };
		E592A3752CEEC038009A472C /* ContactImageStateModel.swift */ = {isa = PBXFileReference; lastKnownFileType = sourcecode.swift; path = ContactImageStateModel.swift; sourceTree = "<group>"; };
		E625985B47742D498CB1681A /* GlucoseNotificationSettingsProvider.swift */ = {isa = PBXFileReference; includeInIndex = 1; lastKnownFileType = sourcecode.swift; path = GlucoseNotificationSettingsProvider.swift; sourceTree = "<group>"; };
		F816825D28DB441200054060 /* HeartBeatManager.swift */ = {isa = PBXFileReference; fileEncoding = 4; lastKnownFileType = sourcecode.swift; path = HeartBeatManager.swift; sourceTree = "<group>"; };
		F816825F28DB441800054060 /* BluetoothTransmitter.swift */ = {isa = PBXFileReference; fileEncoding = 4; lastKnownFileType = sourcecode.swift; path = BluetoothTransmitter.swift; sourceTree = "<group>"; };
		F90692A9274B7AAE0037068D /* HealthKitManager.swift */ = {isa = PBXFileReference; lastKnownFileType = sourcecode.swift; path = HealthKitManager.swift; sourceTree = "<group>"; };
		F90692CE274B999A0037068D /* HealthKitDataFlow.swift */ = {isa = PBXFileReference; lastKnownFileType = sourcecode.swift; path = HealthKitDataFlow.swift; sourceTree = "<group>"; };
		F90692D0274B99B60037068D /* HealthKitProvider.swift */ = {isa = PBXFileReference; lastKnownFileType = sourcecode.swift; path = HealthKitProvider.swift; sourceTree = "<group>"; };
		F90692D2274B9A130037068D /* AppleHealthKitRootView.swift */ = {isa = PBXFileReference; lastKnownFileType = sourcecode.swift; path = AppleHealthKitRootView.swift; sourceTree = "<group>"; };
		F90692D5274B9A450037068D /* HealthKitStateModel.swift */ = {isa = PBXFileReference; lastKnownFileType = sourcecode.swift; path = HealthKitStateModel.swift; sourceTree = "<group>"; };
		FBB3BAE7494CB771ABAC7B8B /* ISFEditorRootView.swift */ = {isa = PBXFileReference; includeInIndex = 1; lastKnownFileType = sourcecode.swift; path = ISFEditorRootView.swift; sourceTree = "<group>"; };
		FE41E4D529463EE20047FD55 /* NightscoutPreferences.swift */ = {isa = PBXFileReference; lastKnownFileType = sourcecode.swift; path = NightscoutPreferences.swift; sourceTree = "<group>"; };
		FE66D16A291F74F8005D6F77 /* Bundle+Extensions.swift */ = {isa = PBXFileReference; lastKnownFileType = sourcecode.swift; path = "Bundle+Extensions.swift"; sourceTree = "<group>"; };
		FEFFA7A12929FE49007B8193 /* UIDevice+Extensions.swift */ = {isa = PBXFileReference; lastKnownFileType = sourcecode.swift; path = "UIDevice+Extensions.swift"; sourceTree = "<group>"; };
/* End PBXFileReference section */

/* Begin PBXFileSystemSynchronizedRootGroup section */
		DDCEBF412CC1B42500DF4C36 /* Views */ = {isa = PBXFileSystemSynchronizedRootGroup; explicitFileTypes = {}; explicitFolders = (); path = Views; sourceTree = "<group>"; };
/* End PBXFileSystemSynchronizedRootGroup section */

/* Begin PBXFrameworksBuildPhase section */
		388E595525AD948C0019842D /* Frameworks */ = {
			isa = PBXFrameworksBuildPhase;
			buildActionMask = 2147483647;
			files = (
				CE95BF632BA771BE00DC3DE3 /* LoopTestingKit.framework in Frameworks */,
				38E87403274F78C000975559 /* libswiftCoreNFC.tbd in Frameworks */,
				38E87401274F77E400975559 /* CoreNFC.framework in Frameworks */,
				CE51DD1C2A01970900F163F7 /* ConnectIQ 2.xcframework in Frameworks */,
				3811DE1025C9D37700A708ED /* Swinject in Frameworks */,
				B958F1B72BA0711600484851 /* MKRingProgressView in Frameworks */,
				CE95BF5B2BA770C300DC3DE3 /* LoopKit.framework in Frameworks */,
				38B17B6625DD90E0005CAE3D /* SwiftDate in Frameworks */,
				3833B46D26012030003021B3 /* Algorithms in Frameworks */,
				CEB434FD28B90B7C00B70274 /* SwiftCharts in Frameworks */,
				CE95BF5F2BA7715800DC3DE3 /* MockKit.framework in Frameworks */,
				38DF1789276FC8C400B3528F /* SwiftMessages in Frameworks */,
				CE95BF612BA7715900DC3DE3 /* MockKitUI.framework in Frameworks */,
				E0CC2C5C275B9F0F00A7BC71 /* HealthKit.framework in Frameworks */,
				CE95BF5D2BA770C300DC3DE3 /* LoopKitUI.framework in Frameworks */,
			);
			runOnlyForDeploymentPostprocessing = 0;
		};
		38E8752127554D5700975559 /* Frameworks */ = {
			isa = PBXFrameworksBuildPhase;
			buildActionMask = 2147483647;
			files = (
				CE6B025728F350FF000C5502 /* HealthKit.framework in Frameworks */,
				38E8755827567AE400975559 /* SwiftDate in Frameworks */,
				199561C1275E61A50077B976 /* HealthKit.framework in Frameworks */,
			);
			runOnlyForDeploymentPostprocessing = 0;
		};
		38FCF3EA25E9028E0078B0D1 /* Frameworks */ = {
			isa = PBXFrameworksBuildPhase;
			buildActionMask = 2147483647;
			files = (
			);
			runOnlyForDeploymentPostprocessing = 0;
		};
		6B1A8D142B14D91500E76752 /* Frameworks */ = {
			isa = PBXFrameworksBuildPhase;
			buildActionMask = 2147483647;
			files = (
				6B1A8D1B2B14D91600E76752 /* SwiftUI.framework in Frameworks */,
				6B1A8D192B14D91600E76752 /* WidgetKit.framework in Frameworks */,
			);
			runOnlyForDeploymentPostprocessing = 0;
		};
/* End PBXFrameworksBuildPhase section */

/* Begin PBXGroup section */
		0610F7D6D2EC00E3BA1569F0 /* ConfigEditor */ = {
			isa = PBXGroup;
			children = (
				3F8A87AA037BD079BA3528BA /* ConfigEditorDataFlow.swift */,
				44080E4709E3AE4B73054563 /* ConfigEditorProvider.swift */,
				5D5B4F8B4194BB7E260EF251 /* ConfigEditorStateModel.swift */,
				4E8C7B59F8065047ECE20965 /* View */,
			);
			path = ConfigEditor;
			sourceTree = "<group>";
		};
		0A67A70F9438DB6586398458 /* View */ = {
			isa = PBXGroup;
			children = (
				B5822B15939E719628E9FF7C /* SnoozeRootView.swift */,
			);
			path = View;
			sourceTree = "<group>";
		};
		0D76BBC81CEDC1A0050F45EF /* View */ = {
			isa = PBXGroup;
			children = (
				38569352270B5E350002C50D /* CGMRootView.swift */,
				CE7950232997D81700FA576E /* CGMSettingsView.swift */,
				CE7950252998056D00FA576E /* CGMSetupView.swift */,
			);
			path = View;
			sourceTree = "<group>";
		};
		0EE66DD474AFFD4FD787D5B9 /* View */ = {
			isa = PBXGroup;
			children = (
				BDA7593D2D37CFC000E649A4 /* CarbEntryEditorView.swift */,
				881E04BA5E0A003DE8E0A9C6 /* DataTableRootView.swift */,
			);
			path = View;
			sourceTree = "<group>";
		};
		110AEDE22C5193D100615CC9 /* Bolus */ = {
			isa = PBXGroup;
			children = (
				110AEDE02C5193D100615CC9 /* BolusIntent.swift */,
				110AEDE12C5193D100615CC9 /* BolusIntentRequest.swift */,
			);
			path = Bolus;
			sourceTree = "<group>";
		};
		110AEDE62C51A0AE00615CC9 /* View */ = {
			isa = PBXGroup;
			children = (
				110AEDE52C51A0AE00615CC9 /* ShortcutsConfigView.swift */,
			);
			path = View;
			sourceTree = "<group>";
		};
		110AEDEA2C51A0AE00615CC9 /* ShortcutsConfig */ = {
			isa = PBXGroup;
			children = (
				110AEDE62C51A0AE00615CC9 /* View */,
				110AEDE72C51A0AE00615CC9 /* ShortcutsConfigDataFlow.swift */,
				110AEDE82C51A0AE00615CC9 /* ShortcutsConfigProvider.swift */,
				110AEDE92C51A0AE00615CC9 /* ShortcutsConfigStateModel.swift */,
			);
			path = ShortcutsConfig;
			sourceTree = "<group>";
		};
		118DF7692C5ECBC60067FEB7 /* Override */ = {
			isa = PBXGroup;
			children = (
				118DF7642C5ECBC60067FEB7 /* ApplyOverridePresetIntent.swift */,
				118DF7652C5ECBC60067FEB7 /* CancelOverrideIntent.swift */,
				118DF7672C5ECBC60067FEB7 /* OverridePresetEntity.swift */,
				118DF7682C5ECBC60067FEB7 /* OverridePresetsIntentRequest.swift */,
			);
			path = Override;
			sourceTree = "<group>";
		};
		18B49BC9587A59E3A347C1CD /* View */ = {
			isa = PBXGroup;
			children = (
				BF8BCB0C37DEB5EC377B9612 /* BasalProfileEditorRootView.swift */,
			);
			path = View;
			sourceTree = "<group>";
		};
		190EBCC229FF134900BA767D /* UserInterfaceSettings */ = {
			isa = PBXGroup;
			children = (
				190EBCC329FF136900BA767D /* UserInterfaceSettingsDataFlow.swift */,
				190EBCC529FF138000BA767D /* UserInterfaceSettingsProvider.swift */,
				190EBCC729FF13AA00BA767D /* UserInterfaceSettingsStateModel.swift */,
				190EBCC929FF13AF00BA767D /* View */,
			);
			path = UserInterfaceSettings;
			sourceTree = "<group>";
		};
		190EBCC929FF13AF00BA767D /* View */ = {
			isa = PBXGroup;
			children = (
				190EBCCA29FF13CB00BA767D /* UserInterfaceSettingsRootView.swift */,
			);
			path = View;
			sourceTree = "<group>";
		};
		192F0FF5276AC36D0085BE4D /* Recovered References */ = {
			isa = PBXGroup;
			children = (
				199561C0275E61A50077B976 /* HealthKit.framework */,
			);
			name = "Recovered References";
			sourceTree = "<group>";
		};
		195D80B22AF696EE00D25097 /* DynamicSettings */ = {
			isa = PBXGroup;
			children = (
				195D80B62AF697B800D25097 /* DynamicSettingsDataFlow.swift */,
				195D80B82AF697F700D25097 /* DynamicSettingsProvider.swift */,
				195D80BA2AF6980B00D25097 /* DynamicSettingsStateModel.swift */,
				195D80B52AF6974200D25097 /* View */,
			);
			path = DynamicSettings;
			sourceTree = "<group>";
		};
		195D80B52AF6974200D25097 /* View */ = {
			isa = PBXGroup;
			children = (
				195D80B32AF6973A00D25097 /* DynamicSettingsRootView.swift */,
			);
			path = View;
			sourceTree = "<group>";
		};
		198377CF266BFEDE004DE65E /* Localizations */ = {
			isa = PBXGroup;
			children = (
				19D440A926B6FEBD008DA6C8 /* Main */,
			);
			path = Localizations;
			sourceTree = "<group>";
		};
		19D440A926B6FEBD008DA6C8 /* Main */ = {
			isa = PBXGroup;
			children = (
				198377D4266BFFF6004DE65E /* Localizable.strings */,
			);
			path = Main;
			sourceTree = "<group>";
		};
		19D466A129AA2B0A004D5F33 /* MealSettings */ = {
			isa = PBXGroup;
			children = (
				19D466A229AA2B80004D5F33 /* MealSettingsDataFlow.swift */,
				19D466A429AA2BD4004D5F33 /* MealSettingsProvider.swift */,
				19D466A629AA2C22004D5F33 /* MealSettingsStateModel.swift */,
				19D466A829AA306E004D5F33 /* View */,
			);
			path = MealSettings;
			sourceTree = "<group>";
		};
		19D466A829AA306E004D5F33 /* View */ = {
			isa = PBXGroup;
			children = (
				19D466A929AA3099004D5F33 /* MealSettingsRootView.swift */,
			);
			path = View;
			sourceTree = "<group>";
		};
		19E1F7E629D0828B005C8D20 /* IconConfig */ = {
			isa = PBXGroup;
			children = (
				19E1F7E729D082D0005C8D20 /* IconConfigDataFlow.swift */,
				19E1F7E929D082ED005C8D20 /* IconConfigProvider.swift */,
				19E1F7EB29D082FE005C8D20 /* IconConfigStateModel.swift */,
				19E1F7ED29D088C0005C8D20 /* View */,
			);
			path = IconConfig;
			sourceTree = "<group>";
		};
		19E1F7ED29D088C0005C8D20 /* View */ = {
			isa = PBXGroup;
			children = (
				19E1F7EE29D08EBA005C8D20 /* IconConfigRootWiew.swift */,
				1967DFC129D053D300759F30 /* IconImage.swift */,
				1967DFBF29D053AC00759F30 /* IconSelection.swift */,
			);
			path = View;
			sourceTree = "<group>";
		};
		19F95FF129F10F9C00314DDC /* Stat */ = {
			isa = PBXGroup;
			children = (
				19F95FF229F10FBC00314DDC /* StatDataFlow.swift */,
				19F95FF429F10FCF00314DDC /* StatProvider.swift */,
				19F95FF629F10FEE00314DDC /* StatStateModel.swift */,
				19F95FF829F10FF600314DDC /* View */,
			);
			path = Stat;
			sourceTree = "<group>";
		};
		19F95FF829F10FF600314DDC /* View */ = {
			isa = PBXGroup;
			children = (
				19F95FF929F1102A00314DDC /* StatRootView.swift */,
				19A9102F2A24BF6300C8951B /* StatsView.swift */,
				19A910372A24EF3200C8951B /* ChartsView.swift */,
			);
			path = View;
			sourceTree = "<group>";
		};
		29B478DF61BF8D270F7D8954 /* Snooze */ = {
			isa = PBXGroup;
			children = (
				36A708CDB546692C2230B385 /* SnoozeDataFlow.swift */,
				1CAE81192B118804DCD23034 /* SnoozeProvider.swift */,
				E26904AACA8D9C15D229D675 /* SnoozeStateModel.swift */,
				0A67A70F9438DB6586398458 /* View */,
			);
			path = Snooze;
			sourceTree = "<group>";
		};
		34CA4DF169B53D67EF18ED8A /* View */ = {
			isa = PBXGroup;
			children = (
				4DD795BA46B193644D48138C /* TargetsEditorRootView.swift */,
			);
			path = View;
			sourceTree = "<group>";
		};
		3811DE0325C9D31700A708ED /* Modules */ = {
			isa = PBXGroup;
			children = (
				DDD163032C4C67B400CD525A /* Adjustments */,
				DD1745382C55BF8B00211FAC /* AlgorithmAdvancedSettings */,
				DD1745422C55C5C400211FAC /* AutosensSettings */,
				A42F1FEDFFD0DDE00AAD54D3 /* BasalProfileEditor */,
				3811DE0425C9D32E00A708ED /* Base */,
				BD7DA9A32AE06DBA00601B20 /* BolusCalculatorConfig */,
				DD09D4792C5986BA003FEA5D /* CalendarEventSettings */,
				CEE9A64D2BBB411C00EB5194 /* Calibrations */,
				E42231DBF0DBE2B4B92D1B15 /* CarbRatioEditor */,
				F75CB57ED6971B46F8756083 /* CGM */,
				0610F7D6D2EC00E3BA1569F0 /* ConfigEditor */,
				E592A3762CEEC038009A472C /* ContactImage */,
				9E56E3626FAD933385101B76 /* DataTable */,
				195D80B22AF696EE00D25097 /* DynamicSettings */,
				DD17454C2C55CA0200211FAC /* GeneralSettings */,
				F66B236E00924A05D6A9F9DF /* GlucoseNotificationSettings */,
				F90692CD274B99850037068D /* HealthKit */,
				3811DE2725C9D49500A708ED /* Home */,
				19E1F7E629D0828B005C8D20 /* IconConfig */,
				D8F047E14D567F2B5DBEFD96 /* ISFEditor */,
				DDF847DB2C5C28550049BB3B /* LiveActivitySettings */,
				3811DE1A25C9D48300A708ED /* Main */,
				5031FE61F63C2A8A8B7674DD /* ManualTempBasal */,
				19D466A129AA2B0A004D5F33 /* MealSettings */,
				D533BF261CDC1C3F871E7BFD /* NightscoutConfig */,
				99C01B871ACAB3F32CE755C7 /* PumpConfig */,
				DD9ECB6B2CA99FA400AA7C45 /* RemoteControlConfig */,
				3811DE3825C9D4A100A708ED /* Settings */,
				110AEDEA2C51A0AE00615CC9 /* ShortcutsConfig */,
				DD17451E2C55520000211FAC /* SMBSettings */,
				29B478DF61BF8D270F7D8954 /* Snooze */,
				19F95FF129F10F9C00314DDC /* Stat */,
				DD17452C2C55AE3500211FAC /* TargetBehavoir */,
				6517011F19F244F64E1FF14B /* TargetsEditor */,
				C2C98283C436DB934D7E7994 /* Treatments */,
				190EBCC229FF134900BA767D /* UserInterfaceSettings */,
				CE94597C29E9E1CD0047C9C6 /* WatchConfig */,
			);
			path = Modules;
			sourceTree = "<group>";
		};
		3811DE0425C9D32E00A708ED /* Base */ = {
			isa = PBXGroup;
			children = (
				3811DE0725C9D32E00A708ED /* BaseView.swift */,
				3811DE0825C9D32F00A708ED /* BaseProvider.swift */,
				38FEF3F92737E42000574A46 /* BaseStateModel.swift */,
			);
			path = Base;
			sourceTree = "<group>";
		};
		3811DE1325C9D39E00A708ED /* Sources */ = {
			isa = PBXGroup;
			children = (
				CE7CA3422A064973004BE681 /* Shortcuts */,
				3811DEDE25C9E2DD00A708ED /* Application */,
				3811DF0A25CAAAA500A708ED /* APS */,
				E00EEBFC27368630002FF094 /* Assemblies */,
				38E98A3225F5300800C0CED0 /* Config */,
				388E5A5A25B6F05F0019842D /* Helpers */,
				38DF178A27733E0F00B3528F /* AnimatedBackground */,
				198377CF266BFEDE004DE65E /* Localizations */,
				38E98A1A25F52C9300C0CED0 /* Logger */,
				388E5A5925B6F0250019842D /* Models */,
				3811DE0325C9D31700A708ED /* Modules */,
				3811DE1425C9D40400A708ED /* Router */,
				3811DE9125C9D88200A708ED /* Services */,
				3883582E25EEAFC000E024B2 /* Views */,
			);
			path = Sources;
			sourceTree = "<group>";
		};
		3811DE1425C9D40400A708ED /* Router */ = {
			isa = PBXGroup;
			children = (
				3811DE1525C9D40400A708ED /* Screen.swift */,
				3811DE1625C9D40400A708ED /* Router.swift */,
			);
			path = Router;
			sourceTree = "<group>";
		};
		3811DE1A25C9D48300A708ED /* Main */ = {
			isa = PBXGroup;
			children = (
				3811DE1D25C9D48300A708ED /* MainDataFlow.swift */,
				3811DE1C25C9D48300A708ED /* MainProvider.swift */,
				38FEF3FB2737E53800574A46 /* MainStateModel.swift */,
				3811DE1F25C9D48300A708ED /* View */,
			);
			path = Main;
			sourceTree = "<group>";
		};
		3811DE1F25C9D48300A708ED /* View */ = {
			isa = PBXGroup;
			children = (
				3811DE2025C9D48300A708ED /* MainRootView.swift */,
			);
			path = View;
			sourceTree = "<group>";
		};
		3811DE2725C9D49500A708ED /* Home */ = {
			isa = PBXGroup;
			children = (
				3811DE2A25C9D49500A708ED /* HomeDataFlow.swift */,
				3811DE2925C9D49500A708ED /* HomeProvider.swift */,
				3811DE2825C9D49500A708ED /* HomeStateModel.swift */,
				58645B972CA2D16A008AFCE7 /* HomeStateModel+Setup */,
				3811DE2C25C9D49500A708ED /* View */,
			);
			path = Home;
			sourceTree = "<group>";
		};
		3811DE2C25C9D49500A708ED /* View */ = {
			isa = PBXGroup;
			children = (
				3811DE2E25C9D49500A708ED /* HomeRootView.swift */,
				3833B51E260264AC003021B3 /* Chart */,
				3833B51F260264B6003021B3 /* Header */,
			);
			path = View;
			sourceTree = "<group>";
		};
		3811DE3825C9D4A100A708ED /* Settings */ = {
			isa = PBXGroup;
			children = (
				3811DE3D25C9D4A100A708ED /* SettingsDataFlow.swift */,
				3811DE3E25C9D4A100A708ED /* SettingsProvider.swift */,
				3811DE3925C9D4A100A708ED /* SettingsStateModel.swift */,
				3811DE3B25C9D4A100A708ED /* View */,
				BDCAF2372C639F35002DC907 /* SettingItems.swift */,
			);
			path = Settings;
			sourceTree = "<group>";
		};
		3811DE3B25C9D4A100A708ED /* View */ = {
			isa = PBXGroup;
			children = (
				DD1745112C54168300211FAC /* Subviews */,
				3811DE3C25C9D4A100A708ED /* SettingsRootView.swift */,
				CE1F6DE82BAF37C90064EB8D /* TidepoolConfigView.swift */,
				65070A322BFDCB83006F213F /* TidepoolStartView.swift */,
			);
			path = View;
			sourceTree = "<group>";
		};
		3811DE9125C9D88200A708ED /* Services */ = {
			isa = PBXGroup;
			children = (
				3811DE9225C9D88200A708ED /* Appearance */,
				CEB434E128B8F9BC00B70274 /* Bluetooth */,
				3862CC2C2743F9DC00BF832C /* Calendar */,
				E592A37E2CEEC046009A472C /* ContactImage */,
				F90692A8274B7A980037068D /* HealthKit */,
				6B1A8D2C2B156EC100E76752 /* LiveActivity */,
				3811DE9425C9D88200A708ED /* Network */,
				38B4F3C425E5016800E76A18 /* Notifications */,
				DD9ECB662CA99EFE00AA7C45 /* RemoteControl */,
				38AEE75025F021F10013F05B /* SettingsManager */,
				3811DE9825C9D88300A708ED /* Storage */,
				3811DEA525C9D88300A708ED /* UnlockManager */,
				38E87406274F9AA500975559 /* UserNotifications */,
				38E8754D275556E100975559 /* WatchManager */,
			);
			path = Services;
			sourceTree = "<group>";
		};
		3811DE9225C9D88200A708ED /* Appearance */ = {
			isa = PBXGroup;
			children = (
				3811DE9325C9D88200A708ED /* AppearanceManager.swift */,
			);
			path = Appearance;
			sourceTree = "<group>";
		};
		3811DE9425C9D88200A708ED /* Network */ = {
			isa = PBXGroup;
			children = (
				38E44521274E3DDC00EC9A94 /* NetworkReachabilityManager.swift */,
				38192E03261B82FA0094D973 /* ReachabilityManager.swift */,
				3811DE9625C9D88300A708ED /* HTTPResponseStatus.swift */,
				DDC9B9962CFD2332003E7721 /* Nightscout */,
				38FE826925CC82DB001FF17A /* NetworkService.swift */,
				CE1F6DDA2BAE08B60064EB8D /* TidepoolManager.swift */,
			);
			path = Network;
			sourceTree = "<group>";
		};
		3811DE9825C9D88300A708ED /* Storage */ = {
			isa = PBXGroup;
			children = (
				383948D525CD4D8900E91849 /* FileStorage.swift */,
				3811DE9C25C9D88300A708ED /* KeyValueStorage.swift */,
				3811DE9925C9D88300A708ED /* Cache */,
				38E44529274E40F100EC9A94 /* Disk */,
				3811DE9D25C9D88300A708ED /* Keychain */,
			);
			path = Storage;
			sourceTree = "<group>";
		};
		3811DE9925C9D88300A708ED /* Cache */ = {
			isa = PBXGroup;
			children = (
				3811DE9A25C9D88300A708ED /* UserDefaults+Cache.swift */,
				3811DE9B25C9D88300A708ED /* Cache.swift */,
			);
			path = Cache;
			sourceTree = "<group>";
		};
		3811DE9D25C9D88300A708ED /* Keychain */ = {
			isa = PBXGroup;
			children = (
				3811DE9E25C9D88300A708ED /* BaseKeychain.swift */,
				3811DE9F25C9D88300A708ED /* Keychain.swift */,
				3811DEA025C9D88300A708ED /* KeychainItemAccessibility.swift */,
			);
			path = Keychain;
			sourceTree = "<group>";
		};
		3811DEA525C9D88300A708ED /* UnlockManager */ = {
			isa = PBXGroup;
			children = (
				3811DEA625C9D88300A708ED /* UnlockManager.swift */,
			);
			path = UnlockManager;
			sourceTree = "<group>";
		};
		3811DED425C9E1E300A708ED /* Resources */ = {
			isa = PBXGroup;
			children = (
				388E597125AD9CF10019842D /* json */,
				388E596E25AD96040019842D /* javascript */,
				3811DEC725C9DA7300A708ED /* FreeAPS.entitlements */,
				388E596425AD948E0019842D /* Info.plist */,
				1927C8E82744606D00347C69 /* InfoPlist.strings */,
				B9CAAEFB2AE70836000F68BC /* branch.txt */,
				19DA487F29CD2B8400EEA1E7 /* Assets.xcassets */,
			);
			path = Resources;
			sourceTree = "<group>";
		};
		3811DEDE25C9E2DD00A708ED /* Application */ = {
			isa = PBXGroup;
			children = (
				38E4451D274DB04600EC9A94 /* AppDelegate.swift */,
				388E595B25AD948C0019842D /* FreeAPSApp.swift */,
				BD4ED4FC2CF9D5E8000EDC9C /* AppState.swift */,
			);
			path = Application;
			sourceTree = "<group>";
		};
		3811DEE325CA063400A708ED /* PropertyWrappers */ = {
			isa = PBXGroup;
			children = (
				38E44527274E401C00EC9A94 /* Protected.swift */,
				3811DEE425CA063400A708ED /* Injected.swift */,
				3811DEE625CA063400A708ED /* SyncAccess.swift */,
				3811DEE725CA063400A708ED /* PersistedProperty.swift */,
			);
			path = PropertyWrappers;
			sourceTree = "<group>";
		};
		3811DF0A25CAAAA500A708ED /* APS */ = {
			isa = PBXGroup;
			children = (
				CE95BF562BA5F5FE00DC3DE3 /* PluginManager.swift */,
				3811DF0F25CAAAE200A708ED /* APSManager.swift */,
				38BF021E25E7F0DE00579895 /* DeviceDataManager.swift */,
				38DAB289260D349500F74C1A /* FetchGlucoseManager.swift */,
				38192E06261BA9960094D973 /* FetchTreatmentsManager.swift */,
				3856933F270B57A00002C50D /* CGM */,
				38A504F625DDA0E200C5B9E8 /* Extensions */,
				388E5A5825B6F0070019842D /* OpenAPS */,
				38A0362725ECF05300FCBB52 /* Storage */,
			);
			path = APS;
			sourceTree = "<group>";
		};
		3818AA44274C229000843DB3 /* Packages */ = {
			isa = PBXGroup;
			children = (
				3818AA45274C229000843DB3 /* LibreTransmitter */,
			);
			name = Packages;
			sourceTree = "<group>";
		};
		3818AA48274C267000843DB3 /* Frameworks */ = {
			isa = PBXGroup;
			children = (
				CE95BF492BA5CED700DC3DE3 /* LoopKit.framework */,
				CE95BF4A2BA5CED700DC3DE3 /* LoopKitUI.framework */,
				CE51DD1B2A01970800F163F7 /* ConnectIQ 2.xcframework */,
				CE94597929E9DF7B0047C9C6 /* ConnectIQ.framework */,
				CEC751D529D88262006E9D24 /* MinimedKit.framework */,
				CEC751D729D88262006E9D24 /* MinimedKitUI.framework */,
				CEC751D129D88257006E9D24 /* OmniKit.framework */,
				CEC751D329D88257006E9D24 /* OmniKitUI.framework */,
				CE79502D29980E4D00FA576E /* ShareClientUI.framework */,
				CE79502929980C9F00FA576E /* G7SensorKitUI.framework */,
				CE79502729980C9600FA576E /* CGMBLEKitUI.framework */,
				CE398D1A297D69A900DF218F /* ShareClient.framework */,
				CE398D17297C9EE800DF218F /* G7SensorKit.framework */,
				CE398D012977349800DF218F /* CryptoKit.framework */,
				CE6B025628F350FF000C5502 /* HealthKit.framework */,
				CEB434DE28B8F5C400B70274 /* OmniBLE.framework */,
				CEB434DB28B8F5B900B70274 /* MKRingProgressView.framework */,
				E0CC2C5B275B9DAE00A7BC71 /* HealthKit.framework */,
				38E87402274F78C000975559 /* libswiftCoreNFC.tbd */,
				38E873FD274F761800975559 /* CoreNFC.framework */,
				3818AA70274C278200843DB3 /* LoopTestingKit.framework */,
				3818AA4C274C26A300843DB3 /* LoopKit.framework */,
				3818AA4D274C26A300843DB3 /* LoopKitUI.framework */,
				3818AA4E274C26A300843DB3 /* MockKit.framework */,
				3818AA4F274C26A300843DB3 /* MockKitUI.framework */,
				3818AA51274C26A300843DB3 /* MinimedKit.framework */,
				3818AA52274C26A300843DB3 /* MinimedKitUI.framework */,
				3818AA53274C26A300843DB3 /* OmniKit.framework */,
				3818AA54274C26A300843DB3 /* OmniKitUI.framework */,
				3818AA55274C26A300843DB3 /* RileyLinkBLEKit.framework */,
				3818AA56274C26A300843DB3 /* RileyLinkKit.framework */,
				3818AA57274C26A300843DB3 /* RileyLinkKitUI.framework */,
				3818AA49274C267000843DB3 /* CGMBLEKit.framework */,
				6B1A8D012B14D88B00E76752 /* UniformTypeIdentifiers.framework */,
				6B1A8D182B14D91600E76752 /* WidgetKit.framework */,
				6B1A8D1A2B14D91600E76752 /* SwiftUI.framework */,
			);
			name = Frameworks;
			sourceTree = "<group>";
		};
		3833B51E260264AC003021B3 /* Chart */ = {
			isa = PBXGroup;
			children = (
				DDA6E24F2D22187500C2988C /* ChartLegendView.swift */,
				BD3CC0712B0B89D50013189E /* MainChartView.swift */,
				BDDAF9F12D0055CC00B34E7A /* ChartElements */,
			);
			path = Chart;
			sourceTree = "<group>";
		};
		3833B51F260264B6003021B3 /* Header */ = {
			isa = PBXGroup;
			children = (
				DD1E53582D273F20008F32A4 /* LoopStatusHelpView.swift */,
				DDA6E2842D2361F800C2988C /* LoopStatusView.swift */,
				383420D525FFE38C002D46C1 /* LoopView.swift */,
				38AAF85425FFF846004AF583 /* CurrentGlucoseView.swift */,
				38DAB27F260CBB7F00F74C1A /* PumpView.swift */,
			);
			path = Header;
			sourceTree = "<group>";
		};
		3856933F270B57A00002C50D /* CGM */ = {
			isa = PBXGroup;
			children = (
				CEE9A65A2BBB41AD00EB5194 /* Calibrations */,
				F816825F28DB441800054060 /* BluetoothTransmitter.swift */,
				F816825D28DB441200054060 /* HeartBeatManager.swift */,
				38569346270B5DFB0002C50D /* AppGroupSource.swift */,
				38569344270B5DFA0002C50D /* CGMType.swift */,
				38569345270B5DFA0002C50D /* GlucoseSource.swift */,
				E013D871273AC6FE0014109C /* GlucoseSimulatorSource.swift */,
				CE95BF592BA62E4A00DC3DE3 /* PluginSource.swift */,
			);
			path = CGM;
			sourceTree = "<group>";
		};
		3862CC2C2743F9DC00BF832C /* Calendar */ = {
			isa = PBXGroup;
			children = (
				3862CC2D2743F9F700BF832C /* CalendarManager.swift */,
			);
			path = Calendar;
			sourceTree = "<group>";
		};
		3883582E25EEAFC000E024B2 /* Views */ = {
			isa = PBXGroup;
			children = (
				3811DE5925C9D4D500A708ED /* ViewModifiers.swift */,
				3883581B25EE79BB00E024B2 /* TextFieldWithToolBar.swift */,
				383420D825FFEB3F002D46C1 /* Popup.swift */,
				389ECDFD2601061500D86C4F /* View+Snapshot.swift */,
				38EA05FF262091870064E39B /* BolusProgressViewStyle.swift */,
				38DF1785276A73D400B3528F /* TagCloudView.swift */,
				DD88C8E12C50420800F2D558 /* DefinitionRow.swift */,
				DD1745282C55642100211FAC /* SettingInputSection.swift */,
				DD17452A2C556E8100211FAC /* SettingInputHintView.swift */,
			);
			path = Views;
			sourceTree = "<group>";
		};
		388E594F25AD948C0019842D = {
			isa = PBXGroup;
			children = (
				587A54C82BCDCE0F009D38E2 /* Model */,
				BD1CF8B72C1A4A8400CB930A /* ConfigOverride.xcconfig */,
				CE1F6DE62BAF1A180064EB8D /* BuildDetails.plist */,
				38F3783A2613555C009DB701 /* Config.xcconfig */,
				388E595A25AD948C0019842D /* FreeAPS */,
				38FCF3EE25E9028E0078B0D1 /* FreeAPSTests */,
				3818AA44274C229000843DB3 /* Packages */,
				38E8751D27554D5500975559 /* FreeAPSWatch */,
				38E8752827554D5700975559 /* FreeAPSWatch WatchKit Extension */,
				6B1A8D1C2B14D91600E76752 /* LiveActivity */,
				388E595925AD948C0019842D /* Products */,
				3818AA48274C267000843DB3 /* Frameworks */,
				192F0FF5276AC36D0085BE4D /* Recovered References */,
			);
			sourceTree = "<group>";
		};
		388E595925AD948C0019842D /* Products */ = {
			isa = PBXGroup;
			children = (
				388E595825AD948C0019842D /* FreeAPS.app */,
				38FCF3ED25E9028E0078B0D1 /* FreeAPSTests.xctest */,
				38E8751C27554D5500975559 /* FreeAPSWatch.app */,
				38E8752427554D5700975559 /* FreeAPSWatch WatchKit Extension.appex */,
				6B1A8D172B14D91600E76752 /* LiveActivityExtension.appex */,
			);
			name = Products;
			sourceTree = "<group>";
		};
		388E595A25AD948C0019842D /* FreeAPS */ = {
			isa = PBXGroup;
			children = (
				3811DED425C9E1E300A708ED /* Resources */,
				3811DE1325C9D39E00A708ED /* Sources */,
			);
			path = FreeAPS;
			sourceTree = "<group>";
		};
		388E5A5825B6F0070019842D /* OpenAPS */ = {
			isa = PBXGroup;
			children = (
				388E596B25AD95110019842D /* OpenAPS.swift */,
				384E803325C385E60086DB71 /* JavaScriptWorker.swift */,
				384E803725C388640086DB71 /* Script.swift */,
				3821ED4B25DD18BA00BC42AD /* Constants.swift */,
			);
			path = OpenAPS;
			sourceTree = "<group>";
		};
		388E5A5925B6F0250019842D /* Models */ = {
			isa = PBXGroup;
			children = (
				715120D12D3C2B84005D9FB6 /* GlucoseNotificationsOption.swift */,
				DD07CA132CE80B73002D45A9 /* TimeInRangeChartStyle.swift */,
				DD940BA92CA7585D000830A5 /* GlucoseColorScheme.swift */,
				DD6D67E32C9C253500660C9B /* ColorSchemeOption.swift */,
				388E5A5F25B6F2310019842D /* Autosens.swift */,
				388358C725EEF6D200E024B2 /* BasalProfileEntry.swift */,
				38D0B3B525EBE24900CB6E88 /* Battery.swift */,
				382C134A25F14E3700715CE1 /* BGTargets.swift */,
				3870FF4225EC13F40088248F /* BloodGlucose.swift */,
				38A9260425F012D8009E3739 /* CarbRatios.swift */,
				38D0B3D825EC07C400CB6E88 /* CarbsEntry.swift */,
				3811DF0125CA9FEA00A708ED /* Credentials.swift */,
				E592A36F2CEEC01E009A472C /* ContactTrickEntry.swift */,
				38AEE73C25F0200C0013F05B /* FreeAPSSettings.swift */,
				383948D925CD64D500E91849 /* Glucose.swift */,
				382C133625F13A1E00715CE1 /* InsulinSensitivities.swift */,
				38887CCD25F5725200944304 /* IOBEntry.swift */,
				DD68889C2C386E17006E3C44 /* NightscoutExercise.swift */,
				385CEA8125F23DFD002D6D5B /* NightscoutStatus.swift */,
				389442CA25F65F7100FA1F27 /* NightscoutTreatment.swift */,
				3895E4C525B9E00D00214B37 /* Preferences.swift */,
				38A13D3125E28B4B00EAA382 /* PumpHistoryEvent.swift */,
				3883583325EEB38000E024B2 /* PumpSettings.swift */,
				38E989DC25F5021400C0CED0 /* PumpStatus.swift */,
				38BF021C25E7E3AF00579895 /* Reservoir.swift */,
				38A0364125ED069400FCBB52 /* TempBasal.swift */,
				3871F39B25ED892B0013ECB5 /* TempTarget.swift */,
				3811DE8E25C9D80400A708ED /* User.swift */,
				E0D4F80427513ECF00BDF1FE /* HealthKitSample.swift */,
				1935363F28496F7D001E0B16 /* Oref2_variables.swift */,
				CE82E02628E869DF00473A9C /* AlertEntry.swift */,
				19B0EF2028F6D66200069496 /* Statistics.swift */,
				19012CDB291D2CB900FB8210 /* LoopStats.swift */,
				FE41E4D529463EE20047FD55 /* NightscoutPreferences.swift */,
				191F62672AD6B05A004D7911 /* NightscoutSettings.swift */,
				1967DFBD29D052C200759F30 /* Icons.swift */,
				19D4E4EA29FC6A9F00351451 /* Charts.swift */,
				19A910352A24D6D700C8951B /* DateFilter.swift */,
				193F6CDC2A512C8F001240FD /* Loops.swift */,
				CC6C406D2ACDD69E009B8058 /* RawFetchedProfile.swift */,
				BDF530D72B40F8AC002CAF43 /* LockScreenView.swift */,
				583684072BD195A700070A60 /* Determination.swift */,
				BDC2EA462C3045AD00E5BBD0 /* Override.swift */,
				DD21FCB42C6952AD00AF2C25 /* DecimalPickerSettings.swift */,
				DD6B7CB32C7B71F700B75029 /* ForecastDisplayType.swift */,
				DD6B7CB52C7B748B00B75029 /* TotalInsulinDisplayType.swift */,
				DD9ECB692CA99F6C00AA7C45 /* PushMessage.swift */,
				DDD6D4D22CDE90720029439A /* HbA1cDisplayUnit.swift */,
			);
			path = Models;
			sourceTree = "<group>";
		};
		388E5A5A25B6F05F0019842D /* Helpers */ = {
			isa = PBXGroup;
			children = (
				C2A0A42E2CE0312C003B98E8 /* ConstantValues.swift */,
				DD940BAB2CA75889000830A5 /* DynamicGlucoseColor.swift */,
				38F37827261260DC009DB701 /* Color+Extensions.swift */,
				389ECE042601144100D86C4F /* ConcurrentMap.swift */,
				38192E0C261BAF980094D973 /* ConvenienceExtensions.swift */,
				3871F39E25ED895A0013ECB5 /* Decimal+Extensions.swift */,
				38C4D33625E9A1A200D30B77 /* DispatchQueue+Extensions.swift */,
				389487392614928B004DF424 /* DispatchTimer.swift */,
				3811DE5425C9D4D500A708ED /* Formatters.swift */,
				38FEF412273B317A00574A46 /* HKUnit.swift */,
				38B4F3AE25E2979F00E76A18 /* IndexedCollection.swift */,
				389A571F26079BAA00BC102F /* Interpolation.swift */,
				388E5A5B25B6F0770019842D /* JSON.swift */,
				38A00B2225FC2B55006BC0B0 /* LRUCache.swift */,
				38FCF3D525E8FDF40078B0D1 /* MD5.swift */,
				38E98A2C25F52DC400C0CED0 /* NSLocking+Extensions.swift */,
				38C4D33925E9A1ED00D30B77 /* NSObject+AssociatedValues.swift */,
				3811DE5725C9D4D500A708ED /* ProgressBar.swift */,
				3811DE5525C9D4D500A708ED /* Publisher.swift */,
				38E98A3625F5509500C0CED0 /* String+Extensions.swift */,
				3811DEE325CA063400A708ED /* PropertyWrappers */,
				E06B9119275B5EEA003C04B6 /* Array+Extension.swift */,
				CEB434E428B8FF5D00B70274 /* UIColor.swift */,
				FE66D16A291F74F8005D6F77 /* Bundle+Extensions.swift */,
				FEFFA7A12929FE49007B8193 /* UIDevice+Extensions.swift */,
				CEA4F62229BE10F70011ADF7 /* SavitzkyGolayFilter.swift */,
				BD2FF19F2AE29D43005D1C5D /* CheckboxToggleStyle.swift */,
				BD1661302B82ADAB00256551 /* CustomProgressView.swift */,
				581516A32BCED84A00BF67D7 /* DebuggingIdentifiers.swift */,
				DD1DB7CB2BECCA1F0048B367 /* BuildDetails.swift */,
				DD6B7CB12C7B6F0800B75029 /* Rounding.swift */,
				582DF9782C8CE1E5001F516D /* MainChartHelper.swift */,
			);
			path = Helpers;
			sourceTree = "<group>";
		};
		38A0362725ECF05300FCBB52 /* Storage */ = {
			isa = PBXGroup;
			children = (
				CE82E02428E867BA00473A9C /* AlertStorage.swift */,
				38AEE75625F0F18E0013F05B /* CarbsStorage.swift */,
				DDB37CC42D05048F00D99BF4 /* ContactImageStorage.swift */,
				5864E8582C42CFAE00294306 /* DeterminationStorage.swift */,
				38A0363A25ECF07E00FCBB52 /* GlucoseStorage.swift */,
				BDC2EA442C3043B000E5BBD0 /* OverrideStorage.swift */,
				38FCF3FC25E997A80078B0D1 /* PumpHistoryStorage.swift */,
				38F3B2EE25ED8E2A005C48AA /* TempTargetsStorage.swift */,
				CE82E02428E867BA00473A9C /* AlertStorage.swift */,
				BDC2EA442C3043B000E5BBD0 /* OverrideStorage.swift */,
				5864E8582C42CFAE00294306 /* DeterminationStorage.swift */,
				BD4D73A12D15A4220052227B /* TDDStorage.swift */,
			);
			path = Storage;
			sourceTree = "<group>";
		};
		38A504F625DDA0E200C5B9E8 /* Extensions */ = {
			isa = PBXGroup;
			children = (
				DDB37CC62D05127500D99BF4 /* FontExtensions.swift */,
				38A5049125DD9C4000C5B9E8 /* UserDefaultsExtensions.swift */,
				38BF021625E7CBBC00579895 /* PumpManagerExtensions.swift */,
				CEB434E628B9053300B70274 /* LoopUIColorPalette+Default.swift */,
				CE48C86328CA69D5007C0598 /* OmniBLEPumpManagerExtensions.swift */,
				CE48C86528CA6B48007C0598 /* OmniPodManagerExtensions.swift */,
				CE2FAD39297D93F0001A872C /* BloodGlucoseExtensions.swift */,
			);
			path = Extensions;
			sourceTree = "<group>";
		};
		38AEE75025F021F10013F05B /* SettingsManager */ = {
			isa = PBXGroup;
			children = (
				38AEE75125F022080013F05B /* SettingsManager.swift */,
			);
			path = SettingsManager;
			sourceTree = "<group>";
		};
		38B4F3C425E5016800E76A18 /* Notifications */ = {
			isa = PBXGroup;
			children = (
				71D44AAA2CA5F5EA0036EE9E /* AlertPermissionsChecker.swift */,
				38B4F3CC25E5031100E76A18 /* Broadcaster.swift */,
				38B4F3C525E5017E00E76A18 /* NotificationCenter.swift */,
				38B4F3C725E502C000E76A18 /* SwiftNotificationCenter */,
			);
			path = Notifications;
			sourceTree = "<group>";
		};
		38B4F3C725E502C000E76A18 /* SwiftNotificationCenter */ = {
			isa = PBXGroup;
			children = (
				38B4F3C825E502E100E76A18 /* SwiftNotificationCenter.swift */,
				38B4F3C925E502E100E76A18 /* WeakObjectSet.swift */,
			);
			path = SwiftNotificationCenter;
			sourceTree = "<group>";
		};
		38DF178A27733E0F00B3528F /* AnimatedBackground */ = {
			isa = PBXGroup;
			children = (
				38DF178B27733E6800B3528F /* snow.sks */,
				38DF178C27733E6800B3528F /* Assets.xcassets */,
				38DF178F27733EAD00B3528F /* SnowScene.swift */,
			);
			path = AnimatedBackground;
			sourceTree = "<group>";
		};
		38E44529274E40F100EC9A94 /* Disk */ = {
			isa = PBXGroup;
			children = (
				38E4452C274E411600EC9A94 /* Disk.swift */,
				38E4452E274E411600EC9A94 /* Disk+[Data].swift */,
				38E44530274E411700EC9A94 /* Disk+[UIImage].swift */,
				38E44532274E411700EC9A94 /* Disk+Codable.swift */,
				38E4452B274E411600EC9A94 /* Disk+Data.swift */,
				38E44533274E411700EC9A94 /* Disk+Errors.swift */,
				38E4452D274E411600EC9A94 /* Disk+Helpers.swift */,
				38E4452A274E411600EC9A94 /* Disk+InternalHelpers.swift */,
				38E4452F274E411600EC9A94 /* Disk+UIImage.swift */,
				38E44531274E411700EC9A94 /* Disk+VolumeInformation.swift */,
			);
			path = Disk;
			sourceTree = "<group>";
		};
		38E87406274F9AA500975559 /* UserNotifications */ = {
			isa = PBXGroup;
			children = (
				38E87407274F9AD000975559 /* UserNotificationsManager.swift */,
			);
			path = UserNotifications;
			sourceTree = "<group>";
		};
		38E8751D27554D5500975559 /* FreeAPSWatch */ = {
			isa = PBXGroup;
			children = (
				1980131D29CC9839002FF024 /* Info.plist */,
				38E8755627564B6100975559 /* FreeAPSWatch.entitlements */,
				38E8751E27554D5700975559 /* Assets.xcassets */,
			);
			path = FreeAPSWatch;
			sourceTree = "<group>";
		};
		38E8752827554D5700975559 /* FreeAPSWatch WatchKit Extension */ = {
			isa = PBXGroup;
			children = (
				38E8755527564B5000975559 /* FreeAPSWatch WatchKit Extension.entitlements */,
				38E8755027555D0500975559 /* DataFlow.swift */,
				38E8754B2755548F00975559 /* WatchStateModel.swift */,
				38E875482755505800975559 /* Views */,
				38E8752927554D5700975559 /* FreeAPSApp.swift */,
				38E8752D27554D5700975559 /* NotificationController.swift */,
				38E8752F27554D5700975559 /* NotificationView.swift */,
				38E8753127554D5700975559 /* ComplicationController.swift */,
				38E8753327554D5800975559 /* Assets.xcassets */,
				38E8753827554D5900975559 /* Info.plist */,
				38E8753927554D5900975559 /* PushNotificationPayload.apns */,
				38E8753527554D5800975559 /* Preview Content */,
			);
			path = "FreeAPSWatch WatchKit Extension";
			sourceTree = "<group>";
		};
		38E8753527554D5800975559 /* Preview Content */ = {
			isa = PBXGroup;
			children = (
				38E8753627554D5800975559 /* Preview Assets.xcassets */,
			);
			path = "Preview Content";
			sourceTree = "<group>";
		};
		38E875482755505800975559 /* Views */ = {
			isa = PBXGroup;
			children = (
				38E8752B27554D5700975559 /* MainView.swift */,
				38E87549275550BB00975559 /* CarbsView.swift */,
				38E8755A27568A6700975559 /* ConfirmationView.swift */,
				38E8757A2757B1C300975559 /* TempTargetsView.swift */,
				38E8757C2757C45D00975559 /* BolusView.swift */,
				38E8757F27595DC500975559 /* BolusConfirmationView.swift */,
			);
			path = Views;
			sourceTree = "<group>";
		};
		38E8754D275556E100975559 /* WatchManager */ = {
			isa = PBXGroup;
			children = (
				38E8754E275556FA00975559 /* WatchManager.swift */,
				CE94597D29E9E1EE0047C9C6 /* GarminManager.swift */,
			);
			path = WatchManager;
			sourceTree = "<group>";
		};
		38E98A1A25F52C9300C0CED0 /* Logger */ = {
			isa = PBXGroup;
			children = (
				38E98A1B25F52C9300C0CED0 /* Signpost.swift */,
				38E98A1C25F52C9300C0CED0 /* Logger.swift */,
				38E98A1D25F52C9300C0CED0 /* IssueReporter */,
				38E98A2225F52C9300C0CED0 /* Error+Extensions.swift */,
			);
			path = Logger;
			sourceTree = "<group>";
		};
		38E98A1D25F52C9300C0CED0 /* IssueReporter */ = {
			isa = PBXGroup;
			children = (
				38E98A1E25F52C9300C0CED0 /* IssueReporter.swift */,
				38E98A2025F52C9300C0CED0 /* CollectionIssueReporter.swift */,
				38EA05D9261F6E7C0064E39B /* SimpleLogReporter.swift */,
			);
			path = IssueReporter;
			sourceTree = "<group>";
		};
		38E98A3225F5300800C0CED0 /* Config */ = {
			isa = PBXGroup;
			children = (
				38E98A2F25F52FF700C0CED0 /* Config.swift */,
			);
			path = Config;
			sourceTree = "<group>";
		};
		38FCF3EE25E9028E0078B0D1 /* FreeAPSTests */ = {
			isa = PBXGroup;
			children = (
				38FCF3F125E9028E0078B0D1 /* Info.plist */,
				38FCF3F825E902C20078B0D1 /* FileStorageTests.swift */,
				CE1F6DD82BADF4620064EB8D /* PluginManagerTests.swift */,
				CEE9A65D2BBC9F6500EB5194 /* CalibrationsTests.swift */,
			);
			path = FreeAPSTests;
			sourceTree = "<group>";
		};
		4E8C7B59F8065047ECE20965 /* View */ = {
			isa = PBXGroup;
			children = (
				920DDB21E5D0EB813197500D /* ConfigEditorRootView.swift */,
			);
			path = View;
			sourceTree = "<group>";
		};
		4F4AE4D901E8BA872B207D7F /* View */ = {
			isa = PBXGroup;
			children = (
				DD6B7CB72C7BAC1B00B75029 /* ProfileImport */,
				8782B44544F38F2B2D82C38E /* NightscoutConfigRootView.swift */,
				5A2325512BFCBF55003518CA /* NightscoutUploadView.swift */,
				5A2325532BFCBF65003518CA /* NightscoutFetchView.swift */,
				5A2325572BFCC168003518CA /* NightscoutConnectView.swift */,
			);
			path = View;
			sourceTree = "<group>";
		};
		5031FE61F63C2A8A8B7674DD /* ManualTempBasal */ = {
			isa = PBXGroup;
			children = (
				96653287EDB276A111288305 /* ManualTempBasalDataFlow.swift */,
				680C4420C9A345D46D90D06C /* ManualTempBasalProvider.swift */,
				CFCFE0781F9074C2917890E8 /* ManualTempBasalStateModel.swift */,
				84BDC840A57C65A1E6F9F780 /* View */,
			);
			path = ManualTempBasal;
			sourceTree = "<group>";
		};
		510CCF29FD3216C5BBC49A15 /* View */ = {
			isa = PBXGroup;
			children = (
				2AD22C985B79A2F0D2EA3D9D /* PumpConfigRootView.swift */,
				38B4F3C225E2A20B00E76A18 /* PumpSetupView.swift */,
				38BF021A25E7D06400579895 /* PumpSettingsView.swift */,
			);
			path = View;
			sourceTree = "<group>";
		};
		54946647FDCFE43028F60511 /* View */ = {
			isa = PBXGroup;
			children = (
				D0BDC6993C1087310EDFC428 /* CarbRatioEditorRootView.swift */,
			);
			path = View;
			sourceTree = "<group>";
		};
		5825D1622BD405AE00F36E9B /* Helper */ = {
			isa = PBXGroup;
			children = (
				581516A82BCEEDF800BF67D7 /* NSPredicates.swift */,
				583684052BD178DB00070A60 /* GlucoseStored+helper.swift */,
				58F107732BD1A4D000B1A680 /* Determination+helper.swift */,
				5837A52F2BD2E3C700A5DC04 /* CarbEntryStored+helper.swift */,
				585E2CAD2BE7BF46006ECF1A /* PumpEvent+helper.swift */,
				CC76E9502BD4812E008BEB61 /* Forecast+helper.swift */,
				5887527B2BD986E1008B081D /* OpenAPSBattery.swift */,
				581AC4382BE22ED10038760C /* JSONConverter.swift */,
				BDB3C1182C03DD1000CEEAA1 /* UserDefaultsExtension.swift */,
				582FAE422C05102C00D1C13F /* CoreDataError.swift */,
				BDF34EBD2C0A31D000D51995 /* CustomNotification.swift */,
				BDCD47AE2C1F3F1700F8BCD5 /* OverrideStored+helper.swift */,
				BD793CAF2CE7C60E00D669AC /* OverrideRunStored+helper.swift */,
				BDB899892C565D0B006F3298 /* CarbsGlucose+helper.swift */,
				58A3D5432C96DE11003F90FC /* TempTargetStored+Helper.swift */,
				BD793CB12CE8032E00D669AC /* TempTargetRunStored.swift */,
			);
			path = Helper;
			sourceTree = "<group>";
		};
		58645B972CA2D16A008AFCE7 /* HomeStateModel+Setup */ = {
			isa = PBXGroup;
			children = (
				BD4E1A7B2D3686D400D21626 /* StartEndMarkerSetup.swift */,
				BD4E1A792D3681AD00D21626 /* GlucoseTargetSetup.swift */,
				BDA6CC872CAF219800F942F9 /* TempTargetSetup.swift */,
				58645B982CA2D1A4008AFCE7 /* GlucoseSetup.swift */,
				58645B9A2CA2D24F008AFCE7 /* CarbSetup.swift */,
				58645B9C2CA2D275008AFCE7 /* DeterminationSetup.swift */,
				58645B9E2CA2D2BE008AFCE7 /* PumpHistorySetup.swift */,
				58645BA02CA2D2F8008AFCE7 /* OverrideSetup.swift */,
				58645BA22CA2D325008AFCE7 /* BatterySetup.swift */,
				58645BA42CA2D347008AFCE7 /* ForecastSetup.swift */,
				58645BA62CA2D390008AFCE7 /* ChartAxisSetup.swift */,
			);
			path = "HomeStateModel+Setup";
			sourceTree = "<group>";
		};
		587A54C82BCDCE0F009D38E2 /* Model */ = {
			isa = PBXGroup;
			children = (
				DDE179112C9100FA003CDDB7 /* Classes+Properties */,
				BDF34F8F2C10CF8C00D51995 /* CoreDataStack.swift */,
				5825D1622BD405AE00F36E9B /* Helper */,
				DDD1631D2C4C6F6900CD525A /* TrioCoreDataPersistentContainer.xcdatamodeld */,
				BD4064D02C4ED26900582F43 /* CoreDataObserver.swift */,
			);
			path = Model;
			sourceTree = "<group>";
		};
		6517011F19F244F64E1FF14B /* TargetsEditor */ = {
			isa = PBXGroup;
			children = (
				BA49538D56989D8DA6FCF538 /* TargetsEditorDataFlow.swift */,
				3BDEA2DC60EDE0A3CA54DC73 /* TargetsEditorProvider.swift */,
				36F58DDD71F0E795464FA3F0 /* TargetsEditorStateModel.swift */,
				34CA4DF169B53D67EF18ED8A /* View */,
			);
			path = TargetsEditor;
			sourceTree = "<group>";
		};
		6B1A8D1C2B14D91600E76752 /* LiveActivity */ = {
			isa = PBXGroup;
			children = (
				DDCEBF412CC1B42500DF4C36 /* Views */,
				6B1A8D1D2B14D91600E76752 /* LiveActivityBundle.swift */,
				6B1A8D1F2B14D91600E76752 /* LiveActivity.swift */,
				6B1A8D232B14D91700E76752 /* Assets.xcassets */,
				6B1A8D252B14D91700E76752 /* Info.plist */,
				DDCEBF5A2CC1B76400DF4C36 /* LiveActivity+Helper.swift */,
			);
			path = LiveActivity;
			sourceTree = "<group>";
		};
		6B1A8D2C2B156EC100E76752 /* LiveActivity */ = {
			isa = PBXGroup;
			children = (
				6B1A8D2D2B156EEF00E76752 /* LiveActivityBridge.swift */,
				6BCF84DC2B16843A003AD46E /* LiveActitiyAttributes.swift */,
				BDF34F922C10D0E100D51995 /* LiveActivityAttributes+Helper.swift */,
				BDF34F882C10C65E00D51995 /* Data */,
			);
			path = LiveActivity;
			sourceTree = "<group>";
		};
		84BDC840A57C65A1E6F9F780 /* View */ = {
			isa = PBXGroup;
			children = (
				C377490C77661D75E8C50649 /* ManualTempBasalRootView.swift */,
			);
			path = View;
			sourceTree = "<group>";
		};
		99C01B871ACAB3F32CE755C7 /* PumpConfig */ = {
			isa = PBXGroup;
			children = (
				AF65DA88F972B56090AD6AC3 /* PumpConfigDataFlow.swift */,
				A8630D58BDAD6D9C650B9B39 /* PumpConfigProvider.swift */,
				3F60E97100041040446F44E7 /* PumpConfigStateModel.swift */,
				510CCF29FD3216C5BBC49A15 /* View */,
			);
			path = PumpConfig;
			sourceTree = "<group>";
		};
		9E56E3626FAD933385101B76 /* DataTable */ = {
			isa = PBXGroup;
			children = (
				A401509D21F7F35D4E109EDA /* DataTableDataFlow.swift */,
				60744C3E9BB3652895C908CC /* DataTableProvider.swift */,
				9455FA2D92E77A6C4AFED8A3 /* DataTableStateModel.swift */,
				0EE66DD474AFFD4FD787D5B9 /* View */,
			);
			path = DataTable;
			sourceTree = "<group>";
		};
		A42F1FEDFFD0DDE00AAD54D3 /* BasalProfileEditor */ = {
			isa = PBXGroup;
			children = (
				67F94DD2853CF42BA4E30616 /* BasalProfileEditorDataFlow.swift */,
				42369F66CF91F30624C0B3A6 /* BasalProfileEditorProvider.swift */,
				AAFF91130F2FCCC7EBBA11AD /* BasalProfileEditorStateModel.swift */,
				18B49BC9587A59E3A347C1CD /* View */,
			);
			path = BasalProfileEditor;
			sourceTree = "<group>";
		};
		B9488883C59C31550E0B4CEC /* View */ = {
			isa = PBXGroup;
			children = (
				BDFD16592AE40438007F0DDA /* TreatmentsRootView.swift */,
				58237D9D2BCF0A6B00A47A79 /* PopupView.swift */,
				BDB899872C564509006F3298 /* ForecastChart.swift */,
				DD07CA5A2CE950B9002D45A9 /* MealPreset */,
			);
			path = View;
			sourceTree = "<group>";
		};
		BD793CAD2CE7660C00D669AC /* Overrides */ = {
			isa = PBXGroup;
			children = (
				DDAA29822D2D1D7B006546A1 /* AdjustmentsRootView+Overrides.swift */,
				DDA6E31F2D258E0500C2988C /* OverrideHelpView.swift */,
				DDD1631B2C4C697400CD525A /* AddOverrideForm.swift */,
				DDD163192C4C695E00CD525A /* EditOverrideForm.swift */,
			);
			path = Overrides;
			sourceTree = "<group>";
		};
		BD793CAE2CE7661D00D669AC /* TempTargets */ = {
			isa = PBXGroup;
			children = (
				DDA6E3212D25901100C2988C /* TempTargetHelpView.swift */,
				58A3D5392C96D4DE003F90FC /* AddTempTargetForm.swift */,
				5825A1BD2C97335C0046467E /* EditTempTargetForm.swift */,
				DDAA29842D2D1D98006546A1 /* AdjustmentsRootView+TempTargets.swift */,
			);
			path = TempTargets;
			sourceTree = "<group>";
		};
		BD7DA9A32AE06DBA00601B20 /* BolusCalculatorConfig */ = {
			isa = PBXGroup;
			children = (
				BD7DA9A42AE06DFC00601B20 /* BolusCalculatorConfigDataFlow.swift */,
				BD7DA9A62AE06E2B00601B20 /* BolusCalculatorConfigProvider.swift */,
				BD7DA9A82AE06E9200601B20 /* BolusCalculatorStateModel.swift */,
				BD7DA9AA2AE06E9600601B20 /* View */,
			);
			path = BolusCalculatorConfig;
			sourceTree = "<group>";
		};
		BD7DA9AA2AE06E9600601B20 /* View */ = {
			isa = PBXGroup;
			children = (
				BD7DA9AB2AE06EB900601B20 /* BolusCalculatorConfigRootView.swift */,
			);
			path = View;
			sourceTree = "<group>";
		};
		BDDAF9F12D0055CC00B34E7A /* ChartElements */ = {
			isa = PBXGroup;
			children = (
				DD2CC85B2D25D9CE00445446 /* GlucoseTargetsView.swift */,
				BDDAF9EE2D00553E00B34E7A /* SelectionPopoverView.swift */,
				582DF9742C8CDB92001F516D /* GlucoseChartView.swift */,
				582DF9762C8CDBE7001F516D /* InsulinView.swift */,
				582DF97A2C8CE209001F516D /* CarbView.swift */,
				58D08B212C8DAA8E00AA37D3 /* OverrideView.swift */,
				58D08B2F2C8DEA7500AA37D3 /* ForecastView.swift */,
				58D08B312C8DF88900AA37D3 /* DummyCharts.swift */,
				58D08B332C8DF9A700AA37D3 /* CobIobChart.swift */,
				58D08B372C8DFB6000AA37D3 /* BasalChart.swift */,
				58D08B392C8DFECD00AA37D3 /* TempTargets.swift */,
			);
			path = ChartElements;
			sourceTree = "<group>";
		};
		BDF34F882C10C65E00D51995 /* Data */ = {
			isa = PBXGroup;
			children = (
				BDF34F822C10C5B600D51995 /* DataManager.swift */,
				BDF34F842C10C62E00D51995 /* GlucoseData.swift */,
				BDF34F942C10D27300D51995 /* DeterminationData.swift */,
				BDBAACF92C2D439700370AAE /* OverrideData.swift */,
			);
			path = Data;
			sourceTree = "<group>";
		};
		C2C98283C436DB934D7E7994 /* Treatments */ = {
			isa = PBXGroup;
			children = (
				C8D1A7CA8C10C4403D4BBFA7 /* TreatmentsDataFlow.swift */,
				C19984D62EFC0035A9E9644D /* TreatmentsProvider.swift */,
				223EC0494F55A91E3EA69EF4 /* TreatmentsStateModel.swift */,
				B9488883C59C31550E0B4CEC /* View */,
			);
			path = Treatments;
			sourceTree = "<group>";
		};
		CE1856F32ADC4835007E39C7 /* Carbs */ = {
			isa = PBXGroup;
			children = (
				CE1856F42ADC4858007E39C7 /* AddCarbPresetIntent.swift */,
				CE1856F62ADC4869007E39C7 /* CarbPresetIntentRequest.swift */,
			);
			path = Carbs;
			sourceTree = "<group>";
		};
		CE7CA3422A064973004BE681 /* Shortcuts */ = {
			isa = PBXGroup;
			children = (
				118DF7692C5ECBC60067FEB7 /* Override */,
				110AEDE22C5193D100615CC9 /* Bolus */,
				CE1856F32ADC4835007E39C7 /* Carbs */,
				CE7CA3432A064973004BE681 /* AppShortcuts.swift */,
				CE7CA3442A064973004BE681 /* BaseIntentsRequest.swift */,
				CE7CA3452A064973004BE681 /* TempPresets */,
				CE7CA34B2A064973004BE681 /* State */,
			);
			path = Shortcuts;
			sourceTree = "<group>";
		};
		CE7CA3452A064973004BE681 /* TempPresets */ = {
			isa = PBXGroup;
			children = (
				CE7CA3472A064973004BE681 /* ApplyTempPresetIntent.swift */,
				CE7CA3462A064973004BE681 /* CancelTempPresetIntent.swift */,
				CE7CA3492A064973004BE681 /* TempPresetIntent.swift */,
				CE7CA34A2A064973004BE681 /* TempPresetsIntentRequest.swift */,
			);
			path = TempPresets;
			sourceTree = "<group>";
		};
		CE7CA34B2A064973004BE681 /* State */ = {
			isa = PBXGroup;
			children = (
				CE7CA34C2A064973004BE681 /* ListStateIntent.swift */,
				CE7CA34D2A064973004BE681 /* StateIntentRequest.swift */,
				CE7CA3572A064E2F004BE681 /* ListStateView.swift */,
			);
			path = State;
			sourceTree = "<group>";
		};
		CE94597C29E9E1CD0047C9C6 /* WatchConfig */ = {
			isa = PBXGroup;
			children = (
				CE94598529E9E3FE0047C9C6 /* View */,
				CE94597F29E9E3BD0047C9C6 /* WatchConfigDataFlow.swift */,
				CE94598129E9E3D30047C9C6 /* WatchConfigProvider.swift */,
				CE94598329E9E3E60047C9C6 /* WatchConfigStateModel.swift */,
			);
			path = WatchConfig;
			sourceTree = "<group>";
		};
		CE94598529E9E3FE0047C9C6 /* View */ = {
			isa = PBXGroup;
			children = (
				CE94598629E9E4110047C9C6 /* WatchConfigRootView.swift */,
				DDF847E72C5DABA30049BB3B /* WatchConfigAppleWatchView.swift */,
				DDF847E92C5DABAC0049BB3B /* WatchConfigGarminView.swift */,
			);
			path = View;
			sourceTree = "<group>";
		};
		CEB434E128B8F9BC00B70274 /* Bluetooth */ = {
			isa = PBXGroup;
			children = (
				CEB434E228B8F9DB00B70274 /* BluetoothStateManager.swift */,
			);
			path = Bluetooth;
			sourceTree = "<group>";
		};
		CEE9A64D2BBB411C00EB5194 /* Calibrations */ = {
			isa = PBXGroup;
			children = (
				CEE9A6542BBB418300EB5194 /* CalibrationsDataFlow.swift */,
				CEE9A64F2BBB418300EB5194 /* CalibrationsProvider.swift */,
				CEE9A6532BBB418300EB5194 /* CalibrationsStateModel.swift */,
				CEE9A6502BBB418300EB5194 /* View */,
			);
			path = Calibrations;
			sourceTree = "<group>";
		};
		CEE9A6502BBB418300EB5194 /* View */ = {
			isa = PBXGroup;
			children = (
				CEE9A6512BBB418300EB5194 /* CalibrationsRootView.swift */,
				CEE9A6522BBB418300EB5194 /* CalibrationsChart.swift */,
			);
			path = View;
			sourceTree = "<group>";
		};
		CEE9A65A2BBB41AD00EB5194 /* Calibrations */ = {
			isa = PBXGroup;
			children = (
				CEE9A65B2BBB41C800EB5194 /* CalibrationService.swift */,
			);
			path = Calibrations;
			sourceTree = "<group>";
		};
		D533BF261CDC1C3F871E7BFD /* NightscoutConfig */ = {
			isa = PBXGroup;
			children = (
				2F2A13DF0EDEEEDC4106AA2A /* NightscoutConfigDataFlow.swift */,
				3BF768BD6264FF7D71D66767 /* NightscoutConfigProvider.swift */,
				A0A48AE3AC813A49A517846A /* NightscoutConfigStateModel.swift */,
				4F4AE4D901E8BA872B207D7F /* View */,
			);
			path = NightscoutConfig;
			sourceTree = "<group>";
		};
		D8F047E14D567F2B5DBEFD96 /* ISFEditor */ = {
			isa = PBXGroup;
			children = (
				79BDA519C9B890FD9A5DFCF3 /* ISFEditorDataFlow.swift */,
				9F9F137F126D9F8DEB799F26 /* ISFEditorProvider.swift */,
				505E09DC17A0C3D0AF4B66FE /* ISFEditorStateModel.swift */,
				EEC747824D6593B5CD87E195 /* View */,
			);
			path = ISFEditor;
			sourceTree = "<group>";
		};
		DD07CA5A2CE950B9002D45A9 /* MealPreset */ = {
			isa = PBXGroup;
			children = (
				BD0B2EF22C5998E600B3298F /* MealPresetView.swift */,
				DDF847E52C5D66490049BB3B /* AddMealPresetView.swift */,
			);
			path = MealPreset;
			sourceTree = "<group>";
		};
		DD09D4792C5986BA003FEA5D /* CalendarEventSettings */ = {
			isa = PBXGroup;
			children = (
				DD09D4802C5986E8003FEA5D /* View */,
				DD09D47A2C5986D1003FEA5D /* CalendarEventSettingsDataFlow.swift */,
				DD09D47C2C5986DA003FEA5D /* CalendarEventSettingsProvider.swift */,
				DD09D47E2C5986E5003FEA5D /* CalendarEventSettingsStateModel.swift */,
			);
			path = CalendarEventSettings;
			sourceTree = "<group>";
		};
		DD09D4802C5986E8003FEA5D /* View */ = {
			isa = PBXGroup;
			children = (
				DD09D4812C5986F6003FEA5D /* CalendarEventSettingsRootView.swift */,
			);
			path = View;
			sourceTree = "<group>";
		};
		DD1745112C54168300211FAC /* Subviews */ = {
			isa = PBXGroup;
			children = (
				DD1745122C54169400211FAC /* DevicesView.swift */,
				DD1745142C54388A00211FAC /* TherapySettingsView.swift */,
				DD1745162C54389F00211FAC /* FeatureSettingsView.swift */,
				DD1745182C543B5700211FAC /* NotificationsView.swift */,
				DD17451C2C543C5F00211FAC /* ServicesView.swift */,
				DD1745362C55B74200211FAC /* AlgorithmSettings.swift */,
			);
			path = Subviews;
			sourceTree = "<group>";
		};
		DD17451E2C55520000211FAC /* SMBSettings */ = {
			isa = PBXGroup;
			children = (
				DD1745272C5553C400211FAC /* View */,
				DD17451F2C55523E00211FAC /* SMBSettingsDataFlow.swift */,
				DD1745212C55524800211FAC /* SMBSettingsProvider.swift */,
				DD1745232C55526000211FAC /* SMBSettingsStateModel.swift */,
			);
			path = SMBSettings;
			sourceTree = "<group>";
		};
		DD1745272C5553C400211FAC /* View */ = {
			isa = PBXGroup;
			children = (
				DD1745252C55526F00211FAC /* SMBSettingsRootView.swift */,
			);
			path = View;
			sourceTree = "<group>";
		};
		DD17452C2C55AE3500211FAC /* TargetBehavoir */ = {
			isa = PBXGroup;
			children = (
				DD1745332C55AE6500211FAC /* View */,
				DD17452D2C55AE4800211FAC /* TargetBehavoirDataFlow.swift */,
				DD17452F2C55AE5300211FAC /* TargetBehaviorProvider.swift */,
				DD1745312C55AE6000211FAC /* TargetBehavoirStateModel.swift */,
			);
			path = TargetBehavoir;
			sourceTree = "<group>";
		};
		DD1745332C55AE6500211FAC /* View */ = {
			isa = PBXGroup;
			children = (
				DD1745342C55AE7E00211FAC /* TargetBehavoirRootView.swift */,
			);
			path = View;
			sourceTree = "<group>";
		};
		DD1745382C55BF8B00211FAC /* AlgorithmAdvancedSettings */ = {
			isa = PBXGroup;
			children = (
				DD1745412C55BFC400211FAC /* View */,
				DD1745392C55BFA600211FAC /* AlgorithmAdvancedSettingsDataFlow.swift */,
				DD17453B2C55BFAD00211FAC /* AlgorithmAdvancedSettingsProvider.swift */,
				DD17453D2C55BFB600211FAC /* AlgorithmAdvancedSettingsStateModel.swift */,
			);
			path = AlgorithmAdvancedSettings;
			sourceTree = "<group>";
		};
		DD1745412C55BFC400211FAC /* View */ = {
			isa = PBXGroup;
			children = (
				DD17453F2C55BFC100211FAC /* AlgorithmAdvancedSettingsRootView.swift */,
			);
			path = View;
			sourceTree = "<group>";
		};
		DD1745422C55C5C400211FAC /* AutosensSettings */ = {
			isa = PBXGroup;
			children = (
				DD1745492C55C62000211FAC /* View */,
				DD1745432C55C60E00211FAC /* AutosensSettingsDataFlow.swift */,
				DD1745452C55C61500211FAC /* AutosensSettingsProvider.swift */,
				DD1745472C55C61D00211FAC /* AutosensSettingsStateModel.swift */,
			);
			path = AutosensSettings;
			sourceTree = "<group>";
		};
		DD1745492C55C62000211FAC /* View */ = {
			isa = PBXGroup;
			children = (
				DD17454A2C55C62800211FAC /* AutosensSettingsRootView.swift */,
			);
			path = View;
			sourceTree = "<group>";
		};
		DD17454C2C55CA0200211FAC /* GeneralSettings */ = {
			isa = PBXGroup;
			children = (
				DD1745532C55CA6100211FAC /* View */,
				DD17454D2C55CA4D00211FAC /* UnitsLimitsSettingsDataFlow.swift */,
				DD17454F2C55CA5500211FAC /* UnitsLimitsSettingsProvider.swift */,
				DD1745512C55CA5D00211FAC /* UnitsLimitsSettingsStateModel.swift */,
			);
			path = GeneralSettings;
			sourceTree = "<group>";
		};
		DD1745532C55CA6100211FAC /* View */ = {
			isa = PBXGroup;
			children = (
				DD1745542C55CA6C00211FAC /* UnitsLimitsSettingsRootView.swift */,
			);
			path = View;
			sourceTree = "<group>";
		};
		DD5DC9EF2CF3D95400AB8703 /* AdjustmentsStateModel+Extensions */ = {
			isa = PBXGroup;
			children = (
				DD5DC9FA2CF3E1AA00AB8703 /* AdjustmentsStateModel+Helpers.swift */,
				DD5DC9F22CF3D9D600AB8703 /* AdjustmentsStateModel+TempTargets.swift */,
				DD5DC9F02CF3D96E00AB8703 /* AdjustmentsStateModel+Overrides.swift */,
			);
			path = "AdjustmentsStateModel+Extensions";
			sourceTree = "<group>";
		};
		DD5DC9F52CF3DA8900AB8703 /* ViewElements */ = {
			isa = PBXGroup;
			children = (
				DD5DC9F82CF3DAA900AB8703 /* RadioButton.swift */,
				DD5DC9F62CF3DA9300AB8703 /* TargetPicker.swift */,
			);
			path = ViewElements;
			sourceTree = "<group>";
		};
		DD6B7CB72C7BAC1B00B75029 /* ProfileImport */ = {
			isa = PBXGroup;
			children = (
				DD6B7CB82C7BAC6900B75029 /* NightscoutImportResultView.swift */,
				DD6B7CBA2C7FBBFA00B75029 /* ReviewInsulinActionView.swift */,
			);
			path = ProfileImport;
			sourceTree = "<group>";
		};
		DD9ECB662CA99EFE00AA7C45 /* RemoteControl */ = {
			isa = PBXGroup;
			children = (
				DD32CFA12CC824E1003686D6 /* TrioRemoteControl+Helpers.swift */,
				DD32CF9F2CC824D3003686D6 /* TrioRemoteControl+APNS.swift */,
				DD32CF9D2CC824C2003686D6 /* TrioRemoteControl+Override.swift */,
				DD32CF9B2CC82495003686D6 /* TrioRemoteControl+TempTarget.swift */,
				DD32CF992CC8246F003686D6 /* TrioRemoteControl+Meal.swift */,
				DD32CF972CC82460003686D6 /* TrioRemoteControl+Bolus.swift */,
				DD9ECB672CA99F4500AA7C45 /* TrioRemoteControl.swift */,
			);
			path = RemoteControl;
			sourceTree = "<group>";
		};
		DD9ECB6B2CA99FA400AA7C45 /* RemoteControlConfig */ = {
			isa = PBXGroup;
			children = (
				DD9ECB6F2CA9A0BA00AA7C45 /* RemoteControlConfigDataFlow.swift */,
				DD9ECB6E2CA9A0BA00AA7C45 /* RemoteControlConfigProvider.swift */,
				DD9ECB6D2CA9A0BA00AA7C45 /* RemoteControlConfigStateModel.swift */,
				DD9ECB6C2CA99FAE00AA7C45 /* View */,
			);
			path = RemoteControlConfig;
			sourceTree = "<group>";
		};
		DD9ECB6C2CA99FAE00AA7C45 /* View */ = {
			isa = PBXGroup;
			children = (
				DD9ECB732CA9A0C300AA7C45 /* RemoteControlConfig.swift */,
			);
			path = View;
			sourceTree = "<group>";
		};
		DDC9B9962CFD2332003E7721 /* Nightscout */ = {
			isa = PBXGroup;
			children = (
				3811DE9725C9D88300A708ED /* NightscoutManager.swift */,
				38FE826C25CC8461001FF17A /* NightscoutAPI.swift */,
			);
			path = Nightscout;
			sourceTree = "<group>";
		};
		DDD163032C4C67B400CD525A /* Adjustments */ = {
			isa = PBXGroup;
			children = (
				DD5DC9EF2CF3D95400AB8703 /* AdjustmentsStateModel+Extensions */,
				DDD1630A2C4C67F000CD525A /* View */,
				DDD163112C4C689900CD525A /* AdjustmentsStateModel.swift */,
				DDD163132C4C68D300CD525A /* AdjustmentsProvider.swift */,
				DDD163152C4C690300CD525A /* AdjustmentsDataFlow.swift */,
			);
			path = Adjustments;
			sourceTree = "<group>";
		};
		DDD1630A2C4C67F000CD525A /* View */ = {
			isa = PBXGroup;
			children = (
				DD5DC9F52CF3DA8900AB8703 /* ViewElements */,
				DDD163172C4C694000CD525A /* AdjustmentsRootView.swift */,
				BD793CAD2CE7660C00D669AC /* Overrides */,
				BD793CAE2CE7661D00D669AC /* TempTargets */,
			);
			path = View;
			sourceTree = "<group>";
		};
		DDE179112C9100FA003CDDB7 /* Classes+Properties */ = {
			isa = PBXGroup;
			children = (
				BD4D738B2D15A4080052227B /* TDDStored+CoreDataClass.swift */,
				BD4D738C2D15A4080052227B /* TDDStored+CoreDataProperties.swift */,
				DDE179362C910127003CDDB7 /* BolusStored+CoreDataClass.swift */,
				DDE179372C910127003CDDB7 /* BolusStored+CoreDataProperties.swift */,
				DDE1793A2C910127003CDDB7 /* CarbEntryStored+CoreDataClass.swift */,
				DDE1793B2C910127003CDDB7 /* CarbEntryStored+CoreDataProperties.swift */,
				DDB37CC22D05044D00D99BF4 /* ContactTrickEntryStored+CoreDataClass.swift */,
				DDB37CC32D05044D00D99BF4 /* ContactTrickEntryStored+CoreDataProperties.swift */,
				DDE179422C910127003CDDB7 /* Forecast+CoreDataClass.swift */,
				DDE179432C910127003CDDB7 /* Forecast+CoreDataProperties.swift */,
				DDE179382C910127003CDDB7 /* ForecastValue+CoreDataClass.swift */,
				DDE179392C910127003CDDB7 /* ForecastValue+CoreDataProperties.swift */,
				DDE179442C910127003CDDB7 /* GlucoseStored+CoreDataClass.swift */,
				DDE179452C910127003CDDB7 /* GlucoseStored+CoreDataProperties.swift */,
				DDE179342C910127003CDDB7 /* LoopStatRecord+CoreDataClass.swift */,
				DDE179352C910127003CDDB7 /* LoopStatRecord+CoreDataProperties.swift */,
				DDE179322C910127003CDDB7 /* MealPresetStored+CoreDataClass.swift */,
				DDE179332C910127003CDDB7 /* MealPresetStored+CoreDataProperties.swift */,
				DDE179462C910127003CDDB7 /* OpenAPS_Battery+CoreDataClass.swift */,
				DDE179472C910127003CDDB7 /* OpenAPS_Battery+CoreDataProperties.swift */,
				DDE1794E2C910127003CDDB7 /* OrefDetermination+CoreDataClass.swift */,
				DDE1794F2C910127003CDDB7 /* OrefDetermination+CoreDataProperties.swift */,
				DDE1794C2C910127003CDDB7 /* OverrideRunStored+CoreDataClass.swift */,
				DDE1794D2C910127003CDDB7 /* OverrideRunStored+CoreDataProperties.swift */,
				DDE179502C910127003CDDB7 /* OverrideStored+CoreDataClass.swift */,
				DDE179512C910127003CDDB7 /* OverrideStored+CoreDataProperties.swift */,
				DDE1793E2C910127003CDDB7 /* PumpEventStored+CoreDataClass.swift */,
				DDE1793F2C910127003CDDB7 /* PumpEventStored+CoreDataProperties.swift */,
				DDE179402C910127003CDDB7 /* StatsData+CoreDataClass.swift */,
				DDE179412C910127003CDDB7 /* StatsData+CoreDataProperties.swift */,
				DDE179482C910127003CDDB7 /* TempBasalStored+CoreDataClass.swift */,
				DDE179492C910127003CDDB7 /* TempBasalStored+CoreDataProperties.swift */,
				58A3D54F2C96EFA8003F90FC /* TempTargetRunStored+CoreDataClass.swift */,
				58A3D5502C96EFA8003F90FC /* TempTargetRunStored+CoreDataProperties.swift */,
				58A3D54D2C96EFA8003F90FC /* TempTargetStored+CoreDataClass.swift */,
				58A3D54E2C96EFA8003F90FC /* TempTargetStored+CoreDataProperties.swift */,
			);
			path = "Classes+Properties";
			sourceTree = "<group>";
		};
		DDF847DB2C5C28550049BB3B /* LiveActivitySettings */ = {
			isa = PBXGroup;
			children = (
				DDF847E22C5C28830049BB3B /* View */,
				DDF847DC2C5C28720049BB3B /* LiveActivitySettingsDataFlow.swift */,
				DDF847DE2C5C28780049BB3B /* LiveActivitySettingsProvider.swift */,
				DDF847E02C5C287F0049BB3B /* LiveActivitySettingsStateModel.swift */,
			);
			path = LiveActivitySettings;
			sourceTree = "<group>";
		};
		DDF847E22C5C28830049BB3B /* View */ = {
			isa = PBXGroup;
			children = (
				DDF847E32C5C288F0049BB3B /* LiveActivitySettingsRootView.swift */,
				BD6EB2D52C7D049B0086BBB6 /* LiveActivityWidgetConfiguration.swift */,
			);
			path = View;
			sourceTree = "<group>";
		};
		E00EEBFC27368630002FF094 /* Assemblies */ = {
			isa = PBXGroup;
			children = (
				E00EEBFD27368630002FF094 /* ServiceAssembly.swift */,
				E00EEBFE27368630002FF094 /* SecurityAssembly.swift */,
				E00EEBFF27368630002FF094 /* StorageAssembly.swift */,
				E00EEC0027368630002FF094 /* UIAssembly.swift */,
				E00EEC0127368630002FF094 /* APSAssembly.swift */,
				E00EEC0227368630002FF094 /* NetworkAssembly.swift */,
			);
			path = Assemblies;
			sourceTree = "<group>";
		};
		E42231DBF0DBE2B4B92D1B15 /* CarbRatioEditor */ = {
			isa = PBXGroup;
			children = (
				7E22146D3DF4853786C78132 /* CarbRatioEditorDataFlow.swift */,
				9C8D5F457B5AFF763F8CF3DF /* CarbRatioEditorProvider.swift */,
				64AA5E04A2761F6EEA6568E1 /* CarbRatioEditorStateModel.swift */,
				54946647FDCFE43028F60511 /* View */,
			);
			path = CarbRatioEditor;
			sourceTree = "<group>";
		};
		E592A3722CEEC038009A472C /* View */ = {
			isa = PBXGroup;
			children = (
				DDA6E3562D25988500C2988C /* ContactImageHelpView.swift */,
				E592A3712CEEC038009A472C /* ContactImageRootView.swift */,
				BDC531112D1060FA00088832 /* ContactImageDetailView.swift */,
				BDC531132D10611D00088832 /* AddContactImageSheet.swift */,
			);
			path = View;
			sourceTree = "<group>";
		};
		E592A3762CEEC038009A472C /* ContactImage */ = {
			isa = PBXGroup;
			children = (
				E592A3722CEEC038009A472C /* View */,
				E592A3732CEEC038009A472C /* ContactImageDataFlow.swift */,
				E592A3742CEEC038009A472C /* ContactImageProvider.swift */,
				E592A3752CEEC038009A472C /* ContactImageStateModel.swift */,
			);
			path = ContactImage;
			sourceTree = "<group>";
		};
		E592A37E2CEEC046009A472C /* ContactImage */ = {
			isa = PBXGroup;
			children = (
				BDC530FE2D0F6BE300088832 /* ContactImageManager.swift */,
				BDC531152D10629000088832 /* ContactPicture.swift */,
				BDC531172D1062F200088832 /* ContactImageState.swift */,
			);
			path = ContactImage;
			sourceTree = "<group>";
		};
		EEC747824D6593B5CD87E195 /* View */ = {
			isa = PBXGroup;
			children = (
				FBB3BAE7494CB771ABAC7B8B /* ISFEditorRootView.swift */,
			);
			path = View;
			sourceTree = "<group>";
		};
		F5DE2E6D7B2133BBD3353DC7 /* View */ = {
			isa = PBXGroup;
			children = (
				22963BD06A9C83959D4914E4 /* GlucoseNotificationSettingsRootView.swift */,
			);
			path = View;
			sourceTree = "<group>";
		};
		F66B236E00924A05D6A9F9DF /* GlucoseNotificationSettings */ = {
			isa = PBXGroup;
			children = (
				3260468377DA9DB4DEE9AF6D /* GlucoseNotificationSettingsDataFlow.swift */,
				E625985B47742D498CB1681A /* GlucoseNotificationSettingsProvider.swift */,
				DC2C6489D29ECCCAD78E0721 /* GlucoseNotificationSettingsStateModel.swift */,
				F5DE2E6D7B2133BBD3353DC7 /* View */,
			);
			path = GlucoseNotificationSettings;
			sourceTree = "<group>";
		};
		F75CB57ED6971B46F8756083 /* CGM */ = {
			isa = PBXGroup;
			children = (
				B9B5C0607505A38F256BF99A /* CGMDataFlow.swift */,
				38FEF3FD2738083E00574A46 /* CGMProvider.swift */,
				5C018D1680307A31C9ED7120 /* CGMStateModel.swift */,
				0D76BBC81CEDC1A0050F45EF /* View */,
			);
			path = CGM;
			sourceTree = "<group>";
		};
		F90692A8274B7A980037068D /* HealthKit */ = {
			isa = PBXGroup;
			children = (
				F90692A9274B7AAE0037068D /* HealthKitManager.swift */,
			);
			path = HealthKit;
			sourceTree = "<group>";
		};
		F90692CD274B99850037068D /* HealthKit */ = {
			isa = PBXGroup;
			children = (
				F90692CE274B999A0037068D /* HealthKitDataFlow.swift */,
				F90692D0274B99B60037068D /* HealthKitProvider.swift */,
				F90692D5274B9A450037068D /* HealthKitStateModel.swift */,
				F90692D4274B9A160037068D /* View */,
			);
			path = HealthKit;
			sourceTree = "<group>";
		};
		F90692D4274B9A160037068D /* View */ = {
			isa = PBXGroup;
			children = (
				F90692D2274B9A130037068D /* AppleHealthKitRootView.swift */,
			);
			path = View;
			sourceTree = "<group>";
		};
/* End PBXGroup section */

/* Begin PBXNativeTarget section */
		388E595725AD948C0019842D /* FreeAPS */ = {
			isa = PBXNativeTarget;
			buildConfigurationList = 388E596725AD948E0019842D /* Build configuration list for PBXNativeTarget "FreeAPS" */;
			buildPhases = (
				3811DEF525CA169200A708ED /* Swiftformat */,
				DD88C8E02C4D716400F2D558 /* Run Script: get branch name and commit ID */,
				388E595425AD948C0019842D /* Sources */,
				388E595525AD948C0019842D /* Frameworks */,
				388E595625AD948C0019842D /* Resources */,
				3821ECD025DC703C00BC42AD /* Embed Frameworks */,
				38E8753D27554D5900975559 /* Embed Watch Content */,
				6B1A8D122B14D88E00E76752 /* Embed Foundation Extensions */,
				CE95BF582BA5F8F300DC3DE3 /* Install plugins */,
				DD88C8DF2C4D583900F2D558 /* Run Script: Capture Build Details */,
			);
			buildRules = (
			);
			dependencies = (
				38E8753B27554D5900975559 /* PBXTargetDependency */,
				6B1A8D272B14D91700E76752 /* PBXTargetDependency */,
			);
			name = FreeAPS;
			packageProductDependencies = (
				3811DE0F25C9D37700A708ED /* Swinject */,
				38B17B6525DD90E0005CAE3D /* SwiftDate */,
				3833B46C26012030003021B3 /* Algorithms */,
				38DF1788276FC8C400B3528F /* SwiftMessages */,
				CEB434FC28B90B7C00B70274 /* SwiftCharts */,
				B958F1B62BA0711600484851 /* MKRingProgressView */,
			);
			productName = FreeAPS;
			productReference = 388E595825AD948C0019842D /* FreeAPS.app */;
			productType = "com.apple.product-type.application";
		};
		38E8751B27554D5500975559 /* FreeAPSWatch */ = {
			isa = PBXNativeTarget;
			buildConfigurationList = 38E8754427554D5900975559 /* Build configuration list for PBXNativeTarget "FreeAPSWatch" */;
			buildPhases = (
				38E8751A27554D5500975559 /* Resources */,
				38E8754027554D5900975559 /* Embed App Extensions */,
			);
			buildRules = (
			);
			dependencies = (
				38E8752727554D5700975559 /* PBXTargetDependency */,
			);
			name = FreeAPSWatch;
			productName = FreeAPSWatch;
			productReference = 38E8751C27554D5500975559 /* FreeAPSWatch.app */;
			productType = "com.apple.product-type.application.watchapp2";
		};
		38E8752327554D5700975559 /* FreeAPSWatch WatchKit Extension */ = {
			isa = PBXNativeTarget;
			buildConfigurationList = 38E8754327554D5900975559 /* Build configuration list for PBXNativeTarget "FreeAPSWatch WatchKit Extension" */;
			buildPhases = (
				38E8752027554D5700975559 /* Sources */,
				38E8752127554D5700975559 /* Frameworks */,
				38E8752227554D5700975559 /* Resources */,
			);
			buildRules = (
			);
			dependencies = (
			);
			name = "FreeAPSWatch WatchKit Extension";
			packageProductDependencies = (
				38E8755727567AE400975559 /* SwiftDate */,
			);
			productName = "FreeAPSWatch WatchKit Extension";
			productReference = 38E8752427554D5700975559 /* FreeAPSWatch WatchKit Extension.appex */;
			productType = "com.apple.product-type.watchkit2-extension";
		};
		38FCF3EC25E9028E0078B0D1 /* FreeAPSTests */ = {
			isa = PBXNativeTarget;
			buildConfigurationList = 38FCF3F425E9028E0078B0D1 /* Build configuration list for PBXNativeTarget "FreeAPSTests" */;
			buildPhases = (
				38FCF3E925E9028E0078B0D1 /* Sources */,
				38FCF3EA25E9028E0078B0D1 /* Frameworks */,
				38FCF3EB25E9028E0078B0D1 /* Resources */,
			);
			buildRules = (
			);
			dependencies = (
				38FCF3F325E9028E0078B0D1 /* PBXTargetDependency */,
			);
			name = FreeAPSTests;
			productName = FreeAPSTests;
			productReference = 38FCF3ED25E9028E0078B0D1 /* FreeAPSTests.xctest */;
			productType = "com.apple.product-type.bundle.unit-test";
		};
		6B1A8D162B14D91500E76752 /* LiveActivityExtension */ = {
			isa = PBXNativeTarget;
			buildConfigurationList = 6B1A8D292B14D91800E76752 /* Build configuration list for PBXNativeTarget "LiveActivityExtension" */;
			buildPhases = (
				6B1A8D132B14D91500E76752 /* Sources */,
				6B1A8D142B14D91500E76752 /* Frameworks */,
				6B1A8D152B14D91500E76752 /* Resources */,
			);
			buildRules = (
			);
			dependencies = (
			);
			fileSystemSynchronizedGroups = (
				DDCEBF412CC1B42500DF4C36 /* Views */,
			);
			name = LiveActivityExtension;
			productName = LiveActivityExtension;
			productReference = 6B1A8D172B14D91600E76752 /* LiveActivityExtension.appex */;
			productType = "com.apple.product-type.app-extension";
		};
/* End PBXNativeTarget section */

/* Begin PBXProject section */
		388E595025AD948C0019842D /* Project object */ = {
			isa = PBXProject;
			attributes = {
				LastUpgradeCheck = 1240;
				TargetAttributes = {
					388E595725AD948C0019842D = {
						CreatedOnToolsVersion = 12.3;
					};
					38E8751B27554D5500975559 = {
						CreatedOnToolsVersion = 13.1;
						LastSwiftMigration = 1530;
					};
					38E8752327554D5700975559 = {
						CreatedOnToolsVersion = 13.1;
					};
					38FCF3EC25E9028E0078B0D1 = {
						CreatedOnToolsVersion = 12.4;
						TestTargetID = 388E595725AD948C0019842D;
					};
				};
			};
			buildConfigurationList = 388E595325AD948C0019842D /* Build configuration list for PBXProject "FreeAPS" */;
			compatibilityVersion = "Xcode 9.3";
			developmentRegion = en;
			hasScannedForEncodings = 0;
			knownRegions = (
				en,
				Base,
				ar,
				ca,
				"zh-Hans",
				da,
				nl,
				fr,
				de,
				he,
				it,
				nb,
				pl,
				ru,
				es,
				sv,
				tr,
				uk,
				fi,
				"pt-PT",
				"pt-BR",
				sk,
				hu,
				vi,
			);
			mainGroup = 388E594F25AD948C0019842D;
			packageReferences = (
				3811DE0E25C9D37700A708ED /* XCRemoteSwiftPackageReference "Swinject" */,
				38B17B6425DD90E0005CAE3D /* XCRemoteSwiftPackageReference "SwiftDate" */,
				3833B46B26012030003021B3 /* XCRemoteSwiftPackageReference "swift-algorithms" */,
				38DF1787276FC8C300B3528F /* XCRemoteSwiftPackageReference "SwiftMessages" */,
				CEB434FB28B90B7C00B70274 /* XCRemoteSwiftPackageReference "SwiftCharts" */,
				B958F1B52BA0711600484851 /* XCRemoteSwiftPackageReference "MKRingProgressView" */,
			);
			productRefGroup = 388E595925AD948C0019842D /* Products */;
			projectDirPath = "";
			projectRoot = "";
			targets = (
				388E595725AD948C0019842D /* FreeAPS */,
				38FCF3EC25E9028E0078B0D1 /* FreeAPSTests */,
				38E8751B27554D5500975559 /* FreeAPSWatch */,
				38E8752327554D5700975559 /* FreeAPSWatch WatchKit Extension */,
				6B1A8D162B14D91500E76752 /* LiveActivityExtension */,
			);
		};
/* End PBXProject section */

/* Begin PBXResourcesBuildPhase section */
		388E595625AD948C0019842D /* Resources */ = {
			isa = PBXResourcesBuildPhase;
			buildActionMask = 2147483647;
			files = (
				198377D2266BFFF6004DE65E /* Localizable.strings in Resources */,
				CE1F6DE72BAF1A180064EB8D /* BuildDetails.plist in Resources */,
				38DF178D27733E6800B3528F /* snow.sks in Resources */,
				388E597225AD9CF10019842D /* json in Resources */,
				38DF178E27733E6800B3528F /* Assets.xcassets in Resources */,
				19DA48E829CD339B00EEA1E7 /* Assets.xcassets in Resources */,
				388E596F25AD96040019842D /* javascript in Resources */,
				B9CAAEFC2AE70836000F68BC /* branch.txt in Resources */,
				1927C8E62744606D00347C69 /* InfoPlist.strings in Resources */,
			);
			runOnlyForDeploymentPostprocessing = 0;
		};
		38E8751A27554D5500975559 /* Resources */ = {
			isa = PBXResourcesBuildPhase;
			buildActionMask = 2147483647;
			files = (
				19DA48E929CD339C00EEA1E7 /* Assets.xcassets in Resources */,
			);
			runOnlyForDeploymentPostprocessing = 0;
		};
		38E8752227554D5700975559 /* Resources */ = {
			isa = PBXResourcesBuildPhase;
			buildActionMask = 2147483647;
			files = (
				38E8753727554D5900975559 /* Preview Assets.xcassets in Resources */,
				19795118275953E50044850D /* Localizable.strings in Resources */,
				19DA48EA29CD339C00EEA1E7 /* Assets.xcassets in Resources */,
				38E8753427554D5800975559 /* Assets.xcassets in Resources */,
			);
			runOnlyForDeploymentPostprocessing = 0;
		};
		38FCF3EB25E9028E0078B0D1 /* Resources */ = {
			isa = PBXResourcesBuildPhase;
			buildActionMask = 2147483647;
			files = (
			);
			runOnlyForDeploymentPostprocessing = 0;
		};
		6B1A8D152B14D91500E76752 /* Resources */ = {
			isa = PBXResourcesBuildPhase;
			buildActionMask = 2147483647;
			files = (
				6B1A8D242B14D91700E76752 /* Assets.xcassets in Resources */,
			);
			runOnlyForDeploymentPostprocessing = 0;
		};
/* End PBXResourcesBuildPhase section */

/* Begin PBXShellScriptBuildPhase section */
		3811DEF525CA169200A708ED /* Swiftformat */ = {
			isa = PBXShellScriptBuildPhase;
			buildActionMask = 12;
			files = (
			);
			inputFileListPaths = (
			);
			inputPaths = (
			);
			name = Swiftformat;
			outputFileListPaths = (
			);
			outputPaths = (
			);
			runOnlyForDeploymentPostprocessing = 0;
			shellPath = /bin/sh;
			shellScript = "source \"${SRCROOT}\"/scripts/swiftformat.sh\n\n";
		};
		CE95BF582BA5F8F300DC3DE3 /* Install plugins */ = {
			isa = PBXShellScriptBuildPhase;
			alwaysOutOfDate = 1;
			buildActionMask = 2147483647;
			files = (
			);
			inputFileListPaths = (
			);
			inputPaths = (
			);
			name = "Install plugins";
			outputFileListPaths = (
			);
			outputPaths = (
			);
			runOnlyForDeploymentPostprocessing = 0;
			shellPath = /bin/sh;
			shellScript = "\"${SRCROOT}/Scripts/copy-plugins.sh\"\n";
		};
		DD88C8DF2C4D583900F2D558 /* Run Script: Capture Build Details */ = {
			isa = PBXShellScriptBuildPhase;
			buildActionMask = 2147483647;
			files = (
			);
			inputFileListPaths = (
			);
			inputPaths = (
			);
			name = "Run Script: Capture Build Details";
			outputFileListPaths = (
			);
			outputPaths = (
			);
			runOnlyForDeploymentPostprocessing = 0;
			shellPath = /bin/sh;
			shellScript = "\"${SRCROOT}/scripts/capture-build-details.sh\"\n";
		};
		DD88C8E02C4D716400F2D558 /* Run Script: get branch name and commit ID */ = {
			isa = PBXShellScriptBuildPhase;
			buildActionMask = 2147483647;
			files = (
			);
			inputFileListPaths = (
			);
			inputPaths = (
			);
			name = "Run Script: get branch name and commit ID";
			outputFileListPaths = (
			);
			outputPaths = (
			);
			runOnlyForDeploymentPostprocessing = 0;
			shellPath = /bin/sh;
			shellScript = "# Prints a message\necho \"writing BRANCH to branch.txt\"\n\n# Retrieves version, branch, and tag information from Git\ngit_version=$(git log -1 --format=\"%h\" --abbrev=7)\ngit_branch=$(git symbolic-ref --short -q HEAD)\ngit_tag=$(git describe --tags --exact-match 2>/dev/null)\n\n# Determines branch or tag information\ngit_branch_or_tag=\"${git_branch:-${git_tag}}\"\ngit_branch_or_tag_version=\"${git_branch_or_tag} ${git_version}\"\n\necho \"BRANCH = ${git_branch_or_tag_version}\" > \"./branch.txt\"\n\n# Prints a message about the working directory and branch.txt\necho \"branch.txt is created/modified in ${PWD}\"\n";
		};
/* End PBXShellScriptBuildPhase section */

/* Begin PBXSourcesBuildPhase section */
		388E595425AD948C0019842D /* Sources */ = {
			isa = PBXSourcesBuildPhase;
			buildActionMask = 2147483647;
			files = (
				DD5DC9F12CF3D97C00AB8703 /* AdjustmentsStateModel+Overrides.swift in Sources */,
				3811DE2325C9D48300A708ED /* MainDataFlow.swift in Sources */,
				C2A0A42F2CE03131003B98E8 /* ConstantValues.swift in Sources */,
				BD3CC0722B0B89D50013189E /* MainChartView.swift in Sources */,
				3811DEEB25CA063400A708ED /* PersistedProperty.swift in Sources */,
				38E44537274E411700EC9A94 /* Disk+Helpers.swift in Sources */,
				388E5A6025B6F2310019842D /* Autosens.swift in Sources */,
				DD9ECB6A2CA99F6C00AA7C45 /* PushMessage.swift in Sources */,
				3811DE8F25C9D80400A708ED /* User.swift in Sources */,
				5825A1BE2C97335C0046467E /* EditTempTargetForm.swift in Sources */,
				19D466A329AA2B80004D5F33 /* MealSettingsDataFlow.swift in Sources */,
				3811DEB225C9D88300A708ED /* KeychainItemAccessibility.swift in Sources */,
				38AEE73D25F0200C0013F05B /* FreeAPSSettings.swift in Sources */,
				38FCF3FD25E997A80078B0D1 /* PumpHistoryStorage.swift in Sources */,
				58645BA72CA2D390008AFCE7 /* ChartAxisSetup.swift in Sources */,
				38D0B3B625EBE24900CB6E88 /* Battery.swift in Sources */,
				38C4D33725E9A1A300D30B77 /* DispatchQueue+Extensions.swift in Sources */,
				F90692CF274B999A0037068D /* HealthKitDataFlow.swift in Sources */,
				CE7CA3552A064973004BE681 /* ListStateIntent.swift in Sources */,
				BDF530D82B40F8AC002CAF43 /* LockScreenView.swift in Sources */,
				195D80B72AF697B800D25097 /* DynamicSettingsDataFlow.swift in Sources */,
				58A3D5512C96EFA8003F90FC /* TempTargetStored+CoreDataClass.swift in Sources */,
				3862CC2E2743F9F700BF832C /* CalendarManager.swift in Sources */,
				CEA4F62329BE10F70011ADF7 /* SavitzkyGolayFilter.swift in Sources */,
				38B4F3C325E2A20B00E76A18 /* PumpSetupView.swift in Sources */,
				38E4453C274E411700EC9A94 /* Disk+Codable.swift in Sources */,
				58D08B322C8DF88900AA37D3 /* DummyCharts.swift in Sources */,
				19E1F7EF29D08EBA005C8D20 /* IconConfigRootWiew.swift in Sources */,
				1967DFC229D053D300759F30 /* IconImage.swift in Sources */,
				382C134B25F14E3700715CE1 /* BGTargets.swift in Sources */,
				38AEE75725F0F18E0013F05B /* CarbsStorage.swift in Sources */,
				38B4F3CA25E502E200E76A18 /* SwiftNotificationCenter.swift in Sources */,
				DD07CA142CE80B73002D45A9 /* TimeInRangeChartStyle.swift in Sources */,
				38AEE75225F022080013F05B /* SettingsManager.swift in Sources */,
				3894873A2614928B004DF424 /* DispatchTimer.swift in Sources */,
				3895E4C625B9E00D00214B37 /* Preferences.swift in Sources */,
				CE94598429E9E3E60047C9C6 /* WatchConfigStateModel.swift in Sources */,
				DD6B7CB92C7BAC6900B75029 /* NightscoutImportResultView.swift in Sources */,
				38DF1786276A73D400B3528F /* TagCloudView.swift in Sources */,
				38B4F3CD25E5031100E76A18 /* Broadcaster.swift in Sources */,
				383420D925FFEB3F002D46C1 /* Popup.swift in Sources */,
				DD1745402C55BFC100211FAC /* AlgorithmAdvancedSettingsRootView.swift in Sources */,
				58645BA52CA2D347008AFCE7 /* ForecastSetup.swift in Sources */,
				110AEDEE2C51A0AE00615CC9 /* ShortcutsConfigStateModel.swift in Sources */,
				DD9ECB722CA9A0BA00AA7C45 /* RemoteControlConfigDataFlow.swift in Sources */,
				DD1745262C55526F00211FAC /* SMBSettingsRootView.swift in Sources */,
				3811DE3025C9D49500A708ED /* HomeStateModel.swift in Sources */,
				38BF021725E7CBBC00579895 /* PumpManagerExtensions.swift in Sources */,
				118DF76E2C5ECBC60067FEB7 /* OverridePresetsIntentRequest.swift in Sources */,
				CEE9A6552BBB418300EB5194 /* CalibrationsProvider.swift in Sources */,
				19F95FF529F10FCF00314DDC /* StatProvider.swift in Sources */,
				38F3B2EF25ED8E2A005C48AA /* TempTargetsStorage.swift in Sources */,
				5A2325542BFCBF66003518CA /* NightscoutFetchView.swift in Sources */,
				19B0EF2128F6D66200069496 /* Statistics.swift in Sources */,
				DDF847E82C5DABA30049BB3B /* WatchConfigAppleWatchView.swift in Sources */,
				3811DF1025CAAAE200A708ED /* APSManager.swift in Sources */,
				3870FF4725EC187A0088248F /* BloodGlucose.swift in Sources */,
				38A0364225ED069400FCBB52 /* TempBasal.swift in Sources */,
				3811DE1725C9D40400A708ED /* Screen.swift in Sources */,
				383948DA25CD64D500E91849 /* Glucose.swift in Sources */,
				CE94598029E9E3BD0047C9C6 /* WatchConfigDataFlow.swift in Sources */,
				388E596C25AD95110019842D /* OpenAPS.swift in Sources */,
				E00EEC0527368630002FF094 /* StorageAssembly.swift in Sources */,
				DD1745552C55CA6C00211FAC /* UnitsLimitsSettingsRootView.swift in Sources */,
				384E803825C388640086DB71 /* Script.swift in Sources */,
				CE94597E29E9E1EE0047C9C6 /* GarminManager.swift in Sources */,
				58A3D5542C96EFA8003F90FC /* TempTargetRunStored+CoreDataProperties.swift in Sources */,
				3883583425EEB38000E024B2 /* PumpSettings.swift in Sources */,
				38DAB280260CBB7F00F74C1A /* PumpView.swift in Sources */,
				DDD1631C2C4C697400CD525A /* AddOverrideForm.swift in Sources */,
				3811DEB125C9D88300A708ED /* Keychain.swift in Sources */,
				DD17453E2C55BFB600211FAC /* AlgorithmAdvancedSettingsStateModel.swift in Sources */,
				CE95BF572BA5F5FE00DC3DE3 /* PluginManager.swift in Sources */,
				382C133725F13A1E00715CE1 /* InsulinSensitivities.swift in Sources */,
				19D466A529AA2BD4004D5F33 /* MealSettingsProvider.swift in Sources */,
				DD5DC9F72CF3DA9300AB8703 /* TargetPicker.swift in Sources */,
				383948D625CD4D8900E91849 /* FileStorage.swift in Sources */,
				CEE9A6572BBB418300EB5194 /* CalibrationsChart.swift in Sources */,
				3811DE4125C9D4A100A708ED /* SettingsRootView.swift in Sources */,
				38192E04261B82FA0094D973 /* ReachabilityManager.swift in Sources */,
				38E44539274E411700EC9A94 /* Disk+UIImage.swift in Sources */,
				DD6B7CB62C7B748B00B75029 /* TotalInsulinDisplayType.swift in Sources */,
				388E595C25AD948C0019842D /* FreeAPSApp.swift in Sources */,
				38FEF3FC2737E53800574A46 /* MainStateModel.swift in Sources */,
				DD1745352C55AE7E00211FAC /* TargetBehavoirRootView.swift in Sources */,
				5887527C2BD986E1008B081D /* OpenAPSBattery.swift in Sources */,
				38569348270B5DFB0002C50D /* GlucoseSource.swift in Sources */,
				CEE9A6582BBB418300EB5194 /* CalibrationsStateModel.swift in Sources */,
				CEB434E328B8F9DB00B70274 /* BluetoothStateManager.swift in Sources */,
				BDC2EA452C3043B000E5BBD0 /* OverrideStorage.swift in Sources */,
				3811DE4225C9D4A100A708ED /* SettingsDataFlow.swift in Sources */,
				CEE9A6562BBB418300EB5194 /* CalibrationsRootView.swift in Sources */,
				3811DE2525C9D48300A708ED /* MainRootView.swift in Sources */,
				CE94598229E9E3D30047C9C6 /* WatchConfigProvider.swift in Sources */,
				DD1745322C55AE6000211FAC /* TargetBehavoirStateModel.swift in Sources */,
				38E44535274E411700EC9A94 /* Disk+Data.swift in Sources */,
				3811DE3125C9D49500A708ED /* HomeProvider.swift in Sources */,
				FE41E4D629463EE20047FD55 /* NightscoutPreferences.swift in Sources */,
				E013D872273AC6FE0014109C /* GlucoseSimulatorSource.swift in Sources */,
				58645BA32CA2D325008AFCE7 /* BatterySetup.swift in Sources */,
				388E5A5C25B6F0770019842D /* JSON.swift in Sources */,
				3811DF0225CA9FEA00A708ED /* Credentials.swift in Sources */,
				5837A5302BD2E3C700A5DC04 /* CarbEntryStored+helper.swift in Sources */,
				389A572026079BAA00BC102F /* Interpolation.swift in Sources */,
				DD9ECB702CA9A0BA00AA7C45 /* RemoteControlConfigStateModel.swift in Sources */,
				19A910382A24EF3200C8951B /* ChartsView.swift in Sources */,
				58A3D5522C96EFA8003F90FC /* TempTargetStored+CoreDataProperties.swift in Sources */,
				DD32CF9A2CC8247B003686D6 /* TrioRemoteControl+Meal.swift in Sources */,
				BDF34F832C10C5B600D51995 /* DataManager.swift in Sources */,
				38B4F3C625E5017E00E76A18 /* NotificationCenter.swift in Sources */,
				19D466A729AA2C22004D5F33 /* MealSettingsStateModel.swift in Sources */,
				DD17452B2C556E8100211FAC /* SettingInputHintView.swift in Sources */,
				38E44528274E401C00EC9A94 /* Protected.swift in Sources */,
				3811DEB625C9D88300A708ED /* UnlockManager.swift in Sources */,
				581516A42BCED84A00BF67D7 /* DebuggingIdentifiers.swift in Sources */,
				E00EEC0827368630002FF094 /* NetworkAssembly.swift in Sources */,
				38A13D3225E28B4B00EAA382 /* PumpHistoryEvent.swift in Sources */,
				E00EEC0627368630002FF094 /* UIAssembly.swift in Sources */,
				3811DE1825C9D40400A708ED /* Router.swift in Sources */,
				CE7950262998056D00FA576E /* CGMSetupView.swift in Sources */,
				582FAE432C05102C00D1C13F /* CoreDataError.swift in Sources */,
				38A0363B25ECF07E00FCBB52 /* GlucoseStorage.swift in Sources */,
				65070A332BFDCB83006F213F /* TidepoolStartView.swift in Sources */,
				190EBCC629FF138000BA767D /* UserInterfaceSettingsProvider.swift in Sources */,
				38E98A2725F52C9300C0CED0 /* CollectionIssueReporter.swift in Sources */,
				E00EEC0427368630002FF094 /* SecurityAssembly.swift in Sources */,
				3811DEE825CA063400A708ED /* Injected.swift in Sources */,
				DD1745152C54388A00211FAC /* TherapySettingsView.swift in Sources */,
				585E2CAE2BE7BF46006ECF1A /* PumpEvent+helper.swift in Sources */,
				DDAA29832D2D1D93006546A1 /* AdjustmentsRootView+Overrides.swift in Sources */,
				DDD1631F2C4C6F6900CD525A /* TrioCoreDataPersistentContainer.xcdatamodeld in Sources */,
				DD1745482C55C61D00211FAC /* AutosensSettingsStateModel.swift in Sources */,
				DD1745462C55C61500211FAC /* AutosensSettingsProvider.swift in Sources */,
				DDA6E2852D2361F800C2988C /* LoopStatusView.swift in Sources */,
				DDA6E3202D258E0500C2988C /* OverrideHelpView.swift in Sources */,
				DDA6E2502D22187500C2988C /* ChartLegendView.swift in Sources */,
				3811DEAF25C9D88300A708ED /* KeyValueStorage.swift in Sources */,
				DDD6D4D32CDE90720029439A /* HbA1cDisplayUnit.swift in Sources */,
				DDA6E3572D25988500C2988C /* ContactImageHelpView.swift in Sources */,
				38FE826D25CC8461001FF17A /* NightscoutAPI.swift in Sources */,
				388358C825EEF6D200E024B2 /* BasalProfileEntry.swift in Sources */,
				3811DE0B25C9D32F00A708ED /* BaseView.swift in Sources */,
				3811DE3225C9D49500A708ED /* HomeDataFlow.swift in Sources */,
				DD32CFA22CC824E2003686D6 /* TrioRemoteControl+Helpers.swift in Sources */,
				CE1856F52ADC4858007E39C7 /* AddCarbPresetIntent.swift in Sources */,
				38569347270B5DFB0002C50D /* CGMType.swift in Sources */,
				3821ED4C25DD18BA00BC42AD /* Constants.swift in Sources */,
				384E803425C385E60086DB71 /* JavaScriptWorker.swift in Sources */,
				CE1F6DE92BAF37C90064EB8D /* TidepoolConfigView.swift in Sources */,
				3811DE5D25C9D4D500A708ED /* Publisher.swift in Sources */,
				E00EEC0727368630002FF094 /* APSAssembly.swift in Sources */,
				38B4F3AF25E2979F00E76A18 /* IndexedCollection.swift in Sources */,
				58D08B222C8DAA8E00AA37D3 /* OverrideView.swift in Sources */,
				BD0B2EF32C5998E600B3298F /* MealPresetView.swift in Sources */,
				E592A3702CEEC01E009A472C /* ContactTrickEntry.swift in Sources */,
				DD6D67E42C9C253500660C9B /* ColorSchemeOption.swift in Sources */,
				582DF9752C8CDB92001F516D /* GlucoseChartView.swift in Sources */,
				58A3D53A2C96D4DE003F90FC /* AddTempTargetForm.swift in Sources */,
				DD1745302C55AE5300211FAC /* TargetBehaviorProvider.swift in Sources */,
				58D08B382C8DFB6000AA37D3 /* BasalChart.swift in Sources */,
				118DF76D2C5ECBC60067FEB7 /* OverridePresetEntity.swift in Sources */,
				58645B9F2CA2D2BE008AFCE7 /* PumpHistorySetup.swift in Sources */,
				DD17454E2C55CA4D00211FAC /* UnitsLimitsSettingsDataFlow.swift in Sources */,
				DDF847E62C5D66490049BB3B /* AddMealPresetView.swift in Sources */,
				3811DEAE25C9D88300A708ED /* Cache.swift in Sources */,
				BDA6CC882CAF219B00F942F9 /* TempTargetSetup.swift in Sources */,
				383420D625FFE38C002D46C1 /* LoopView.swift in Sources */,
				DD1745192C543B5700211FAC /* NotificationsView.swift in Sources */,
				3811DEAD25C9D88300A708ED /* UserDefaults+Cache.swift in Sources */,
				CE48C86628CA6B48007C0598 /* OmniPodManagerExtensions.swift in Sources */,
				CEB434E728B9053300B70274 /* LoopUIColorPalette+Default.swift in Sources */,
				19F95FF329F10FBC00314DDC /* StatDataFlow.swift in Sources */,
				582DF97B2C8CE209001F516D /* CarbView.swift in Sources */,
				DD940BAA2CA7585D000830A5 /* GlucoseColorScheme.swift in Sources */,
				3811DE2225C9D48300A708ED /* MainProvider.swift in Sources */,
				3811DE0C25C9D32F00A708ED /* BaseProvider.swift in Sources */,
				CE95BF5A2BA62E4A00DC3DE3 /* PluginSource.swift in Sources */,
				DD21FCB52C6952AD00AF2C25 /* DecimalPickerSettings.swift in Sources */,
				3811DE5C25C9D4D500A708ED /* Formatters.swift in Sources */,
				3871F39F25ED895A0013ECB5 /* Decimal+Extensions.swift in Sources */,
				CEE9A6592BBB418300EB5194 /* CalibrationsDataFlow.swift in Sources */,
				3811DE3525C9D49500A708ED /* HomeRootView.swift in Sources */,
				38E98A2925F52C9300C0CED0 /* Error+Extensions.swift in Sources */,
				38EA05DA261F6E7C0064E39B /* SimpleLogReporter.swift in Sources */,
				3811DE6125C9D4D500A708ED /* ViewModifiers.swift in Sources */,
				3811DEAC25C9D88300A708ED /* NightscoutManager.swift in Sources */,
				BD793CB22CE8033500D669AC /* TempTargetRunStored.swift in Sources */,
				19A910302A24BF6300C8951B /* StatsView.swift in Sources */,
				BD7DA9A92AE06E9200601B20 /* BolusCalculatorStateModel.swift in Sources */,
				CEB434E528B8FF5D00B70274 /* UIColor.swift in Sources */,
				190EBCCB29FF13CB00BA767D /* UserInterfaceSettingsRootView.swift in Sources */,
				3811DEA925C9D88300A708ED /* AppearanceManager.swift in Sources */,
				CE7950242997D81700FA576E /* CGMSettingsView.swift in Sources */,
				58237D9E2BCF0A6B00A47A79 /* PopupView.swift in Sources */,
				BD793CB02CE7C61500D669AC /* OverrideRunStored+helper.swift in Sources */,
				38D0B3D925EC07C400CB6E88 /* CarbsEntry.swift in Sources */,
				DD32CF9C2CC82499003686D6 /* TrioRemoteControl+TempTarget.swift in Sources */,
				38A9260525F012D8009E3739 /* CarbRatios.swift in Sources */,
				38FCF3D625E8FDF40078B0D1 /* MD5.swift in Sources */,
				DDD163142C4C68D300CD525A /* AdjustmentsProvider.swift in Sources */,
				3871F39C25ED892B0013ECB5 /* TempTarget.swift in Sources */,
				191F62682AD6B05A004D7911 /* NightscoutSettings.swift in Sources */,
				3811DEAB25C9D88300A708ED /* HTTPResponseStatus.swift in Sources */,
				3811DE5F25C9D4D500A708ED /* ProgressBar.swift in Sources */,
				38E87408274F9AD000975559 /* UserNotificationsManager.swift in Sources */,
				CE82E02528E867BA00473A9C /* AlertStorage.swift in Sources */,
				DD1745372C55B74200211FAC /* AlgorithmSettings.swift in Sources */,
				38BF021D25E7E3AF00579895 /* Reservoir.swift in Sources */,
				DDF847E12C5C287F0049BB3B /* LiveActivitySettingsStateModel.swift in Sources */,
				583684082BD195A700070A60 /* Determination.swift in Sources */,
				DD17451D2C543C5F00211FAC /* ServicesView.swift in Sources */,
				38BF021B25E7D06400579895 /* PumpSettingsView.swift in Sources */,
				3811DEEA25CA063400A708ED /* SyncAccess.swift in Sources */,
				190EBCC829FF13AA00BA767D /* UserInterfaceSettingsStateModel.swift in Sources */,
				DDF847EA2C5DABAC0049BB3B /* WatchConfigGarminView.swift in Sources */,
				38BF021F25E7F0DE00579895 /* DeviceDataManager.swift in Sources */,
				BD4E1A7A2D3681B700D21626 /* GlucoseTargetSetup.swift in Sources */,
				BDB3C1192C03DD1000CEEAA1 /* UserDefaultsExtension.swift in Sources */,
				38A504A425DD9C4000C5B9E8 /* UserDefaultsExtensions.swift in Sources */,
				38FE826A25CC82DB001FF17A /* NetworkService.swift in Sources */,
				FE66D16B291F74F8005D6F77 /* Bundle+Extensions.swift in Sources */,
				DD940BAC2CA75889000830A5 /* DynamicGlucoseColor.swift in Sources */,
				3883581C25EE79BB00E024B2 /* TextFieldWithToolBar.swift in Sources */,
				58D08B302C8DEA7500AA37D3 /* ForecastView.swift in Sources */,
				6B1A8D2E2B156EEF00E76752 /* LiveActivityBridge.swift in Sources */,
				581516A92BCEEDF800BF67D7 /* NSPredicates.swift in Sources */,
				DD6B7CB22C7B6F0800B75029 /* Rounding.swift in Sources */,
				38DAB28A260D349500F74C1A /* FetchGlucoseManager.swift in Sources */,
				BDB8998A2C565D0C006F3298 /* CarbsGlucose+helper.swift in Sources */,
				38F37828261260DC009DB701 /* Color+Extensions.swift in Sources */,
				BDCD47AF2C1F3F1700F8BCD5 /* OverrideStored+helper.swift in Sources */,
				3811DE3F25C9D4A100A708ED /* SettingsStateModel.swift in Sources */,
				CE7CA3582A064E2F004BE681 /* ListStateView.swift in Sources */,
				193F6CDD2A512C8F001240FD /* Loops.swift in Sources */,
				38B4F3CB25E502E200E76A18 /* WeakObjectSet.swift in Sources */,
				38E989DD25F5021400C0CED0 /* PumpStatus.swift in Sources */,
				BDFD165A2AE40438007F0DDA /* TreatmentsRootView.swift in Sources */,
				38E98A2525F52C9300C0CED0 /* IssueReporter.swift in Sources */,
				DD1745522C55CA5D00211FAC /* UnitsLimitsSettingsStateModel.swift in Sources */,
				DD2CC85C2D25DA1000445446 /* GlucoseTargetsView.swift in Sources */,
				190EBCC429FF136900BA767D /* UserInterfaceSettingsDataFlow.swift in Sources */,
				5A2325582BFCC168003518CA /* NightscoutConnectView.swift in Sources */,
				3811DEB025C9D88300A708ED /* BaseKeychain.swift in Sources */,
				110AEDE42C5193D200615CC9 /* BolusIntentRequest.swift in Sources */,
				3811DE4325C9D4A100A708ED /* SettingsProvider.swift in Sources */,
				45252C95D220E796FDB3B022 /* ConfigEditorDataFlow.swift in Sources */,
				CE7CA34E2A064973004BE681 /* AppShortcuts.swift in Sources */,
				38C4D33A25E9A1ED00D30B77 /* NSObject+AssociatedValues.swift in Sources */,
				110AEDEB2C51A0AE00615CC9 /* ShortcutsConfigView.swift in Sources */,
				38DF179027733EAD00B3528F /* SnowScene.swift in Sources */,
				DD1DB7CC2BECCA1F0048B367 /* BuildDetails.swift in Sources */,
				1935364028496F7D001E0B16 /* Oref2_variables.swift in Sources */,
				CE2FAD3A297D93F0001A872C /* BloodGlucoseExtensions.swift in Sources */,
				38E4453A274E411700EC9A94 /* Disk+[UIImage].swift in Sources */,
				72F1BD388F42FCA6C52E4500 /* ConfigEditorProvider.swift in Sources */,
				E39E418C56A5A46B61D960EE /* ConfigEditorStateModel.swift in Sources */,
				45717281F743594AA9D87191 /* ConfigEditorRootView.swift in Sources */,
				DD32CFA02CC824D6003686D6 /* TrioRemoteControl+APNS.swift in Sources */,
				CE7CA3532A064973004BE681 /* TempPresetIntent.swift in Sources */,
				D6DEC113821A7F1056C4AA1E /* NightscoutConfigDataFlow.swift in Sources */,
				DD6B7CBB2C7FBBFA00B75029 /* ReviewInsulinActionView.swift in Sources */,
				38E98A3025F52FF700C0CED0 /* Config.swift in Sources */,
				BDB899882C564509006F3298 /* ForecastChart.swift in Sources */,
				110AEDE32C5193D200615CC9 /* BolusIntent.swift in Sources */,
				58645BA12CA2D2F8008AFCE7 /* OverrideSetup.swift in Sources */,
				DDD1631A2C4C695E00CD525A /* EditOverrideForm.swift in Sources */,
				CE1856F72ADC4869007E39C7 /* CarbPresetIntentRequest.swift in Sources */,
				CE1F6DDB2BAE08B60064EB8D /* TidepoolManager.swift in Sources */,
				BD2B464E0745FBE7B79913F4 /* NightscoutConfigProvider.swift in Sources */,
				9825E5E923F0B8FA80C8C7C7 /* NightscoutConfigStateModel.swift in Sources */,
				DDA6E3222D25901100C2988C /* TempTargetHelpView.swift in Sources */,
				58645B9D2CA2D275008AFCE7 /* DeterminationSetup.swift in Sources */,
				DD1745442C55C60E00211FAC /* AutosensSettingsDataFlow.swift in Sources */,
				BDCAF2382C639F35002DC907 /* SettingItems.swift in Sources */,
				58D08B342C8DF9A700AA37D3 /* CobIobChart.swift in Sources */,
				642F76A05A4FF530463A9FD0 /* NightscoutConfigRootView.swift in Sources */,
				BD7DA9AC2AE06EB900601B20 /* BolusCalculatorConfigRootView.swift in Sources */,
				AD3D2CD42CD01B9EB8F26522 /* PumpConfigDataFlow.swift in Sources */,
				DD17452E2C55AE4800211FAC /* TargetBehavoirDataFlow.swift in Sources */,
				53F2382465BF74DB1A967C8B /* PumpConfigProvider.swift in Sources */,
				5D16287A969E64D18CE40E44 /* PumpConfigStateModel.swift in Sources */,
				19D466AA29AA3099004D5F33 /* MealSettingsRootView.swift in Sources */,
				E974172296125A5AE99E634C /* PumpConfigRootView.swift in Sources */,
				DD1745502C55CA5500211FAC /* UnitsLimitsSettingsProvider.swift in Sources */,
				581AC4392BE22ED10038760C /* JSONConverter.swift in Sources */,
				BD4064D12C4ED26900582F43 /* CoreDataObserver.swift in Sources */,
				58645B9B2CA2D24F008AFCE7 /* CarbSetup.swift in Sources */,
				38E44536274E411700EC9A94 /* Disk.swift in Sources */,
				19A910362A24D6D700C8951B /* DateFilter.swift in Sources */,
				582DF9792C8CE1E5001F516D /* MainChartHelper.swift in Sources */,
				E06B911A275B5EEA003C04B6 /* Array+Extension.swift in Sources */,
				38EA0600262091870064E39B /* BolusProgressViewStyle.swift in Sources */,
				389ECDFE2601061500D86C4F /* View+Snapshot.swift in Sources */,
				38FEF3FE2738083E00574A46 /* CGMProvider.swift in Sources */,
				38E98A3725F5509500C0CED0 /* String+Extensions.swift in Sources */,
				CC76E9512BD4812E008BEB61 /* Forecast+helper.swift in Sources */,
				DD1745242C55526000211FAC /* SMBSettingsStateModel.swift in Sources */,
				F90692D1274B99B60037068D /* HealthKitProvider.swift in Sources */,
				19F95FF729F10FEE00314DDC /* StatStateModel.swift in Sources */,
				8B759CFCF47B392BB365C251 /* BasalProfileEditorDataFlow.swift in Sources */,
				195D80B42AF6973A00D25097 /* DynamicSettingsRootView.swift in Sources */,
				389442CB25F65F7100FA1F27 /* NightscoutTreatment.swift in Sources */,
				DD09D47F2C5986E5003FEA5D /* CalendarEventSettingsStateModel.swift in Sources */,
				CE7CA3512A064973004BE681 /* ApplyTempPresetIntent.swift in Sources */,
				FA630397F76B582C8D8681A7 /* BasalProfileEditorProvider.swift in Sources */,
				DD1745172C54389F00211FAC /* FeatureSettingsView.swift in Sources */,
				DD9ECB712CA9A0BA00AA7C45 /* RemoteControlConfigProvider.swift in Sources */,
				63E890B4D951EAA91C071D5C /* BasalProfileEditorStateModel.swift in Sources */,
				38FEF3FA2737E42000574A46 /* BaseStateModel.swift in Sources */,
				CC6C406E2ACDD69E009B8058 /* RawFetchedProfile.swift in Sources */,
				385CEA8225F23DFD002D6D5B /* NightscoutStatus.swift in Sources */,
				DD17453C2C55BFAD00211FAC /* AlgorithmAdvancedSettingsProvider.swift in Sources */,
				F90692AA274B7AAE0037068D /* HealthKitManager.swift in Sources */,
				38887CCE25F5725200944304 /* IOBEntry.swift in Sources */,
				38E98A2425F52C9300C0CED0 /* Logger.swift in Sources */,
				DD1E53592D273F26008F32A4 /* LoopStatusHelpView.swift in Sources */,
				CA370FC152BC98B3D1832968 /* BasalProfileEditorRootView.swift in Sources */,
				195D80BB2AF6980B00D25097 /* DynamicSettingsStateModel.swift in Sources */,
				E00EEC0327368630002FF094 /* ServiceAssembly.swift in Sources */,
				38192E07261BA9960094D973 /* FetchTreatmentsManager.swift in Sources */,
				19012CDC291D2CB900FB8210 /* LoopStats.swift in Sources */,
				6632A0DC746872439A858B44 /* ISFEditorDataFlow.swift in Sources */,
				DD17454B2C55C62800211FAC /* AutosensSettingsRootView.swift in Sources */,
				DDF847DF2C5C28780049BB3B /* LiveActivitySettingsProvider.swift in Sources */,
				DDB37CC52D05048F00D99BF4 /* ContactImageStorage.swift in Sources */,
				DBA5254DBB2586C98F61220C /* ISFEditorProvider.swift in Sources */,
				BDF34EBE2C0A31D100D51995 /* CustomNotification.swift in Sources */,
				BDC2EA472C3045AD00E5BBD0 /* Override.swift in Sources */,
				1BBB001DAD60F3B8CEA4B1C7 /* ISFEditorStateModel.swift in Sources */,
				DDB37CC72D05127500D99BF4 /* FontExtensions.swift in Sources */,
				582DF9772C8CDBE7001F516D /* InsulinView.swift in Sources */,
				F816826028DB441800054060 /* BluetoothTransmitter.swift in Sources */,
				DD68889D2C386E17006E3C44 /* NightscoutExercise.swift in Sources */,
				5864E8592C42CFAE00294306 /* DeterminationStorage.swift in Sources */,
				BD7DA9A72AE06E2B00601B20 /* BolusCalculatorConfigProvider.swift in Sources */,
				38192E0D261BAF980094D973 /* ConvenienceExtensions.swift in Sources */,
				88AB39B23C9552BD6E0C9461 /* ISFEditorRootView.swift in Sources */,
				BD6EB2D62C7D049B0086BBB6 /* LiveActivityWidgetConfiguration.swift in Sources */,
				DD32CF982CC82463003686D6 /* TrioRemoteControl+Bolus.swift in Sources */,
				F816825E28DB441200054060 /* HeartBeatManager.swift in Sources */,
				58F107742BD1A4D000B1A680 /* Determination+helper.swift in Sources */,
				38FEF413273B317A00574A46 /* HKUnit.swift in Sources */,
				A33352ED40476125EBAC6EE0 /* CarbRatioEditorDataFlow.swift in Sources */,
				17A9D0899046B45E87834820 /* CarbRatioEditorProvider.swift in Sources */,
				69B9A368029F7EB39F525422 /* CarbRatioEditorStateModel.swift in Sources */,
				118DF76B2C5ECBC60067FEB7 /* CancelOverrideIntent.swift in Sources */,
				38E44538274E411700EC9A94 /* Disk+[Data].swift in Sources */,
				98641AF4F92123DA668AB931 /* CarbRatioEditorRootView.swift in Sources */,
				BDF34F902C10CF8C00D51995 /* CoreDataStack.swift in Sources */,
				CEE9A65C2BBB41C800EB5194 /* CalibrationService.swift in Sources */,
				110AEDED2C51A0AE00615CC9 /* ShortcutsConfigProvider.swift in Sources */,
				38E4453D274E411700EC9A94 /* Disk+Errors.swift in Sources */,
				58D08B3A2C8DFECD00AA37D3 /* TempTargets.swift in Sources */,
				38E98A2325F52C9300C0CED0 /* Signpost.swift in Sources */,
				CE7CA3542A064973004BE681 /* TempPresetsIntentRequest.swift in Sources */,
				58A3D5442C96DE11003F90FC /* TempTargetStored+Helper.swift in Sources */,
				58A3D5532C96EFA8003F90FC /* TempTargetRunStored+CoreDataClass.swift in Sources */,
				DD6B7CB42C7B71F700B75029 /* ForecastDisplayType.swift in Sources */,
				DD5DC9F32CF3D9DD00AB8703 /* AdjustmentsStateModel+TempTargets.swift in Sources */,
				F5F7E6C1B7F098F59EB67EC5 /* TargetsEditorDataFlow.swift in Sources */,
				DD17453A2C55BFA600211FAC /* AlgorithmAdvancedSettingsDataFlow.swift in Sources */,
				5075C1608E6249A51495C422 /* TargetsEditorProvider.swift in Sources */,
				E13B7DAB2A435F57066AF02E /* TargetsEditorStateModel.swift in Sources */,
				9702FF92A09C53942F20D7EA /* TargetsEditorRootView.swift in Sources */,
				1967DFBE29D052C200759F30 /* Icons.swift in Sources */,
				38E8754F275556FA00975559 /* WatchManager.swift in Sources */,
				DDD163182C4C694000CD525A /* AdjustmentsRootView.swift in Sources */,
				389ECE052601144100D86C4F /* ConcurrentMap.swift in Sources */,
				110AEDEC2C51A0AE00615CC9 /* ShortcutsConfigDataFlow.swift in Sources */,
				CE7CA3562A064973004BE681 /* StateIntentRequest.swift in Sources */,
				19E1F7EA29D082ED005C8D20 /* IconConfigProvider.swift in Sources */,
				DD09D4822C5986F6003FEA5D /* CalendarEventSettingsRootView.swift in Sources */,
				CE48C86428CA69D5007C0598 /* OmniBLEPumpManagerExtensions.swift in Sources */,
				38E8755427561E9800975559 /* DataFlow.swift in Sources */,
				DD5DC9F92CF3DAA900AB8703 /* RadioButton.swift in Sources */,
				38E44522274E3DDC00EC9A94 /* NetworkReachabilityManager.swift in Sources */,
				CE7CA34F2A064973004BE681 /* BaseIntentsRequest.swift in Sources */,
				E592A3772CEEC038009A472C /* ContactImageStateModel.swift in Sources */,
				E592A3782CEEC038009A472C /* ContactImageDataFlow.swift in Sources */,
				DDAA29852D2D1D9E006546A1 /* AdjustmentsRootView+TempTargets.swift in Sources */,
				E592A3792CEEC038009A472C /* ContactImageRootView.swift in Sources */,
				BDC531182D1062F200088832 /* ContactImageState.swift in Sources */,
				E592A37A2CEEC038009A472C /* ContactImageProvider.swift in Sources */,
				CE82E02728E869DF00473A9C /* AlertEntry.swift in Sources */,
				38E4451E274DB04600EC9A94 /* AppDelegate.swift in Sources */,
				BD2FF1A02AE29D43005D1C5D /* CheckboxToggleStyle.swift in Sources */,
				DDD163162C4C690300CD525A /* AdjustmentsDataFlow.swift in Sources */,
				BDF34F932C10D0E100D51995 /* LiveActivityAttributes+Helper.swift in Sources */,
				E0D4F80527513ECF00BDF1FE /* HealthKitSample.swift in Sources */,
				38AAF85525FFF846004AF583 /* CurrentGlucoseView.swift in Sources */,
				041D1E995A6AE92E9289DC49 /* TreatmentsDataFlow.swift in Sources */,
				DD32CF9E2CC824C5003686D6 /* TrioRemoteControl+Override.swift in Sources */,
				23888883D4EA091C88480FF2 /* TreatmentsProvider.swift in Sources */,
				38E98A2D25F52DC400C0CED0 /* NSLocking+Extensions.swift in Sources */,
				715120D22D3C2BB4005D9FB6 /* GlucoseNotificationsOption.swift in Sources */,
				BDBAACFA2C2D439700370AAE /* OverrideData.swift in Sources */,
				DD9ECB682CA99F4500AA7C45 /* TrioRemoteControl.swift in Sources */,
				38569353270B5E350002C50D /* CGMRootView.swift in Sources */,
				69A31254F2451C20361D172F /* TreatmentsStateModel.swift in Sources */,
				1967DFC029D053AC00759F30 /* IconSelection.swift in Sources */,
				19D4E4EB29FC6A9F00351451 /* Charts.swift in Sources */,
				BDC531162D10629000088832 /* ContactPicture.swift in Sources */,
				FEFFA7A22929FE49007B8193 /* UIDevice+Extensions.swift in Sources */,
				BD4E1A7C2D3686D900D21626 /* StartEndMarkerSetup.swift in Sources */,
				F90692D3274B9A130037068D /* AppleHealthKitRootView.swift in Sources */,
				BDF34F852C10C62E00D51995 /* GlucoseData.swift in Sources */,
				19E1F7EC29D082FE005C8D20 /* IconConfigStateModel.swift in Sources */,
				711C0CB42CAABE788916BC9D /* ManualTempBasalDataFlow.swift in Sources */,
				DD1745222C55524800211FAC /* SMBSettingsProvider.swift in Sources */,
				BF1667ADE69E4B5B111CECAE /* ManualTempBasalProvider.swift in Sources */,
				583684062BD178DB00070A60 /* GlucoseStored+helper.swift in Sources */,
				F90692D6274B9A450037068D /* HealthKitStateModel.swift in Sources */,
				BD1661312B82ADAB00256551 /* CustomProgressView.swift in Sources */,
				C967DACD3B1E638F8B43BE06 /* ManualTempBasalStateModel.swift in Sources */,
				38E4453B274E411700EC9A94 /* Disk+VolumeInformation.swift in Sources */,
				BDA7593E2D37CFC400E649A4 /* CarbEntryEditorView.swift in Sources */,
				118DF76A2C5ECBC60067FEB7 /* ApplyOverridePresetIntent.swift in Sources */,
				58645B992CA2D1A4008AFCE7 /* GlucoseSetup.swift in Sources */,
				7BCFACB97C821041BA43A114 /* ManualTempBasalRootView.swift in Sources */,
				38E44534274E411700EC9A94 /* Disk+InternalHelpers.swift in Sources */,
				38A00B2325FC2B55006BC0B0 /* LRUCache.swift in Sources */,
				DDD163122C4C689900CD525A /* AdjustmentsStateModel.swift in Sources */,
				DD1745132C54169400211FAC /* DevicesView.swift in Sources */,
				7F7B756BE8543965D9FDF1A2 /* DataTableDataFlow.swift in Sources */,
				1D845DF2E3324130E1D95E67 /* DataTableProvider.swift in Sources */,
				19F95FFA29F1102A00314DDC /* StatRootView.swift in Sources */,
				0D9A5E34A899219C5C4CDFAF /* DataTableStateModel.swift in Sources */,
				6BCF84DD2B16843A003AD46E /* LiveActitiyAttributes.swift in Sources */,
				195D80B92AF697F700D25097 /* DynamicSettingsProvider.swift in Sources */,
				DD09D47D2C5986DA003FEA5D /* CalendarEventSettingsProvider.swift in Sources */,
				DD09D47B2C5986D1003FEA5D /* CalendarEventSettingsDataFlow.swift in Sources */,
				6BCF84DD2B16843A003AD46E /* LiveActitiyAttributes.swift in Sources */,
				DD1745202C55523E00211FAC /* SMBSettingsDataFlow.swift in Sources */,
				D6D02515BBFBE64FEBE89856 /* DataTableRootView.swift in Sources */,
				DD1745292C55642100211FAC /* SettingInputSection.swift in Sources */,
				38569349270B5DFB0002C50D /* AppGroupSource.swift in Sources */,
				F5CA3DB1F9DC8B05792BBFAA /* CGMDataFlow.swift in Sources */,
				BDF34F952C10D27300D51995 /* DeterminationData.swift in Sources */,
				BA00D96F7B2FF169A06FB530 /* CGMStateModel.swift in Sources */,
				BD7DA9A52AE06DFC00601B20 /* BolusCalculatorConfigDataFlow.swift in Sources */,
				6EADD581738D64431902AC0A /* (null) in Sources */,
				CE94598729E9E4110047C9C6 /* WatchConfigRootView.swift in Sources */,
				DD5DC9FB2CF3E1B100AB8703 /* AdjustmentsStateModel+Helpers.swift in Sources */,
				DDF847E42C5C288F0049BB3B /* LiveActivitySettingsRootView.swift in Sources */,
				DD88C8E22C50420800F2D558 /* DefinitionRow.swift in Sources */,
				B7C465E9472624D8A2BE2A6A /* (null) in Sources */,
				71D44AAB2CA5F5EA0036EE9E /* AlertPermissionsChecker.swift in Sources */,
				320D030F724170A637F06D50 /* (null) in Sources */,
				CE94598729E9E4110047C9C6 /* WatchConfigRootView.swift in Sources */,
				19E1F7E829D082D0005C8D20 /* IconConfigDataFlow.swift in Sources */,
				5A2325522BFCBF55003518CA /* NightscoutUploadView.swift in Sources */,
				E3A08AAE59538BC8A8ABE477 /* GlucoseNotificationSettingsDataFlow.swift in Sources */,
				0F7A65FBD2CD8D6477ED4539 /* GlucoseNotificationSettingsProvider.swift in Sources */,
				3171D2818C7C72CD1584BB5E /* GlucoseNotificationSettingsStateModel.swift in Sources */,
				DDE179522C910127003CDDB7 /* MealPresetStored+CoreDataClass.swift in Sources */,
				DDE179532C910127003CDDB7 /* MealPresetStored+CoreDataProperties.swift in Sources */,
				DDE179542C910127003CDDB7 /* LoopStatRecord+CoreDataClass.swift in Sources */,
				BDC530FF2D0F6BE300088832 /* ContactImageManager.swift in Sources */,
				BDC531122D1060FA00088832 /* ContactImageDetailView.swift in Sources */,
				DDE179552C910127003CDDB7 /* LoopStatRecord+CoreDataProperties.swift in Sources */,
				DDE179562C910127003CDDB7 /* BolusStored+CoreDataClass.swift in Sources */,
				DDE179572C910127003CDDB7 /* BolusStored+CoreDataProperties.swift in Sources */,
				BD4D738D2D15A4080052227B /* TDDStored+CoreDataClass.swift in Sources */,
				BD4D738E2D15A4080052227B /* TDDStored+CoreDataProperties.swift in Sources */,
				DDE179582C910127003CDDB7 /* ForecastValue+CoreDataClass.swift in Sources */,
				DDE179592C910127003CDDB7 /* ForecastValue+CoreDataProperties.swift in Sources */,
				DDE1795A2C910127003CDDB7 /* CarbEntryStored+CoreDataClass.swift in Sources */,
				DDE1795B2C910127003CDDB7 /* CarbEntryStored+CoreDataProperties.swift in Sources */,
				DDE1795E2C910127003CDDB7 /* PumpEventStored+CoreDataClass.swift in Sources */,
				BDDAF9EF2D00554500B34E7A /* SelectionPopoverView.swift in Sources */,
				DDE1795F2C910127003CDDB7 /* PumpEventStored+CoreDataProperties.swift in Sources */,
				DDE179602C910127003CDDB7 /* StatsData+CoreDataClass.swift in Sources */,
				DDE179612C910127003CDDB7 /* StatsData+CoreDataProperties.swift in Sources */,
				DDE179622C910127003CDDB7 /* Forecast+CoreDataClass.swift in Sources */,
				DDE179632C910127003CDDB7 /* Forecast+CoreDataProperties.swift in Sources */,
				DDE179642C910127003CDDB7 /* GlucoseStored+CoreDataClass.swift in Sources */,
				DDE179652C910127003CDDB7 /* GlucoseStored+CoreDataProperties.swift in Sources */,
				BDC531142D10611D00088832 /* AddContactImageSheet.swift in Sources */,
				DDE179662C910127003CDDB7 /* OpenAPS_Battery+CoreDataClass.swift in Sources */,
				DDE179672C910127003CDDB7 /* OpenAPS_Battery+CoreDataProperties.swift in Sources */,
				DDE179682C910127003CDDB7 /* TempBasalStored+CoreDataClass.swift in Sources */,
				DDE179692C910127003CDDB7 /* TempBasalStored+CoreDataProperties.swift in Sources */,
				BD4D73A22D15A42A0052227B /* TDDStorage.swift in Sources */,
				DDE1796C2C910127003CDDB7 /* OverrideRunStored+CoreDataClass.swift in Sources */,
				DDE1796D2C910127003CDDB7 /* OverrideRunStored+CoreDataProperties.swift in Sources */,
				DDE1796E2C910127003CDDB7 /* OrefDetermination+CoreDataClass.swift in Sources */,
				DDE1796F2C910127003CDDB7 /* OrefDetermination+CoreDataProperties.swift in Sources */,
				DDE179702C910127003CDDB7 /* OverrideStored+CoreDataClass.swift in Sources */,
				DD9ECB742CA9A0C300AA7C45 /* RemoteControlConfig.swift in Sources */,
				DDE179712C910127003CDDB7 /* OverrideStored+CoreDataProperties.swift in Sources */,
				CD78BB94E43B249D60CC1A1B /* GlucoseNotificationSettingsRootView.swift in Sources */,
				CE7CA3502A064973004BE681 /* CancelTempPresetIntent.swift in Sources */,
				6B1F539F9FF75646D1606066 /* SnoozeDataFlow.swift in Sources */,
				6FFAE524D1D9C262F2407CAE /* SnoozeProvider.swift in Sources */,
				BD4ED4FD2CF9D5E8000EDC9C /* AppState.swift in Sources */,
				DDF847DD2C5C28720049BB3B /* LiveActivitySettingsDataFlow.swift in Sources */,
				8194B80890CDD6A3C13B0FEE /* SnoozeStateModel.swift in Sources */,
				0437CE46C12535A56504EC19 /* SnoozeRootView.swift in Sources */,
			);
			runOnlyForDeploymentPostprocessing = 0;
		};
		38E8752027554D5700975559 /* Sources */ = {
			isa = PBXSourcesBuildPhase;
			buildActionMask = 2147483647;
			files = (
				38E8757927579D9200975559 /* Publisher.swift in Sources */,
				38E8755B27568A6800975559 /* ConfirmationView.swift in Sources */,
				38E8757D2757C45D00975559 /* BolusView.swift in Sources */,
				38E8752E27554D5700975559 /* NotificationController.swift in Sources */,
				38E8754C2755548F00975559 /* WatchStateModel.swift in Sources */,
				38E8754A275550BB00975559 /* CarbsView.swift in Sources */,
				38E8752C27554D5700975559 /* MainView.swift in Sources */,
				38E8755127555D0500975559 /* DataFlow.swift in Sources */,
				38E8753227554D5700975559 /* ComplicationController.swift in Sources */,
				38E8752A27554D5700975559 /* FreeAPSApp.swift in Sources */,
				38E8757B2757B1C300975559 /* TempTargetsView.swift in Sources */,
				38E8753027554D5700975559 /* NotificationView.swift in Sources */,
				38E8757E2758C86A00975559 /* ConvenienceExtensions.swift in Sources */,
				38E8754727554DF100975559 /* Color+Extensions.swift in Sources */,
				38E8755927567CA600975559 /* Decimal+Extensions.swift in Sources */,
				38E8758027595DC600975559 /* BolusConfirmationView.swift in Sources */,
			);
			runOnlyForDeploymentPostprocessing = 0;
		};
		38FCF3E925E9028E0078B0D1 /* Sources */ = {
			isa = PBXSourcesBuildPhase;
			buildActionMask = 2147483647;
			files = (
				CEE9A65E2BBC9F6500EB5194 /* CalibrationsTests.swift in Sources */,
				CE1F6DD92BADF4620064EB8D /* PluginManagerTests.swift in Sources */,
				38FCF3F925E902C20078B0D1 /* FileStorageTests.swift in Sources */,
			);
			runOnlyForDeploymentPostprocessing = 0;
		};
		6B1A8D132B14D91500E76752 /* Sources */ = {
			isa = PBXSourcesBuildPhase;
			buildActionMask = 2147483647;
			files = (
				6BCF84DE2B16843A003AD46E /* LiveActitiyAttributes.swift in Sources */,
				6BCF84DE2B16843A003AD46E /* LiveActitiyAttributes.swift in Sources */,
				DDCEBF5B2CC1B76400DF4C36 /* LiveActivity+Helper.swift in Sources */,
				6B1A8D1E2B14D91600E76752 /* LiveActivityBundle.swift in Sources */,
				6B1A8D202B14D91600E76752 /* LiveActivity.swift in Sources */,
			);
			runOnlyForDeploymentPostprocessing = 0;
		};
/* End PBXSourcesBuildPhase section */

/* Begin PBXTargetDependency section */
		38E8752727554D5700975559 /* PBXTargetDependency */ = {
			isa = PBXTargetDependency;
			target = 38E8752327554D5700975559 /* FreeAPSWatch WatchKit Extension */;
			targetProxy = 38E8752627554D5700975559 /* PBXContainerItemProxy */;
		};
		38E8753B27554D5900975559 /* PBXTargetDependency */ = {
			isa = PBXTargetDependency;
			target = 38E8751B27554D5500975559 /* FreeAPSWatch */;
			targetProxy = 38E8753A27554D5900975559 /* PBXContainerItemProxy */;
		};
		38FCF3F325E9028E0078B0D1 /* PBXTargetDependency */ = {
			isa = PBXTargetDependency;
			target = 388E595725AD948C0019842D /* FreeAPS */;
			targetProxy = 38FCF3F225E9028E0078B0D1 /* PBXContainerItemProxy */;
		};
		6B1A8D272B14D91700E76752 /* PBXTargetDependency */ = {
			isa = PBXTargetDependency;
			target = 6B1A8D162B14D91500E76752 /* LiveActivityExtension */;
			targetProxy = 6B1A8D262B14D91700E76752 /* PBXContainerItemProxy */;
		};
/* End PBXTargetDependency section */

/* Begin PBXVariantGroup section */
		1927C8E82744606D00347C69 /* InfoPlist.strings */ = {
			isa = PBXVariantGroup;
			children = (
				1927C8E92744611700347C69 /* ar */,
				1927C8EA2744611800347C69 /* ca */,
				1927C8EB2744611900347C69 /* zh-Hans */,
				1927C8EC2744611A00347C69 /* da */,
				1927C8ED2744611B00347C69 /* fi */,
				1927C8EE2744611C00347C69 /* nl */,
				1927C8EF2744611D00347C69 /* fr */,
				1927C8F02744611E00347C69 /* de */,
				1927C8F12744611E00347C69 /* he */,
				1927C8F22744611F00347C69 /* it */,
				1927C8F32744612000347C69 /* nb */,
				1927C8F42744612100347C69 /* pl */,
				1927C8F52744612100347C69 /* pt-BR */,
				1927C8F62744612200347C69 /* pt-PT */,
				1927C8F72744612300347C69 /* ru */,
				1927C8F82744612400347C69 /* es */,
				1927C8F92744612400347C69 /* sv */,
				1927C8FA2744612500347C69 /* tr */,
				1927C8FB2744612600347C69 /* uk */,
				1927C8FE274489BA00347C69 /* Base */,
				19C166682756EFBD00ED12E3 /* sk */,
				193F1E392B44C13B00525770 /* hu */,
				193F1E3B2B44C14800525770 /* vi */,
			);
			name = InfoPlist.strings;
			sourceTree = "<group>";
		};
		198377D4266BFFF6004DE65E /* Localizable.strings */ = {
			isa = PBXVariantGroup;
			children = (
				198377D3266BFFF6004DE65E /* en */,
				198377D5266C0A05004DE65E /* ar */,
				198377D6266C0A0A004DE65E /* ca */,
				198377D7266C0A15004DE65E /* zh-Hans */,
				198377D8266C0A1C004DE65E /* da */,
				198377D9266C0A21004DE65E /* nl */,
				198377DA266C0A2B004DE65E /* fr */,
				198377DB266C0A32004DE65E /* de */,
				198377DC266C0A3C004DE65E /* he */,
				198377DD266C0A51004DE65E /* it */,
				198377DE266C0A69004DE65E /* nb */,
				198377DF266C0A7F004DE65E /* pl */,
				198377E0266C0AB5004DE65E /* ru */,
				198377E1266C0ABF004DE65E /* es */,
				198377E2266C0AC8004DE65E /* sv */,
				198377E3266C0ADC004DE65E /* tr */,
				198377E4266C13D2004DE65E /* uk */,
				1918333A26ADA46800F45722 /* fi */,
				199732B4271B72DD00129A3F /* pt-PT */,
				199732B5271B9EE900129A3F /* pt-BR */,
				19C166692756EFBD00ED12E3 /* sk */,
				193F1E3A2B44C13B00525770 /* hu */,
				193F1E3C2B44C14800525770 /* vi */,
			);
			name = Localizable.strings;
			sourceTree = "<group>";
		};
/* End PBXVariantGroup section */

/* Begin XCBuildConfiguration section */
		388E596525AD948E0019842D /* Debug */ = {
			isa = XCBuildConfiguration;
			baseConfigurationReference = 38F3783A2613555C009DB701 /* Config.xcconfig */;
			buildSettings = {
				ALWAYS_SEARCH_USER_PATHS = NO;
				APP_GROUP_ID = "group.$(BUNDLE_IDENTIFIER).trio-app-group";
				CLANG_ANALYZER_LOCALIZABILITY_NONLOCALIZED = YES;
				CLANG_ANALYZER_NONNULL = YES;
				CLANG_ANALYZER_NUMBER_OBJECT_CONVERSION = YES_AGGRESSIVE;
				CLANG_CXX_LANGUAGE_STANDARD = "gnu++14";
				CLANG_CXX_LIBRARY = "libc++";
				CLANG_ENABLE_MODULES = YES;
				CLANG_ENABLE_OBJC_ARC = YES;
				CLANG_ENABLE_OBJC_WEAK = YES;
				CLANG_WARN_BLOCK_CAPTURE_AUTORELEASING = YES;
				CLANG_WARN_BOOL_CONVERSION = YES;
				CLANG_WARN_COMMA = YES;
				CLANG_WARN_CONSTANT_CONVERSION = YES;
				CLANG_WARN_DEPRECATED_OBJC_IMPLEMENTATIONS = YES;
				CLANG_WARN_DIRECT_OBJC_ISA_USAGE = YES_ERROR;
				CLANG_WARN_DOCUMENTATION_COMMENTS = YES;
				CLANG_WARN_EMPTY_BODY = YES;
				CLANG_WARN_ENUM_CONVERSION = YES;
				CLANG_WARN_INFINITE_RECURSION = YES;
				CLANG_WARN_INT_CONVERSION = YES;
				CLANG_WARN_NON_LITERAL_NULL_CONVERSION = YES;
				CLANG_WARN_OBJC_IMPLICIT_RETAIN_SELF = YES;
				CLANG_WARN_OBJC_LITERAL_CONVERSION = YES;
				CLANG_WARN_OBJC_ROOT_CLASS = YES_ERROR;
				CLANG_WARN_QUOTED_INCLUDE_IN_FRAMEWORK_HEADER = YES;
				CLANG_WARN_RANGE_LOOP_ANALYSIS = YES;
				CLANG_WARN_STRICT_PROTOTYPES = YES;
				CLANG_WARN_SUSPICIOUS_MOVE = YES;
				CLANG_WARN_UNGUARDED_AVAILABILITY = YES_AGGRESSIVE;
				CLANG_WARN_UNREACHABLE_CODE = YES;
				CLANG_WARN__DUPLICATE_METHOD_MATCH = YES;
				COPY_PHASE_STRIP = NO;
				CURRENT_PROJECT_VERSION = "$(APP_BUILD_NUMBER)";
				DEBUG_INFORMATION_FORMAT = dwarf;
				ENABLE_STRICT_OBJC_MSGSEND = YES;
				ENABLE_TESTABILITY = YES;
				GCC_C_LANGUAGE_STANDARD = gnu11;
				GCC_DYNAMIC_NO_PIC = NO;
				GCC_NO_COMMON_BLOCKS = YES;
				GCC_OPTIMIZATION_LEVEL = 0;
				GCC_PREPROCESSOR_DEFINITIONS = (
					"DEBUG=1",
					"$(inherited)",
				);
				GCC_WARN_64_TO_32_BIT_CONVERSION = YES;
				GCC_WARN_ABOUT_RETURN_TYPE = YES_ERROR;
				GCC_WARN_UNDECLARED_SELECTOR = YES;
				GCC_WARN_UNINITIALIZED_AUTOS = YES_AGGRESSIVE;
				GCC_WARN_UNUSED_FUNCTION = YES;
				GCC_WARN_UNUSED_VARIABLE = YES;
				IPHONEOS_DEPLOYMENT_TARGET = 17.0;
				MARKETING_VERSION = "$(APP_VERSION)";
				MTL_ENABLE_DEBUG_INFO = INCLUDE_SOURCE;
				MTL_FAST_MATH = YES;
				ONLY_ACTIVE_ARCH = YES;
				SDKROOT = iphoneos;
				SWIFT_ACTIVE_COMPILATION_CONDITIONS = DEBUG;
				SWIFT_OPTIMIZATION_LEVEL = "-Onone";
			};
			name = Debug;
		};
		388E596625AD948E0019842D /* Release */ = {
			isa = XCBuildConfiguration;
			baseConfigurationReference = 38F3783A2613555C009DB701 /* Config.xcconfig */;
			buildSettings = {
				ALWAYS_SEARCH_USER_PATHS = NO;
				APP_GROUP_ID = "group.$(BUNDLE_IDENTIFIER).trio-app-group";
				CLANG_ANALYZER_LOCALIZABILITY_NONLOCALIZED = YES;
				CLANG_ANALYZER_NONNULL = YES;
				CLANG_ANALYZER_NUMBER_OBJECT_CONVERSION = YES_AGGRESSIVE;
				CLANG_CXX_LANGUAGE_STANDARD = "gnu++14";
				CLANG_CXX_LIBRARY = "libc++";
				CLANG_ENABLE_MODULES = YES;
				CLANG_ENABLE_OBJC_ARC = YES;
				CLANG_ENABLE_OBJC_WEAK = YES;
				CLANG_WARN_BLOCK_CAPTURE_AUTORELEASING = YES;
				CLANG_WARN_BOOL_CONVERSION = YES;
				CLANG_WARN_COMMA = YES;
				CLANG_WARN_CONSTANT_CONVERSION = YES;
				CLANG_WARN_DEPRECATED_OBJC_IMPLEMENTATIONS = YES;
				CLANG_WARN_DIRECT_OBJC_ISA_USAGE = YES_ERROR;
				CLANG_WARN_DOCUMENTATION_COMMENTS = YES;
				CLANG_WARN_EMPTY_BODY = YES;
				CLANG_WARN_ENUM_CONVERSION = YES;
				CLANG_WARN_INFINITE_RECURSION = YES;
				CLANG_WARN_INT_CONVERSION = YES;
				CLANG_WARN_NON_LITERAL_NULL_CONVERSION = YES;
				CLANG_WARN_OBJC_IMPLICIT_RETAIN_SELF = YES;
				CLANG_WARN_OBJC_LITERAL_CONVERSION = YES;
				CLANG_WARN_OBJC_ROOT_CLASS = YES_ERROR;
				CLANG_WARN_QUOTED_INCLUDE_IN_FRAMEWORK_HEADER = YES;
				CLANG_WARN_RANGE_LOOP_ANALYSIS = YES;
				CLANG_WARN_STRICT_PROTOTYPES = YES;
				CLANG_WARN_SUSPICIOUS_MOVE = YES;
				CLANG_WARN_UNGUARDED_AVAILABILITY = YES_AGGRESSIVE;
				CLANG_WARN_UNREACHABLE_CODE = YES;
				CLANG_WARN__DUPLICATE_METHOD_MATCH = YES;
				COPY_PHASE_STRIP = NO;
				CURRENT_PROJECT_VERSION = "$(APP_BUILD_NUMBER)";
				DEBUG_INFORMATION_FORMAT = "dwarf-with-dsym";
				ENABLE_NS_ASSERTIONS = NO;
				ENABLE_STRICT_OBJC_MSGSEND = YES;
				GCC_C_LANGUAGE_STANDARD = gnu11;
				GCC_NO_COMMON_BLOCKS = YES;
				GCC_WARN_64_TO_32_BIT_CONVERSION = YES;
				GCC_WARN_ABOUT_RETURN_TYPE = YES_ERROR;
				GCC_WARN_UNDECLARED_SELECTOR = YES;
				GCC_WARN_UNINITIALIZED_AUTOS = YES_AGGRESSIVE;
				GCC_WARN_UNUSED_FUNCTION = YES;
				GCC_WARN_UNUSED_VARIABLE = YES;
				IPHONEOS_DEPLOYMENT_TARGET = 17.0;
				MARKETING_VERSION = "$(APP_VERSION)";
				MTL_ENABLE_DEBUG_INFO = NO;
				MTL_FAST_MATH = YES;
				SDKROOT = iphoneos;
				SWIFT_COMPILATION_MODE = wholemodule;
				SWIFT_OPTIMIZATION_LEVEL = "-O";
				VALIDATE_PRODUCT = YES;
			};
			name = Release;
		};
		388E596825AD948E0019842D /* Debug */ = {
			isa = XCBuildConfiguration;
			buildSettings = {
				APP_DISPLAY_NAME = "$(APP_DISPLAY_NAME)";
				APP_GROUP_ID = "$(APP_GROUP_ID)";
				ASSETCATALOG_COMPILER_APPICON_NAME = "$(APP_ICON)";
				ASSETCATALOG_COMPILER_GLOBAL_ACCENT_COLOR_NAME = AccentColor;
				ASSETCATALOG_COMPILER_INCLUDE_ALL_APPICON_ASSETS = YES;
				BUNDLE_IDENTIFIER = "$(BUNDLE_IDENTIFIER)";
				CODE_SIGN_ENTITLEMENTS = FreeAPS/Resources/FreeAPS.entitlements;
				CODE_SIGN_IDENTITY = "Apple Development";
				CODE_SIGN_STYLE = Automatic;
				CURRENT_PROJECT_VERSION = $APP_BUILD_NUMBER;
				DEVELOPER_TEAM = "$(DEVELOPER_TEAM)";
				DEVELOPMENT_ASSET_PATHS = "";
				DEVELOPMENT_TEAM = "$(DEVELOPER_TEAM)";
				ENABLE_PREVIEWS = YES;
				INFOPLIST_FILE = FreeAPS/Resources/Info.plist;
				IPHONEOS_DEPLOYMENT_TARGET = 17.0;
				LD_RUNPATH_SEARCH_PATHS = (
					"$(inherited)",
					"@executable_path/Frameworks",
				);
				LIBRARY_SEARCH_PATHS = (
					"$(inherited)",
					"$(SDKROOT)/usr/lib/swift",
				);
				MARKETING_VERSION = "$(APP_VERSION)";
				OTHER_LDFLAGS = (
					"-weak_framework",
					CoreNFC,
					"-ObjC",
				);
				PRODUCT_BUNDLE_IDENTIFIER = "$(BUNDLE_IDENTIFIER)";
				PRODUCT_NAME = "$(TARGET_NAME)";
				PROVISIONING_PROFILE_SPECIFIER = "";
				SWIFT_VERSION = 5.0;
				TARGETED_DEVICE_FAMILY = "1,2";
			};
			name = Debug;
		};
		388E596925AD948E0019842D /* Release */ = {
			isa = XCBuildConfiguration;
			buildSettings = {
				APP_DISPLAY_NAME = "$(APP_DISPLAY_NAME)";
				APP_GROUP_ID = "$(APP_GROUP_ID)";
				ASSETCATALOG_COMPILER_APPICON_NAME = "$(APP_ICON)";
				ASSETCATALOG_COMPILER_GLOBAL_ACCENT_COLOR_NAME = AccentColor;
				ASSETCATALOG_COMPILER_INCLUDE_ALL_APPICON_ASSETS = YES;
				BUNDLE_IDENTIFIER = "$(BUNDLE_IDENTIFIER)";
				CODE_SIGN_ENTITLEMENTS = FreeAPS/Resources/FreeAPS.entitlements;
				CODE_SIGN_IDENTITY = "Apple Development";
				CODE_SIGN_STYLE = Automatic;
				CURRENT_PROJECT_VERSION = $APP_BUILD_NUMBER;
				DEVELOPER_TEAM = "$(DEVELOPER_TEAM)";
				DEVELOPMENT_ASSET_PATHS = "";
				DEVELOPMENT_TEAM = "$(DEVELOPER_TEAM)";
				ENABLE_PREVIEWS = YES;
				INFOPLIST_FILE = FreeAPS/Resources/Info.plist;
				IPHONEOS_DEPLOYMENT_TARGET = 17.0;
				LD_RUNPATH_SEARCH_PATHS = (
					"$(inherited)",
					"@executable_path/Frameworks",
				);
				LIBRARY_SEARCH_PATHS = (
					"$(inherited)",
					"$(SDKROOT)/usr/lib/swift",
				);
				MARKETING_VERSION = "$(APP_VERSION)";
				OTHER_LDFLAGS = (
					"-weak_framework",
					CoreNFC,
					"-ObjC",
				);
				PRODUCT_BUNDLE_IDENTIFIER = "$(BUNDLE_IDENTIFIER)";
				PRODUCT_NAME = "$(TARGET_NAME)";
				PROVISIONING_PROFILE_SPECIFIER = "";
				SWIFT_VERSION = 5.0;
				TARGETED_DEVICE_FAMILY = "1,2";
			};
			name = Release;
		};
		38E8753E27554D5900975559 /* Debug */ = {
			isa = XCBuildConfiguration;
			buildSettings = {
				ALWAYS_EMBED_SWIFT_STANDARD_LIBRARIES = YES;
				APP_DISPLAY_NAME = "$(APP_DISPLAY_NAME)";
				ASSETCATALOG_COMPILER_APPICON_NAME = "$(APP_ICON)";
				ASSETCATALOG_COMPILER_GLOBAL_ACCENT_COLOR_NAME = AccentColor;
				ASSETCATALOG_COMPILER_INCLUDE_ALL_APPICON_ASSETS = YES;
				ASSETCATALOG_COMPILER_INCLUDE_STICKER_CONTENT = YES;
				ASSETCATALOG_COMPILER_STANDALONE_ICON_BEHAVIOR = all;
				ASSETCATALOG_COMPILER_TARGET_STICKERS_ICON_ROLE = "host-app";
				BUNDLE_IDENTIFIER = "$(BUNDLE_IDENTIFIER)";
				CLANG_CXX_LANGUAGE_STANDARD = "gnu++17";
				CLANG_ENABLE_MODULES = YES;
				CODE_SIGN_ENTITLEMENTS = FreeAPSWatch/FreeAPSWatch.entitlements;
				CODE_SIGN_STYLE = Automatic;
				CURRENT_PROJECT_VERSION = $APP_BUILD_NUMBER;
				DEVELOPMENT_TEAM = "$(DEVELOPER_TEAM)";
				GENERATE_INFOPLIST_FILE = YES;
				IBSC_MODULE = FreeAPSWatch_WatchKit_Extension;
				INFOPLIST_FILE = FreeAPSWatch/Info.plist;
				INFOPLIST_KEY_CFBundleDisplayName = "$(APP_DISPLAY_NAME)";
				INFOPLIST_KEY_UISupportedInterfaceOrientations = "UIInterfaceOrientationPortrait UIInterfaceOrientationPortraitUpsideDown";
				INFOPLIST_KEY_WKCompanionAppBundleIdentifier = "$(BUNDLE_IDENTIFIER)";
				MARKETING_VERSION = "$(APP_VERSION)";
				PRODUCT_BUNDLE_IDENTIFIER = "$(BUNDLE_IDENTIFIER).watchkitapp";
				PRODUCT_NAME = "$(TARGET_NAME)";
				SDKROOT = watchos;
				SKIP_INSTALL = YES;
				SWIFT_EMIT_LOC_STRINGS = YES;
				SWIFT_OBJC_BRIDGING_HEADER = "Model/Classes+Properties/FreeAPSWatch-Bridging-Header.h";
				SWIFT_OPTIMIZATION_LEVEL = "-Onone";
				SWIFT_VERSION = 5.0;
				TARGETED_DEVICE_FAMILY = 4;
				WATCHOS_DEPLOYMENT_TARGET = 10;
			};
			name = Debug;
		};
		38E8753F27554D5900975559 /* Release */ = {
			isa = XCBuildConfiguration;
			buildSettings = {
				ALWAYS_EMBED_SWIFT_STANDARD_LIBRARIES = YES;
				APP_DISPLAY_NAME = "$(APP_DISPLAY_NAME)";
				ASSETCATALOG_COMPILER_APPICON_NAME = "$(APP_ICON)";
				ASSETCATALOG_COMPILER_GLOBAL_ACCENT_COLOR_NAME = AccentColor;
				ASSETCATALOG_COMPILER_INCLUDE_ALL_APPICON_ASSETS = YES;
				ASSETCATALOG_COMPILER_INCLUDE_STICKER_CONTENT = YES;
				ASSETCATALOG_COMPILER_STANDALONE_ICON_BEHAVIOR = all;
				ASSETCATALOG_COMPILER_TARGET_STICKERS_ICON_ROLE = "host-app";
				BUNDLE_IDENTIFIER = "$(BUNDLE_IDENTIFIER)";
				CLANG_CXX_LANGUAGE_STANDARD = "gnu++17";
				CLANG_ENABLE_MODULES = YES;
				CODE_SIGN_ENTITLEMENTS = FreeAPSWatch/FreeAPSWatch.entitlements;
				CODE_SIGN_STYLE = Automatic;
				CURRENT_PROJECT_VERSION = $APP_BUILD_NUMBER;
				DEVELOPMENT_TEAM = "$(DEVELOPER_TEAM)";
				GENERATE_INFOPLIST_FILE = YES;
				IBSC_MODULE = FreeAPSWatch_WatchKit_Extension;
				INFOPLIST_FILE = FreeAPSWatch/Info.plist;
				INFOPLIST_KEY_CFBundleDisplayName = "$(APP_DISPLAY_NAME)";
				INFOPLIST_KEY_UISupportedInterfaceOrientations = "UIInterfaceOrientationPortrait UIInterfaceOrientationPortraitUpsideDown";
				INFOPLIST_KEY_WKCompanionAppBundleIdentifier = "$(BUNDLE_IDENTIFIER)";
				MARKETING_VERSION = "$(APP_VERSION)";
				PRODUCT_BUNDLE_IDENTIFIER = "$(BUNDLE_IDENTIFIER).watchkitapp";
				PRODUCT_NAME = "$(TARGET_NAME)";
				SDKROOT = watchos;
				SKIP_INSTALL = YES;
				SWIFT_EMIT_LOC_STRINGS = YES;
				SWIFT_OBJC_BRIDGING_HEADER = "Model/Classes+Properties/FreeAPSWatch-Bridging-Header.h";
				SWIFT_VERSION = 5.0;
				TARGETED_DEVICE_FAMILY = 4;
				WATCHOS_DEPLOYMENT_TARGET = 10;
			};
			name = Release;
		};
		38E8754127554D5900975559 /* Debug */ = {
			isa = XCBuildConfiguration;
			buildSettings = {
				APP_DISPLAY_NAME = "$(APP_DISPLAY_NAME)";
				ASSETCATALOG_COMPILER_COMPLICATION_NAME = Complication;
				BUNDLE_IDENTIFIER = "$(BUNDLE_IDENTIFIER)";
				CLANG_CXX_LANGUAGE_STANDARD = "gnu++17";
				CODE_SIGN_ENTITLEMENTS = "FreeAPSWatch WatchKit Extension/FreeAPSWatch WatchKit Extension.entitlements";
				CODE_SIGN_STYLE = Automatic;
				CURRENT_PROJECT_VERSION = $APP_BUILD_NUMBER;
				DEVELOPMENT_ASSET_PATHS = "\"FreeAPSWatch WatchKit Extension/Preview Content\"";
				DEVELOPMENT_TEAM = "$(DEVELOPER_TEAM)";
				ENABLE_PREVIEWS = YES;
				GENERATE_INFOPLIST_FILE = YES;
				INFOPLIST_FILE = "FreeAPSWatch WatchKit Extension/Info.plist";
				INFOPLIST_KEY_CFBundleDisplayName = "$(APP_DISPLAY_NAME) WatchKit Extension";
				INFOPLIST_KEY_CLKComplicationPrincipalClass = FreeAPSWatch_WatchKit_Extension.ComplicationController;
				INFOPLIST_KEY_NSHealthClinicalHealthRecordsShareUsageDescription = "Bla bla Record Health";
				INFOPLIST_KEY_NSHealthShareUsageDescription = "Bla bla Share Health";
				INFOPLIST_KEY_NSHealthUpdateUsageDescription = "Bla bla Update Health";
				INFOPLIST_KEY_NSHumanReadableCopyright = "";
				INFOPLIST_KEY_WKRunsIndependentlyOfCompanionApp = NO;
				LD_RUNPATH_SEARCH_PATHS = (
					"$(inherited)",
					"@executable_path/Frameworks",
					"@executable_path/../../Frameworks",
				);
				MARKETING_VERSION = "$(APP_VERSION)";
				PRODUCT_BUNDLE_IDENTIFIER = "$(BUNDLE_IDENTIFIER).watchkitapp.watchkitextension";
				PRODUCT_NAME = "${TARGET_NAME}";
				SDKROOT = watchos;
				SKIP_INSTALL = YES;
				SWIFT_ACTIVE_COMPILATION_CONDITIONS = "DEBUG RUN_STATISTICS";
				SWIFT_EMIT_LOC_STRINGS = YES;
				SWIFT_VERSION = 5.0;
				TARGETED_DEVICE_FAMILY = 4;
				WATCHOS_DEPLOYMENT_TARGET = 10;
			};
			name = Debug;
		};
		38E8754227554D5900975559 /* Release */ = {
			isa = XCBuildConfiguration;
			buildSettings = {
				APP_DISPLAY_NAME = "$(APP_DISPLAY_NAME)";
				ASSETCATALOG_COMPILER_COMPLICATION_NAME = Complication;
				BUNDLE_IDENTIFIER = "$(BUNDLE_IDENTIFIER)";
				CLANG_CXX_LANGUAGE_STANDARD = "gnu++17";
				CODE_SIGN_ENTITLEMENTS = "FreeAPSWatch WatchKit Extension/FreeAPSWatch WatchKit Extension.entitlements";
				CODE_SIGN_STYLE = Automatic;
				CURRENT_PROJECT_VERSION = $APP_BUILD_NUMBER;
				DEVELOPMENT_ASSET_PATHS = "\"FreeAPSWatch WatchKit Extension/Preview Content\"";
				DEVELOPMENT_TEAM = "$(DEVELOPER_TEAM)";
				ENABLE_PREVIEWS = YES;
				GENERATE_INFOPLIST_FILE = YES;
				INFOPLIST_FILE = "FreeAPSWatch WatchKit Extension/Info.plist";
				INFOPLIST_KEY_CFBundleDisplayName = "$(APP_DISPLAY_NAME) WatchKit Extension";
				INFOPLIST_KEY_CLKComplicationPrincipalClass = FreeAPSWatch_WatchKit_Extension.ComplicationController;
				INFOPLIST_KEY_NSHealthClinicalHealthRecordsShareUsageDescription = "Bla bla Record Health";
				INFOPLIST_KEY_NSHealthShareUsageDescription = "Bla bla Share Health";
				INFOPLIST_KEY_NSHealthUpdateUsageDescription = "Bla bla Update Health";
				INFOPLIST_KEY_NSHumanReadableCopyright = "";
				INFOPLIST_KEY_WKRunsIndependentlyOfCompanionApp = NO;
				LD_RUNPATH_SEARCH_PATHS = (
					"$(inherited)",
					"@executable_path/Frameworks",
					"@executable_path/../../Frameworks",
				);
				MARKETING_VERSION = "$(APP_VERSION)";
				PRODUCT_BUNDLE_IDENTIFIER = "$(BUNDLE_IDENTIFIER).watchkitapp.watchkitextension";
				PRODUCT_NAME = "${TARGET_NAME}";
				SDKROOT = watchos;
				SKIP_INSTALL = YES;
				SWIFT_ACTIVE_COMPILATION_CONDITIONS = RUN_STATISTICS;
				SWIFT_EMIT_LOC_STRINGS = YES;
				SWIFT_VERSION = 5.0;
				TARGETED_DEVICE_FAMILY = 4;
				WATCHOS_DEPLOYMENT_TARGET = 10;
			};
			name = Release;
		};
		38FCF3F525E9028E0078B0D1 /* Debug */ = {
			isa = XCBuildConfiguration;
			buildSettings = {
				BUNDLE_LOADER = "$(TEST_HOST)";
				CODE_SIGN_STYLE = Automatic;
				DEVELOPMENT_TEAM = "$(DEVELOPER_TEAM)";
				INFOPLIST_FILE = FreeAPSTests/Info.plist;
				IPHONEOS_DEPLOYMENT_TARGET = 17.0;
				LD_RUNPATH_SEARCH_PATHS = (
					"$(inherited)",
					"@executable_path/Frameworks",
					"@loader_path/Frameworks",
				);
				PRODUCT_BUNDLE_IDENTIFIER = "$(BUNDLE_IDENTIFIER).FreeAPSTests";
				PRODUCT_NAME = "$(TARGET_NAME)";
				SWIFT_VERSION = 5.0;
				TARGETED_DEVICE_FAMILY = "1,2";
				TEST_HOST = "$(BUILT_PRODUCTS_DIR)/FreeAPS.app/FreeAPS";
			};
			name = Debug;
		};
		38FCF3F625E9028E0078B0D1 /* Release */ = {
			isa = XCBuildConfiguration;
			buildSettings = {
				BUNDLE_LOADER = "$(TEST_HOST)";
				CODE_SIGN_STYLE = Automatic;
				DEVELOPMENT_TEAM = "$(DEVELOPER_TEAM)";
				INFOPLIST_FILE = FreeAPSTests/Info.plist;
				IPHONEOS_DEPLOYMENT_TARGET = 17.0;
				LD_RUNPATH_SEARCH_PATHS = (
					"$(inherited)",
					"@executable_path/Frameworks",
					"@loader_path/Frameworks",
				);
				PRODUCT_BUNDLE_IDENTIFIER = "$(BUNDLE_IDENTIFIER).FreeAPSTests";
				PRODUCT_NAME = "$(TARGET_NAME)";
				SWIFT_VERSION = 5.0;
				TARGETED_DEVICE_FAMILY = "1,2";
				TEST_HOST = "$(BUILT_PRODUCTS_DIR)/FreeAPS.app/FreeAPS";
			};
			name = Release;
		};
		6B1A8D2A2B14D91800E76752 /* Debug */ = {
			isa = XCBuildConfiguration;
			buildSettings = {
				ASSETCATALOG_COMPILER_GENERATE_SWIFT_ASSET_SYMBOL_EXTENSIONS = YES;
				ASSETCATALOG_COMPILER_GLOBAL_ACCENT_COLOR_NAME = AccentColor;
				ASSETCATALOG_COMPILER_WIDGET_BACKGROUND_COLOR_NAME = WidgetBackground;
				CLANG_CXX_LANGUAGE_STANDARD = "gnu++20";
				CODE_SIGN_STYLE = Automatic;
				CURRENT_PROJECT_VERSION = 1;
				DEVELOPMENT_TEAM = "$(DEVELOPER_TEAM)";
				ENABLE_USER_SCRIPT_SANDBOXING = YES;
				GCC_C_LANGUAGE_STANDARD = gnu17;
				GENERATE_INFOPLIST_FILE = YES;
				INFOPLIST_FILE = LiveActivity/Info.plist;
				INFOPLIST_KEY_CFBundleDisplayName = LiveActivity;
				INFOPLIST_KEY_NSHumanReadableCopyright = "";
				IPHONEOS_DEPLOYMENT_TARGET = 17.0;
				LD_RUNPATH_SEARCH_PATHS = (
					"$(inherited)",
					"@executable_path/Frameworks",
					"@executable_path/../../Frameworks",
				);
				LOCALIZATION_PREFERS_STRING_CATALOGS = YES;
				MARKETING_VERSION = 1.0;
				PRODUCT_BUNDLE_IDENTIFIER = "$(BUNDLE_IDENTIFIER).LiveActivity";
				PRODUCT_NAME = "$(TARGET_NAME)";
				SKIP_INSTALL = YES;
				SWIFT_ACTIVE_COMPILATION_CONDITIONS = "DEBUG $(inherited)";
				SWIFT_EMIT_LOC_STRINGS = YES;
				SWIFT_VERSION = 5.0;
				TARGETED_DEVICE_FAMILY = "1,2";
			};
			name = Debug;
		};
		6B1A8D2B2B14D91800E76752 /* Release */ = {
			isa = XCBuildConfiguration;
			buildSettings = {
				ASSETCATALOG_COMPILER_GENERATE_SWIFT_ASSET_SYMBOL_EXTENSIONS = YES;
				ASSETCATALOG_COMPILER_GLOBAL_ACCENT_COLOR_NAME = AccentColor;
				ASSETCATALOG_COMPILER_WIDGET_BACKGROUND_COLOR_NAME = WidgetBackground;
				CLANG_CXX_LANGUAGE_STANDARD = "gnu++20";
				CODE_SIGN_STYLE = Automatic;
				CURRENT_PROJECT_VERSION = 1;
				DEVELOPMENT_TEAM = "$(DEVELOPER_TEAM)";
				ENABLE_USER_SCRIPT_SANDBOXING = YES;
				GCC_C_LANGUAGE_STANDARD = gnu17;
				GENERATE_INFOPLIST_FILE = YES;
				INFOPLIST_FILE = LiveActivity/Info.plist;
				INFOPLIST_KEY_CFBundleDisplayName = LiveActivity;
				INFOPLIST_KEY_NSHumanReadableCopyright = "";
				IPHONEOS_DEPLOYMENT_TARGET = 17.0;
				LD_RUNPATH_SEARCH_PATHS = (
					"$(inherited)",
					"@executable_path/Frameworks",
					"@executable_path/../../Frameworks",
				);
				LOCALIZATION_PREFERS_STRING_CATALOGS = YES;
				MARKETING_VERSION = 1.0;
				PRODUCT_BUNDLE_IDENTIFIER = "$(BUNDLE_IDENTIFIER).LiveActivity";
				PRODUCT_NAME = "$(TARGET_NAME)";
				SKIP_INSTALL = YES;
				SWIFT_EMIT_LOC_STRINGS = YES;
				SWIFT_VERSION = 5.0;
				TARGETED_DEVICE_FAMILY = "1,2";
			};
			name = Release;
		};
/* End XCBuildConfiguration section */

/* Begin XCConfigurationList section */
		388E595325AD948C0019842D /* Build configuration list for PBXProject "FreeAPS" */ = {
			isa = XCConfigurationList;
			buildConfigurations = (
				388E596525AD948E0019842D /* Debug */,
				388E596625AD948E0019842D /* Release */,
			);
			defaultConfigurationIsVisible = 0;
			defaultConfigurationName = Debug;
		};
		388E596725AD948E0019842D /* Build configuration list for PBXNativeTarget "FreeAPS" */ = {
			isa = XCConfigurationList;
			buildConfigurations = (
				388E596825AD948E0019842D /* Debug */,
				388E596925AD948E0019842D /* Release */,
			);
			defaultConfigurationIsVisible = 0;
			defaultConfigurationName = Debug;
		};
		38E8754327554D5900975559 /* Build configuration list for PBXNativeTarget "FreeAPSWatch WatchKit Extension" */ = {
			isa = XCConfigurationList;
			buildConfigurations = (
				38E8754127554D5900975559 /* Debug */,
				38E8754227554D5900975559 /* Release */,
			);
			defaultConfigurationIsVisible = 0;
			defaultConfigurationName = Debug;
		};
		38E8754427554D5900975559 /* Build configuration list for PBXNativeTarget "FreeAPSWatch" */ = {
			isa = XCConfigurationList;
			buildConfigurations = (
				38E8753E27554D5900975559 /* Debug */,
				38E8753F27554D5900975559 /* Release */,
			);
			defaultConfigurationIsVisible = 0;
			defaultConfigurationName = Debug;
		};
		38FCF3F425E9028E0078B0D1 /* Build configuration list for PBXNativeTarget "FreeAPSTests" */ = {
			isa = XCConfigurationList;
			buildConfigurations = (
				38FCF3F525E9028E0078B0D1 /* Debug */,
				38FCF3F625E9028E0078B0D1 /* Release */,
			);
			defaultConfigurationIsVisible = 0;
			defaultConfigurationName = Debug;
		};
		6B1A8D292B14D91800E76752 /* Build configuration list for PBXNativeTarget "LiveActivityExtension" */ = {
			isa = XCConfigurationList;
			buildConfigurations = (
				6B1A8D2A2B14D91800E76752 /* Debug */,
				6B1A8D2B2B14D91800E76752 /* Release */,
			);
			defaultConfigurationIsVisible = 0;
			defaultConfigurationName = Debug;
		};
/* End XCConfigurationList section */

/* Begin XCRemoteSwiftPackageReference section */
		3811DE0E25C9D37700A708ED /* XCRemoteSwiftPackageReference "Swinject" */ = {
			isa = XCRemoteSwiftPackageReference;
			repositoryURL = "https://github.com/Swinject/Swinject";
			requirement = {
				kind = upToNextMajorVersion;
				minimumVersion = 2.7.1;
			};
		};
		3833B46B26012030003021B3 /* XCRemoteSwiftPackageReference "swift-algorithms" */ = {
			isa = XCRemoteSwiftPackageReference;
			repositoryURL = "https://github.com/apple/swift-algorithms";
			requirement = {
				kind = upToNextMajorVersion;
				minimumVersion = 0.0.3;
			};
		};
		38B17B6425DD90E0005CAE3D /* XCRemoteSwiftPackageReference "SwiftDate" */ = {
			isa = XCRemoteSwiftPackageReference;
			repositoryURL = "https://github.com/malcommac/SwiftDate";
			requirement = {
				kind = upToNextMajorVersion;
				minimumVersion = 6.3.1;
			};
		};
		38DF1787276FC8C300B3528F /* XCRemoteSwiftPackageReference "SwiftMessages" */ = {
			isa = XCRemoteSwiftPackageReference;
			repositoryURL = "https://github.com/SwiftKickMobile/SwiftMessages";
			requirement = {
				kind = upToNextMajorVersion;
				minimumVersion = 9.0.0;
			};
		};
		B958F1B52BA0711600484851 /* XCRemoteSwiftPackageReference "MKRingProgressView" */ = {
			isa = XCRemoteSwiftPackageReference;
			repositoryURL = "https://github.com/maxkonovalov/MKRingProgressView.git";
			requirement = {
				branch = master;
				kind = branch;
			};
		};
		CEB434FB28B90B7C00B70274 /* XCRemoteSwiftPackageReference "SwiftCharts" */ = {
			isa = XCRemoteSwiftPackageReference;
			repositoryURL = "https://github.com/ivanschuetz/SwiftCharts.git";
			requirement = {
				branch = master;
				kind = branch;
			};
		};
/* End XCRemoteSwiftPackageReference section */

/* Begin XCSwiftPackageProductDependency section */
		3811DE0F25C9D37700A708ED /* Swinject */ = {
			isa = XCSwiftPackageProductDependency;
			package = 3811DE0E25C9D37700A708ED /* XCRemoteSwiftPackageReference "Swinject" */;
			productName = Swinject;
		};
		3833B46C26012030003021B3 /* Algorithms */ = {
			isa = XCSwiftPackageProductDependency;
			package = 3833B46B26012030003021B3 /* XCRemoteSwiftPackageReference "swift-algorithms" */;
			productName = Algorithms;
		};
		38B17B6525DD90E0005CAE3D /* SwiftDate */ = {
			isa = XCSwiftPackageProductDependency;
			package = 38B17B6425DD90E0005CAE3D /* XCRemoteSwiftPackageReference "SwiftDate" */;
			productName = SwiftDate;
		};
		38DF1788276FC8C400B3528F /* SwiftMessages */ = {
			isa = XCSwiftPackageProductDependency;
			package = 38DF1787276FC8C300B3528F /* XCRemoteSwiftPackageReference "SwiftMessages" */;
			productName = SwiftMessages;
		};
		38E8755727567AE400975559 /* SwiftDate */ = {
			isa = XCSwiftPackageProductDependency;
			package = 38B17B6425DD90E0005CAE3D /* XCRemoteSwiftPackageReference "SwiftDate" */;
			productName = SwiftDate;
		};
		B958F1B62BA0711600484851 /* MKRingProgressView */ = {
			isa = XCSwiftPackageProductDependency;
			package = B958F1B52BA0711600484851 /* XCRemoteSwiftPackageReference "MKRingProgressView" */;
			productName = MKRingProgressView;
		};
		CEB434FC28B90B7C00B70274 /* SwiftCharts */ = {
			isa = XCSwiftPackageProductDependency;
			package = CEB434FB28B90B7C00B70274 /* XCRemoteSwiftPackageReference "SwiftCharts" */;
			productName = SwiftCharts;
		};
/* End XCSwiftPackageProductDependency section */

/* Begin XCVersionGroup section */
		DDD1631D2C4C6F6900CD525A /* TrioCoreDataPersistentContainer.xcdatamodeld */ = {
			isa = XCVersionGroup;
			children = (
				DDD1631E2C4C6F6900CD525A /* TrioCoreDataPersistentContainer.xcdatamodel */,
			);
			currentVersion = DDD1631E2C4C6F6900CD525A /* TrioCoreDataPersistentContainer.xcdatamodel */;
			path = TrioCoreDataPersistentContainer.xcdatamodeld;
			sourceTree = "<group>";
			versionGroupType = wrapper.xcdatamodel;
		};
/* End XCVersionGroup section */
	};
	rootObject = 388E595025AD948C0019842D /* Project object */;
}<|MERGE_RESOLUTION|>--- conflicted
+++ resolved
@@ -320,14 +320,11 @@
 		BD2FF1A02AE29D43005D1C5D /* CheckboxToggleStyle.swift in Sources */ = {isa = PBXBuildFile; fileRef = BD2FF19F2AE29D43005D1C5D /* CheckboxToggleStyle.swift */; };
 		BD3CC0722B0B89D50013189E /* MainChartView.swift in Sources */ = {isa = PBXBuildFile; fileRef = BD3CC0712B0B89D50013189E /* MainChartView.swift */; };
 		BD4064D12C4ED26900582F43 /* CoreDataObserver.swift in Sources */ = {isa = PBXBuildFile; fileRef = BD4064D02C4ED26900582F43 /* CoreDataObserver.swift */; };
-<<<<<<< HEAD
 		BD4D738D2D15A4080052227B /* TDDStored+CoreDataClass.swift in Sources */ = {isa = PBXBuildFile; fileRef = BD4D738B2D15A4080052227B /* TDDStored+CoreDataClass.swift */; };
 		BD4D738E2D15A4080052227B /* TDDStored+CoreDataProperties.swift in Sources */ = {isa = PBXBuildFile; fileRef = BD4D738C2D15A4080052227B /* TDDStored+CoreDataProperties.swift */; };
 		BD4D73A22D15A42A0052227B /* TDDStorage.swift in Sources */ = {isa = PBXBuildFile; fileRef = BD4D73A12D15A4220052227B /* TDDStorage.swift */; };
-=======
 		BD4E1A7A2D3681B700D21626 /* GlucoseTargetSetup.swift in Sources */ = {isa = PBXBuildFile; fileRef = BD4E1A792D3681AD00D21626 /* GlucoseTargetSetup.swift */; };
 		BD4E1A7C2D3686D900D21626 /* StartEndMarkerSetup.swift in Sources */ = {isa = PBXBuildFile; fileRef = BD4E1A7B2D3686D400D21626 /* StartEndMarkerSetup.swift */; };
->>>>>>> 25b76be3
 		BD4ED4FD2CF9D5E8000EDC9C /* AppState.swift in Sources */ = {isa = PBXBuildFile; fileRef = BD4ED4FC2CF9D5E8000EDC9C /* AppState.swift */; };
 		BD6EB2D62C7D049B0086BBB6 /* LiveActivityWidgetConfiguration.swift in Sources */ = {isa = PBXBuildFile; fileRef = BD6EB2D52C7D049B0086BBB6 /* LiveActivityWidgetConfiguration.swift */; };
 		BD793CB02CE7C61500D669AC /* OverrideRunStored+helper.swift in Sources */ = {isa = PBXBuildFile; fileRef = BD793CAF2CE7C60E00D669AC /* OverrideRunStored+helper.swift */; };
@@ -1033,14 +1030,11 @@
 		BD2FF19F2AE29D43005D1C5D /* CheckboxToggleStyle.swift */ = {isa = PBXFileReference; lastKnownFileType = sourcecode.swift; path = CheckboxToggleStyle.swift; sourceTree = "<group>"; };
 		BD3CC0712B0B89D50013189E /* MainChartView.swift */ = {isa = PBXFileReference; lastKnownFileType = sourcecode.swift; path = MainChartView.swift; sourceTree = "<group>"; };
 		BD4064D02C4ED26900582F43 /* CoreDataObserver.swift */ = {isa = PBXFileReference; lastKnownFileType = sourcecode.swift; path = CoreDataObserver.swift; sourceTree = "<group>"; };
-<<<<<<< HEAD
 		BD4D738B2D15A4080052227B /* TDDStored+CoreDataClass.swift */ = {isa = PBXFileReference; lastKnownFileType = sourcecode.swift; path = "TDDStored+CoreDataClass.swift"; sourceTree = SOURCE_ROOT; };
 		BD4D738C2D15A4080052227B /* TDDStored+CoreDataProperties.swift */ = {isa = PBXFileReference; lastKnownFileType = sourcecode.swift; path = "TDDStored+CoreDataProperties.swift"; sourceTree = SOURCE_ROOT; };
 		BD4D73A12D15A4220052227B /* TDDStorage.swift */ = {isa = PBXFileReference; lastKnownFileType = sourcecode.swift; path = TDDStorage.swift; sourceTree = "<group>"; };
-=======
 		BD4E1A792D3681AD00D21626 /* GlucoseTargetSetup.swift */ = {isa = PBXFileReference; lastKnownFileType = sourcecode.swift; path = GlucoseTargetSetup.swift; sourceTree = "<group>"; };
 		BD4E1A7B2D3686D400D21626 /* StartEndMarkerSetup.swift */ = {isa = PBXFileReference; lastKnownFileType = sourcecode.swift; path = StartEndMarkerSetup.swift; sourceTree = "<group>"; };
->>>>>>> 25b76be3
 		BD4ED4FC2CF9D5E8000EDC9C /* AppState.swift */ = {isa = PBXFileReference; lastKnownFileType = sourcecode.swift; path = AppState.swift; sourceTree = "<group>"; };
 		BD6EB2D52C7D049B0086BBB6 /* LiveActivityWidgetConfiguration.swift */ = {isa = PBXFileReference; lastKnownFileType = sourcecode.swift; path = LiveActivityWidgetConfiguration.swift; sourceTree = "<group>"; };
 		BD793CAF2CE7C60E00D669AC /* OverrideRunStored+helper.swift */ = {isa = PBXFileReference; lastKnownFileType = sourcecode.swift; path = "OverrideRunStored+helper.swift"; sourceTree = "<group>"; };
