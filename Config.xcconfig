APP_DISPLAY_NAME = Trio
<<<<<<< HEAD
APP_VERSION = 0.2.2
=======
APP_VERSION = 0.2.5
>>>>>>> 089c062e
APP_BUILD_NUMBER = 1
COPYRIGHT_NOTICE =
DEVELOPER_TEAM = ##TEAM_ID##
BUNDLE_IDENTIFIER = org.nightscout.$(DEVELOPMENT_TEAM).trio
APP_ICON = trioBlack
APP_URL_SCHEME = Trio

#include? "../../ConfigOverride.xcconfig"
#include? "ConfigOverride.xcconfig"<|MERGE_RESOLUTION|>--- conflicted
+++ resolved
@@ -1,9 +1,5 @@
 APP_DISPLAY_NAME = Trio
-<<<<<<< HEAD
-APP_VERSION = 0.2.2
-=======
 APP_VERSION = 0.2.5
->>>>>>> 089c062e
 APP_BUILD_NUMBER = 1
 COPYRIGHT_NOTICE =
 DEVELOPER_TEAM = ##TEAM_ID##
