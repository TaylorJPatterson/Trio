// Some of the items can be modified to match the user's preference
APP_DISPLAY_NAME = Trio
<<<<<<< HEAD
APP_VERSION = 0.2.6
APP_BUILD_NUMBER = 1
COPYRIGHT_NOTICE =
DEVELOPER_TEAM = ##TEAM_ID##
BUNDLE_IDENTIFIER = org.nightscout.$(DEVELOPMENT_TEAM).trio
=======
>>>>>>> 29ac8966
APP_ICON = trioBlack
APP_URL_SCHEME = Trio

// DEVELOPER_TEAM will be set to your Apple Developer ID - typically using ConfigOverride.xcconfig
DEVELOPER_TEAM = ##TEAM_ID##

// Typically this is not modified unless you want to create a separate (unique) app using your ID
// It must include $(DEVELOPMENT_TEAM)
// For example: myOwnApp.$(DEVELOPMENT_TEAM).trio
BUNDLE_IDENTIFIER = org.nightscout.$(DEVELOPMENT_TEAM).trio

// Danger zone - do not modify these unless you know what you are doing

// The TRIO_APP_GROUP_ID should not be modified - it is required to have this exact format
// to build with GitHub actions and to work with xDrip4iOS
TRIO_APP_GROUP_ID = group.org.nightscout.$(DEVELOPMENT_TEAM).trio.trio-app-group

// The developers set the version numbers, please leave them alone
APP_VERSION = 0.5.0
APP_DEV_VERSION = 0.5.0.34
APP_BUILD_NUMBER = 1
COPYRIGHT_NOTICE =

// Optional overrides - these can be used to insert your TEAMID into the DEVELOPER_TEAM field
#include? "../../ConfigOverride.xcconfig"
#include? "../ConfigOverride.xcconfig"
#include? "ConfigOverride.xcconfig"<|MERGE_RESOLUTION|>--- conflicted
+++ resolved
@@ -1,13 +1,5 @@
 // Some of the items can be modified to match the user's preference
 APP_DISPLAY_NAME = Trio
-<<<<<<< HEAD
-APP_VERSION = 0.2.6
-APP_BUILD_NUMBER = 1
-COPYRIGHT_NOTICE =
-DEVELOPER_TEAM = ##TEAM_ID##
-BUNDLE_IDENTIFIER = org.nightscout.$(DEVELOPMENT_TEAM).trio
-=======
->>>>>>> 29ac8966
 APP_ICON = trioBlack
 APP_URL_SCHEME = Trio
 
