--- conflicted
+++ resolved
@@ -20,7 +20,7 @@
 /// Implementation of the TDD Calculator
 final class BaseTDDStorage: TDDStorage, Injectable {
     @Injected() private var storage: FileStorage!
-    
+
     init(resolver: Resolver) {
         injectServices(resolver)
     }
@@ -53,6 +53,7 @@
 
         if !gaps.isEmpty {
             scheduledBasalInsulin = calculateScheduledBasalInsulin(gaps: gaps, profile: basalProfile).rounded(toPlaces: 2)
+            debug(.apsManager, "Total scheduled basal insulin: \(scheduledBasalInsulin)U")
         }
 
         bolusInsulin = calculateBolusInsulin(bolusEvents).rounded(toPlaces: 2)
@@ -83,7 +84,7 @@
             hoursOfData: pumpData
         )
     }
-    
+
     /// Finds gaps between tempBasal events where scheduled basal ran
     /// - Parameter tempBasalEvents: Array of pump history events of type tempBasal
     /// - Returns: Array of gaps, where each gap has a start and end time
@@ -199,13 +200,12 @@
     private func calculateTempBasalInsulin(_ tempBasalEvents: [PumpHistoryEvent], basalIncrement: Decimal) -> Decimal {
         guard !tempBasalEvents.isEmpty else { return Decimal(0) }
 
-        // Sort events by timestamp to ensure proper order
         let sortedEvents = tempBasalEvents.sorted { $0.timestamp < $1.timestamp }
 
         return sortedEvents.enumerated().reduce(Decimal(0)) { totalInsulin, currentEvent in
             let (index, event) = currentEvent
 
-            // Ensure the event is of type tempBasal and has valid data
+            // Ensure the event has valid data
             guard let rate = event.amount, // Rate in U/hr
                   let durationMinutes = event.duration, // Duration in minutes
                   rate > 0, durationMinutes > 0 else { return totalInsulin }
@@ -239,7 +239,6 @@
                 "Temp basal: \(rate)U/hr for \(Decimal(actualDurationMinutes) / 60)hr = \(insulin)U (adjusted for interruptions if needed)"
             )
 
-            // Add the calculated insulin to the total
             return totalInsulin + insulin
         }
     }
@@ -308,6 +307,37 @@
         let formatter = DateFormatter()
         formatter.dateFormat = "HH:mm:ss"
         return formatter.string(from: date)
+    }
+
+    /// Finds the basal rate for a specific time in the profile, considering closest increments or wide coverage.
+    /// - Parameters:
+    ///   - timeString: Time string in "HH:mm:ss" format
+    ///   - profile: Array of basal profile entries
+    /// - Returns: Basal rate if found
+    private func findBasalRate(for timeString: String, in profile: [BasalProfileEntry]) -> Decimal? {
+        // Convert the timeString to minutes since midnight
+        let timeComponents = timeString.split(separator: ":").compactMap { Int($0) }
+        guard timeComponents.count == 3 else { return nil }
+        let totalMinutes = timeComponents[0] * 60 + timeComponents[1]
+
+        // If only one entry exists, return its rate (covers full 24 hours)
+        guard profile.count > 1 else {
+            return profile.first?.rate
+        }
+
+        // Find the closest matching basal entry
+        for (index, entry) in profile.enumerated() {
+            // Check if the time falls within the range of the current entry
+            let startMinutes = entry.minutes
+            let endMinutes = (index + 1 < profile.count) ? profile[index + 1].minutes : 1440 // End of the day
+
+            if totalMinutes >= startMinutes, totalMinutes < endMinutes {
+                return entry.rate
+            }
+        }
+
+        // Default to nil if no match found
+        return nil
     }
 
     /// Rounds insulin amounts according to pump increment constraints
@@ -333,83 +363,6 @@
             return (roundedIncrements.decimalValue * basalIncrement).rounded(toPlaces: 3)
         }
         return 0
-    }
-
-    /// Finds the basal rate for a specific time in the profile, considering closest increments or wide coverage.
-    /// - Parameters:
-    ///   - timeString: Time string in "HH:mm:ss" format
-    ///   - profile: Array of basal profile entries
-    /// - Returns: Basal rate if found
-    private func findBasalRate(for timeString: String, in profile: [BasalProfileEntry]) -> Decimal? {
-        // Convert the timeString to minutes since midnight
-        let timeComponents = timeString.split(separator: ":").compactMap { Int($0) }
-        guard timeComponents.count == 3 else { return nil }
-        let totalMinutes = timeComponents[0] * 60 + timeComponents[1]
-
-        // If only one entry exists, return its rate (covers full 24 hours)
-        guard profile.count > 1 else {
-            return profile.first?.rate
-        }
-
-        // Find the closest matching basal entry
-        for (index, entry) in profile.enumerated() {
-            // Check if the time falls within the range of the current entry
-            let startMinutes = entry.minutes
-            let endMinutes = (index + 1 < profile.count) ? profile[index + 1].minutes : 1440 // End of the day
-
-            if totalMinutes >= startMinutes, totalMinutes < endMinutes {
-                return entry.rate
-            }
-        }
-
-        // Default to nil if no match found
-        return nil
-    }
-
-<<<<<<< HEAD
-    /// Calculates weighted average of TDD from historical data
-    /// - Returns: Weighted average if available
-    private func calculateWeightedAverage() -> Decimal? {
-        // Implementation of weighted average calculation
-        // Would use historical TDD data from Core Data
-        nil
-=======
-    /// Finds the next scheduled time in the basal profile
-    /// - Parameters:
-    ///   - time: Current time string
-    ///   - profile: Array of basal profile entries
-    /// - Returns: Next scheduled time
-    private func findNextScheduleTime(after time: String, in profile: [BasalProfileEntry]) -> String {
-        guard let currentIndex = profile.firstIndex(where: { $0.start == time }) else {
-            return profile[0].start
-        }
-
-        let nextIndex = (currentIndex + 1) % profile.count
-        return profile[nextIndex].start
-    }
-
-    /// Calculates duration between two schedule times
-    /// - Parameters:
-    ///   - currentTime: Current time string
-    ///   - nextScheduleTime: Next schedule time string
-    ///   - endDate: End date for calculations
-    /// - Returns: Duration in hours
-    private func calculateDuration(currentTime: String, nextScheduleTime: String, endDate _: Date) -> Double {
-        let formatter = DateFormatter()
-        formatter.dateFormat = "HH:mm:ss"
-
-        guard let time1 = formatter.date(from: currentTime),
-              let time2 = formatter.date(from: nextScheduleTime)
-        else {
-            return 0
-        }
-
-        var difference = time2.timeIntervalSince(time1) / 3600
-        if difference < 0 {
-            difference += 24
-        }
-
-        return difference
     }
 
     /// Calculates a weighted average of Total Daily Dose (TDD) based on recent and historical data
@@ -465,7 +418,6 @@
 
             return weightedTDD
         }
->>>>>>> cd7ab3c7
     }
 }
 
