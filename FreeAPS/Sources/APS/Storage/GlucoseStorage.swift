--- conflicted
+++ resolved
@@ -79,11 +79,7 @@
                         glucoseEntry.id = UUID()
                         glucoseEntry.glucose = Int16(entry.glucose ?? 0)
                         glucoseEntry.date = entry.dateString
-<<<<<<< HEAD
-                        glucoseEntry.direction = entry.direction?.symbol
-=======
                         glucoseEntry.direction = entry.direction?.rawValue
->>>>>>> 7fb51849
                         glucoseEntry.isUploadedToNS = false /// the value is not uploaded to NS (yet)
                         debugPrint("\(DebuggingIdentifiers.failed)")
                         debugPrint("\(String(describing: glucoseEntry.direction))")
