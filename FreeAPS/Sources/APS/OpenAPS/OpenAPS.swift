--- conflicted
+++ resolved
@@ -281,10 +281,6 @@
         return .bolus(bolusDTO)
     }
 
-<<<<<<< HEAD
-        // clock
-        storage.save(clock, as: Monitor.clock)
-=======
     func determineBasal(
         currentTemp: TempBasal,
         clock: Date = Date(),
@@ -293,7 +289,6 @@
         simulation: Bool = false
     ) async throws -> Determination? {
         debug(.openAPS, "Start determineBasal")
->>>>>>> 3246be15
 
         // temp_basal
         let tempBasal = currentTemp.rawJSON
