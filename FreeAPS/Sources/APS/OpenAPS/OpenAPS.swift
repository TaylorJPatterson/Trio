import Combine
import CoreData
import Foundation
import JavaScriptCore

final class OpenAPS {
    private let jsWorker = JavaScriptWorker()
    private let processQueue = DispatchQueue(label: "OpenAPS.processQueue", qos: .utility)

    private let storage: FileStorage

    let context = CoreDataStack.shared.newTaskContext()

    let jsonConverter = JSONConverter()

    init(storage: FileStorage) {
        self.storage = storage
    }

    static let dateFormatter: ISO8601DateFormatter = {
        let formatter = ISO8601DateFormatter()
        formatter.formatOptions = [.withInternetDateTime, .withFractionalSeconds]
        return formatter
    }()

    // Helper function to convert a Decimal? to NSDecimalNumber?
    func decimalToNSDecimalNumber(_ value: Decimal?) -> NSDecimalNumber? {
        guard let value = value else { return nil }
        return NSDecimalNumber(decimal: value)
    }

    // Use the helper function for cleaner code
    func processDetermination(_ determination: Determination) async {
        await context.perform {
            let newOrefDetermination = OrefDetermination(context: self.context)
            newOrefDetermination.id = UUID()
            newOrefDetermination.totalDailyDose = self.decimalToNSDecimalNumber(determination.tdd)
            newOrefDetermination.insulinSensitivity = self.decimalToNSDecimalNumber(determination.isf)
            newOrefDetermination.currentTarget = self.decimalToNSDecimalNumber(determination.current_target)
            newOrefDetermination.eventualBG = determination.eventualBG.map(NSDecimalNumber.init)
            newOrefDetermination.deliverAt = determination.deliverAt
            newOrefDetermination.insulinForManualBolus = self.decimalToNSDecimalNumber(determination.insulinForManualBolus)
            newOrefDetermination.carbRatio = self.decimalToNSDecimalNumber(determination.carbRatio)
            newOrefDetermination.glucose = self.decimalToNSDecimalNumber(determination.bg)
            newOrefDetermination.reservoir = self.decimalToNSDecimalNumber(determination.reservoir)
            newOrefDetermination.insulinReq = self.decimalToNSDecimalNumber(determination.insulinReq)
            newOrefDetermination.temp = determination.temp?.rawValue ?? "absolute"
            newOrefDetermination.rate = self.decimalToNSDecimalNumber(determination.rate)
            newOrefDetermination.reason = determination.reason
            newOrefDetermination.duration = self.decimalToNSDecimalNumber(determination.duration)
            newOrefDetermination.iob = self.decimalToNSDecimalNumber(determination.iob)
            newOrefDetermination.threshold = self.decimalToNSDecimalNumber(determination.threshold)
            newOrefDetermination.minDelta = self.decimalToNSDecimalNumber(determination.minDelta)
            newOrefDetermination.sensitivityRatio = self.decimalToNSDecimalNumber(determination.sensitivityRatio)
            newOrefDetermination.expectedDelta = self.decimalToNSDecimalNumber(determination.expectedDelta)
            newOrefDetermination.cob = Int16(Int(determination.cob ?? 0))
            newOrefDetermination.manualBolusErrorString = self.decimalToNSDecimalNumber(determination.manualBolusErrorString)
            newOrefDetermination.tempBasal = determination.insulin?.temp_basal.map { NSDecimalNumber(decimal: $0) }
            newOrefDetermination.scheduledBasal = determination.insulin?.scheduled_basal.map { NSDecimalNumber(decimal: $0) }
            newOrefDetermination.bolus = determination.insulin?.bolus.map { NSDecimalNumber(decimal: $0) }
            newOrefDetermination.smbToDeliver = determination.units.map { NSDecimalNumber(decimal: $0) }
            newOrefDetermination.carbsRequired = Int16(Int(determination.carbsReq ?? 0))
            newOrefDetermination.isUploadedToNS = false

            if let predictions = determination.predictions {
                ["iob": predictions.iob, "zt": predictions.zt, "cob": predictions.cob, "uam": predictions.uam]
                    .forEach { type, values in
                        if let values = values {
                            let forecast = Forecast(context: self.context)
                            forecast.id = UUID()
                            forecast.type = type
                            forecast.date = Date()
                            forecast.orefDetermination = newOrefDetermination

                            for (index, value) in values.enumerated() {
                                let forecastValue = ForecastValue(context: self.context)
                                forecastValue.index = Int32(index)
                                forecastValue.value = Int32(value)
                                forecast.addToForecastValues(forecastValue)
                            }
                            newOrefDetermination.addToForecasts(forecast)
                        }
                    }
            }
        }

        // First save the current Determination to Core Data
        await attemptToSaveContext()

        // After that check for changes in iob and cob and if there are any post a custom Notification
        /// this is currently used to update Live Activity so that it stays up to date and not one loop cycle behind
        await checkForCobIobUpdate(determination)
    }

    func checkForCobIobUpdate(_ determination: Determination) async {
        let previousDeterminations = await CoreDataStack.shared.fetchEntitiesAsync(
            ofType: OrefDetermination.self,
            onContext: context,
            predicate: NSPredicate.predicateFor30MinAgoForDetermination,
            key: "deliverAt",
            ascending: false,
            fetchLimit: 2
        )

        // We need to get the second last Determination for this comparison because we have saved the current Determination already to Core Data
        if let previousDetermination = previousDeterminations.dropFirst().first {
            let iobChanged = previousDetermination.iob != decimalToNSDecimalNumber(determination.iob)
            let cobChanged = previousDetermination.cob != Int16(Int(determination.cob ?? 0))

            if iobChanged || cobChanged {
                Foundation.NotificationCenter.default.post(name: .didUpdateCobIob, object: nil)
            }
        }
    }

    func attemptToSaveContext() async {
        await context.perform {
            do {
                guard self.context.hasChanges else { return }
                try self.context.save()
            } catch {
                debugPrint("\(DebuggingIdentifiers.failed) \(#file) \(#function) Failed to save Determination to Core Data")
            }
        }
    }

    // fetch glucose to pass it to the meal function and to determine basal
    private func fetchAndProcessGlucose() async -> String {
        let results = await CoreDataStack.shared.fetchEntitiesAsync(
            ofType: GlucoseStored.self,
            onContext: context,
            predicate: NSPredicate.predicateForOneDayAgoInMinutes,
            key: "date",
            ascending: false,
            fetchLimit: 72,
            batchSize: 24
        )

        return await context.perform {
            // convert to json
            return self.jsonConverter.convertToJSON(results)
        }
    }

    private func fetchAndProcessCarbs(additionalCarbs: Decimal? = nil) async -> String {
        let results = await CoreDataStack.shared.fetchEntitiesAsync(
            ofType: CarbEntryStored.self,
            onContext: context,
            predicate: NSPredicate.predicateForOneDayAgo,
            key: "date",
            ascending: false
        )

        let json = await context.perform {
            var jsonArray = self.jsonConverter.convertToJSON(results)

            if let additionalCarbs = additionalCarbs {
                let additionalEntry = [
                    "carbs": Double(additionalCarbs),
                    "actualDate": ISO8601DateFormatter().string(from: Date()),
                    "id": UUID().uuidString,
                    "note": NSNull(),
                    "protein": 0,
                    "created_at": ISO8601DateFormatter().string(from: Date()),
                    "isFPU": false,
                    "fat": 0,
                    "enteredBy": "Trio"
                ] as [String: Any]

                // Assuming jsonArray is a String, convert it to a list of dictionaries first
                if let jsonData = jsonArray.data(using: .utf8) {
                    var jsonList = try? JSONSerialization.jsonObject(with: jsonData, options: []) as? [[String: Any]]
                    jsonList?.append(additionalEntry)

                    // Convert back to JSON string
                    if let updatedJsonData = try? JSONSerialization
                        .data(withJSONObject: jsonList ?? [], options: .prettyPrinted)
                    {
                        jsonArray = String(data: updatedJsonData, encoding: .utf8) ?? jsonArray
                    }
                }
            }

            return jsonArray
        }

        return json
    }

    private func fetchPumpHistoryObjectIDs() async -> [NSManagedObjectID]? {
        let results = await CoreDataStack.shared.fetchEntitiesAsync(
            ofType: PumpEventStored.self,
            onContext: context,
            predicate: NSPredicate.pumpHistoryLast1440Minutes,
            key: "timestamp",
            ascending: false,
            batchSize: 50
        )
        return await context.perform {
            return results.map(\.objectID)
        }
    }

    private func parsePumpHistory(_ pumpHistoryObjectIDs: [NSManagedObjectID], iob: Decimal? = nil) async -> String {
        // Return an empty JSON object if the list of object IDs is empty
        guard !pumpHistoryObjectIDs.isEmpty else { return "{}" }

        // Execute all operations on the background context
        return await context.perform {
<<<<<<< HEAD
            // Load and map pump events to DTOs
            var dtos = self.loadAndMapPumpEvents(pumpHistoryObjectIDs)

            // Optionally add the IOB as a DTO
            if let iob = iob {
                let iobDTO = self.createIOBDTO(iob: iob)
                dtos.insert(iobDTO, at: 0)
=======
            // Load the pump events from the object IDs
            let pumpHistory: [PumpEventStored] = pumpHistoryObjectIDs
                .compactMap { self.context.object(with: $0) as? PumpEventStored }

            // Create the DTOs
            let dtos: [PumpEventDTO] = pumpHistory.flatMap { event -> [PumpEventDTO] in
                var eventDTOs: [PumpEventDTO] = []
                if let bolusDTO = event.toBolusDTOEnum() {
                    eventDTOs.append(bolusDTO)
                }

                if let tempBasalDurationDTO = event.toTempBasalDurationDTOEnum() {
                    eventDTOs.append(tempBasalDurationDTO)
                }

                if let tempBasalDTO = event.toTempBasalDTOEnum() {
                    eventDTOs.append(tempBasalDTO)
                }

                return eventDTOs
>>>>>>> 213026d8
            }

            // Convert the DTOs to JSON
            return self.jsonConverter.convertToJSON(dtos)
        }
    }

    private func loadAndMapPumpEvents(_ pumpHistoryObjectIDs: [NSManagedObjectID]) -> [PumpEventDTO] {
        // Load the pump events from the object IDs
        let pumpHistory: [PumpEventStored] = pumpHistoryObjectIDs
            .compactMap { self.context.object(with: $0) as? PumpEventStored }

        // Create the DTOs
        let dtos: [PumpEventDTO] = pumpHistory.flatMap { event -> [PumpEventDTO] in
            var eventDTOs: [PumpEventDTO] = []
            if let bolusDTO = event.toBolusDTOEnum() {
                eventDTOs.append(bolusDTO)
            }
            if let tempBasalDTO = event.toTempBasalDTOEnum() {
                eventDTOs.append(tempBasalDTO)
            }
            if let tempBasalDurationDTO = event.toTempBasalDurationDTOEnum() {
                eventDTOs.append(tempBasalDurationDTO)
            }
            return eventDTOs
        }
        return dtos
    }

    private func createIOBDTO(iob: Decimal) -> PumpEventDTO {
        let oneSecondAgo = Calendar.current
            .date(
                byAdding: .second,
                value: -1,
                to: Date()
            )! // adding -1s to the current Date ensures that oref actually uses the mock entry to calculate iob and not guard it away
        let dateFormatted = PumpEventStored.dateFormatter.string(from: oneSecondAgo)

        let bolusDTO = BolusDTO(
            id: UUID().uuidString,
            timestamp: dateFormatted,
            amount: Double(iob),
            isExternal: false,
            isSMB: true,
            duration: 0,
            _type: "Bolus"
        )
        return .bolus(bolusDTO)
    }

<<<<<<< HEAD
    func determineBasal(
        currentTemp: TempBasal,
        clock: Date = Date(),
        carbs: Decimal? = nil,
        iob: Decimal? = nil,
        simulation: Bool = false
    ) async throws -> Determination? {
        debug(.openAPS, "Start determineBasal")
=======
        // clock
        self.storage.save(clock, as: Monitor.clock)
>>>>>>> 213026d8

        // temp_basal
        let tempBasal = currentTemp.rawJSON

        // Perform asynchronous calls in parallel
        async let pumpHistoryObjectIDs = fetchPumpHistoryObjectIDs() ?? []
        async let carbs = fetchAndProcessCarbs(additionalCarbs: carbs ?? 0)
        async let glucose = fetchAndProcessGlucose()
        async let oref2 = oref2()
        async let profileAsync = loadFileFromStorageAsync(name: Settings.profile)
        async let basalAsync = loadFileFromStorageAsync(name: Settings.basalProfile)
        async let autosenseAsync = loadFileFromStorageAsync(name: Settings.autosense)
        async let reservoirAsync = loadFileFromStorageAsync(name: Monitor.reservoir)
        async let preferencesAsync = loadFileFromStorageAsync(name: Settings.preferences)

        // Await the results of asynchronous tasks
        let (
            pumpHistoryJSON,
            carbsAsJSON,
            glucoseAsJSON,
            oref2_variables,
            profile,
            basalProfile,
            autosens,
            reservoir,
            preferences
        ) = await (
            parsePumpHistory(await pumpHistoryObjectIDs, iob: iob),
            carbs,
            glucose,
            oref2,
            profileAsync,
            basalAsync,
            autosenseAsync,
            reservoirAsync,
            preferencesAsync
        )

<<<<<<< HEAD
        // Parallelize Meal and IOB calculations
        async let calculateMeal = self.meal(
=======
        // TODO: - Save and fetch profile/basalProfile in/from UserDefaults!
        // Meal
        let meal = try await self.meal(
>>>>>>> 213026d8
            pumphistory: pumpHistoryJSON,
            profile: profile,
            basalProfile: basalProfile,
            clock: clock,
            carbs: carbsAsJSON,
            glucose: glucoseAsJSON
        )

        async let calculateIOB = self.iob(
            pumphistory: pumpHistoryJSON,
            profile: profile,
            clock: clock,
            autosens: autosens.isEmpty ? .null : autosens
        )

        // Await the meal and IOB results
        let (meal, iob) = try await (calculateMeal, calculateIOB)

        // TODO: refactor this to core data
        if !simulation {
            storage.save(iob, as: Monitor.iob)
        }

        // Determine basal
        let orefDetermination = try await determineBasal(
            glucose: glucoseAsJSON,
            currentTemp: tempBasal,
            iob: iob,
            profile: profile,
            autosens: autosens.isEmpty ? .null : autosens,
            meal: meal,
            microBolusAllowed: true,
            reservoir: reservoir,
            pumpHistory: pumpHistoryJSON,
            preferences: preferences,
            basalProfile: basalProfile,
            oref2_variables: oref2_variables
        )

        debug(.openAPS, "Determinated: \(orefDetermination)")

        if var determination = Determination(from: orefDetermination), let deliverAt = determination.deliverAt {
            // set both timestamp and deliverAt to the SAME date; this will be updated for timestamp once it is enacted
            // AAPS does it the same way! we'll follow their example!
            determination.timestamp = deliverAt

            if !simulation {
                // save to core data asynchronously
                await processDetermination(determination)
            }

            return determination
        } else {
            return nil
        }
    }

    func oref2() async -> RawJSON {
        await context.perform {
            let preferences = self.storage.retrieve(OpenAPS.Settings.preferences, as: Preferences.self)
            var hbt_ = preferences?.halfBasalExerciseTarget ?? 160
            let wp = preferences?.weightPercentage ?? 1
            let smbMinutes = (preferences?.maxSMBBasalMinutes ?? 30) as NSDecimalNumber
            let uamMinutes = (preferences?.maxUAMSMBBasalMinutes ?? 30) as NSDecimalNumber

            let tenDaysAgo = Date().addingTimeInterval(-10.days.timeInterval)
            let twoHoursAgo = Date().addingTimeInterval(-2.hours.timeInterval)

            var uniqueEvents = [OrefDetermination]()
            let requestTDD = OrefDetermination.fetchRequest() as NSFetchRequest<OrefDetermination>
            requestTDD.predicate = NSPredicate(format: "timestamp > %@ AND totalDailyDose > 0", tenDaysAgo as NSDate)
            requestTDD.propertiesToFetch = ["timestamp", "totalDailyDose"]
            let sortTDD = NSSortDescriptor(key: "timestamp", ascending: true)
            requestTDD.sortDescriptors = [sortTDD]
            try? uniqueEvents = self.context.fetch(requestTDD)

            var sliderArray = [TempTargetsSlider]()
            let requestIsEnbled = TempTargetsSlider.fetchRequest() as NSFetchRequest<TempTargetsSlider>
            let sortIsEnabled = NSSortDescriptor(key: "date", ascending: false)
            requestIsEnbled.sortDescriptors = [sortIsEnabled]
            // requestIsEnbled.fetchLimit = 1
            try? sliderArray = self.context.fetch(requestIsEnbled)

            /// Get the last active Override as only this information is apparently used in oref2
            var overrideArray = [OverrideStored]()
            let requestOverrides = OverrideStored.fetchRequest() as NSFetchRequest<OverrideStored>
            let sortOverride = NSSortDescriptor(key: "date", ascending: false)
            requestOverrides.sortDescriptors = [sortOverride]
            requestOverrides.predicate = NSPredicate.lastActiveOverride
            requestOverrides.fetchLimit = 1
            try? overrideArray = self.context.fetch(requestOverrides)

            var tempTargetsArray = [TempTargets]()
            let requestTempTargets = TempTargets.fetchRequest() as NSFetchRequest<TempTargets>
            let sortTT = NSSortDescriptor(key: "date", ascending: false)
            requestTempTargets.sortDescriptors = [sortTT]
            requestTempTargets.fetchLimit = 1
            try? tempTargetsArray = self.context.fetch(requestTempTargets)

            let total = uniqueEvents.compactMap({ each in each.totalDailyDose as? Decimal ?? 0 }).reduce(0, +)
            var indeces = uniqueEvents.count
            // Only fetch once. Use same (previous) fetch
            let twoHoursArray = uniqueEvents.filter({ ($0.timestamp ?? Date()) >= twoHoursAgo })
            var nrOfIndeces = twoHoursArray.count
            let totalAmount = twoHoursArray.compactMap({ each in each.totalDailyDose as? Decimal ?? 0 }).reduce(0, +)

            var temptargetActive = tempTargetsArray.first?.active ?? false
            let isPercentageEnabled = sliderArray.first?.enabled ?? false

            var useOverride = overrideArray.first?.enabled ?? false
            var overridePercentage = Decimal(overrideArray.first?.percentage ?? 100)
            var unlimited = overrideArray.first?.indefinite ?? true
            var disableSMBs = overrideArray.first?.smbIsOff ?? false

            let currentTDD = (uniqueEvents.last?.totalDailyDose ?? 0) as Decimal

            if indeces == 0 {
                indeces = 1
            }
            if nrOfIndeces == 0 {
                nrOfIndeces = 1
            }

            let average2hours = totalAmount / Decimal(nrOfIndeces)
            let average14 = total / Decimal(indeces)

            let weight = wp
            let weighted_average = weight * average2hours + (1 - weight) * average14

            var duration: Decimal = 0
            var newDuration: Decimal = 0
            var overrideTarget: Decimal = 0

            if useOverride {
                duration = (overrideArray.first?.duration ?? 0) as Decimal
                overrideTarget = (overrideArray.first?.target ?? 0) as Decimal
                let advancedSettings = overrideArray.first?.advancedSettings ?? false
                let addedMinutes = Int(duration)
                let date = overrideArray.first?.date ?? Date()
                if date.addingTimeInterval(addedMinutes.minutes.timeInterval) < Date(),
                   !unlimited
                {
                    useOverride = false
                    let saveToCoreData = OverrideStored(context: self.context)
                    saveToCoreData.enabled = false
                    saveToCoreData.date = Date()
                    saveToCoreData.duration = 0
                    saveToCoreData.indefinite = false
                    saveToCoreData.percentage = 100
                    do {
                        guard self.context.hasChanges else { return "{}" }
                        try self.context.save()
                    } catch {
                        print(error.localizedDescription)
                    }
                }
            }

            if !useOverride {
                unlimited = true
                overridePercentage = 100
                duration = 0
                overrideTarget = 0
                disableSMBs = false
            }

            if temptargetActive {
                var duration_ = 0
                var hbt = Double(hbt_)
                var dd = 0.0

                if temptargetActive {
                    duration_ = Int(truncating: tempTargetsArray.first?.duration ?? 0)
                    hbt = tempTargetsArray.first?.hbt ?? Double(hbt_)
                    let startDate = tempTargetsArray.first?.startDate ?? Date()
                    let durationPlusStart = startDate.addingTimeInterval(duration_.minutes.timeInterval)
                    dd = durationPlusStart.timeIntervalSinceNow.minutes

                    if dd > 0.1 {
                        hbt_ = Decimal(hbt)
                        temptargetActive = true
                    } else {
                        temptargetActive = false
                    }
                }
            }

            if currentTDD > 0 {
                let averages = Oref2_variables(
                    average_total_data: average14,
                    weightedAverage: weighted_average,
                    past2hoursAverage: average2hours,
                    date: Date(),
                    isEnabled: temptargetActive,
                    presetActive: isPercentageEnabled,
                    overridePercentage: overridePercentage,
                    useOverride: useOverride,
                    duration: duration,
                    unlimited: unlimited,
                    hbt: hbt_,
                    overrideTarget: overrideTarget,
                    smbIsOff: disableSMBs,
                    advancedSettings: overrideArray.first?.advancedSettings ?? false,
                    isfAndCr: overrideArray.first?.isfAndCr ?? false,
                    isf: overrideArray.first?.isf ?? false,
                    cr: overrideArray.first?.cr ?? false,
                    smbMinutes: (overrideArray.first?.smbMinutes ?? smbMinutes) as Decimal,
                    uamMinutes: (overrideArray.first?.uamMinutes ?? uamMinutes) as Decimal
                )

                self.storage.save(averages, as: OpenAPS.Monitor.oref2_variables)

                return self.loadFileFromStorage(name: Monitor.oref2_variables)

            } else {
                let averages = Oref2_variables(
                    average_total_data: 0,
                    weightedAverage: 1,
                    past2hoursAverage: 0,
                    date: Date(),
                    isEnabled: temptargetActive,
                    presetActive: isPercentageEnabled,
                    overridePercentage: overridePercentage,
                    useOverride: useOverride,
                    duration: duration,
                    unlimited: unlimited,
                    hbt: hbt_,
                    overrideTarget: overrideTarget,
                    smbIsOff: disableSMBs,
                    advancedSettings: overrideArray.first?.advancedSettings ?? false,
                    isfAndCr: overrideArray.first?.isfAndCr ?? false,
                    isf: overrideArray.first?.isf ?? false,
                    cr: overrideArray.first?.cr ?? false,
                    smbMinutes: (overrideArray.first?.smbMinutes ?? smbMinutes) as Decimal,
                    uamMinutes: (overrideArray.first?.uamMinutes ?? uamMinutes) as Decimal
                )
                self.storage.save(averages, as: OpenAPS.Monitor.oref2_variables)
                return self.loadFileFromStorage(name: Monitor.oref2_variables)
            }
        }
    }

    func autosense() async throws -> Autosens? {
        debug(.openAPS, "Start autosens")

        // Perform asynchronous calls in parallel
        async let pumpHistoryObjectIDs = fetchPumpHistoryObjectIDs() ?? []
        async let carbs = fetchAndProcessCarbs()
        async let glucose = fetchAndProcessGlucose()
        async let getProfile = loadFileFromStorageAsync(name: Settings.profile)
        async let getBasalProfile = loadFileFromStorageAsync(name: Settings.basalProfile)
        async let getTempTargets = loadFileFromStorageAsync(name: Settings.tempTargets)

        // Await the results of asynchronous tasks
        let (pumpHistoryJSON, carbsAsJSON, glucoseAsJSON, profile, basalProfile, tempTargets) = await (
            parsePumpHistory(await pumpHistoryObjectIDs),
            carbs,
            glucose,
            getProfile,
            getBasalProfile,
            getTempTargets
        )

        // Autosense
        let autosenseResult = try await autosense(
            glucose: glucoseAsJSON,
            pumpHistory: pumpHistoryJSON,
            basalprofile: basalProfile,
            profile: profile,
            carbs: carbsAsJSON,
            temptargets: tempTargets
        )

        debug(.openAPS, "AUTOSENS: \(autosenseResult)")
        if var autosens = Autosens(from: autosenseResult) {
            autosens.timestamp = Date()
            await storage.saveAsync(autosens, as: Settings.autosense)

            return autosens
        } else {
            return nil
        }
    }

    func autotune(categorizeUamAsBasal: Bool = false, tuneInsulinCurve: Bool = false) async -> Autotune? {
        debug(.openAPS, "Start autotune")

        // Perform asynchronous calls in parallel
        async let pumpHistoryObjectIDs = fetchPumpHistoryObjectIDs() ?? []
        async let carbs = fetchAndProcessCarbs()
        async let glucose = fetchAndProcessGlucose()
        async let getProfile = loadFileFromStorageAsync(name: Settings.profile)
        async let getPumpProfile = loadFileFromStorageAsync(name: Settings.pumpProfile)
        async let getPreviousAutotune = storage.retrieveAsync(Settings.autotune, as: RawJSON.self)

        // Await the results of asynchronous tasks
        let (pumpHistoryJSON, carbsAsJSON, glucoseAsJSON, profile, pumpProfile, previousAutotune) = await (
            parsePumpHistory(await pumpHistoryObjectIDs),
            carbs,
            glucose,
            getProfile,
            getPumpProfile,
            getPreviousAutotune
        )

        // Error need to be handled here because the function is not declared as throws
        do {
            // Autotune Prepare
            let autotunePreppedGlucose = try await autotunePrepare(
                pumphistory: pumpHistoryJSON,
                profile: profile,
                glucose: glucoseAsJSON,
                pumpprofile: pumpProfile,
                carbs: carbsAsJSON,
                categorizeUamAsBasal: categorizeUamAsBasal,
                tuneInsulinCurve: tuneInsulinCurve
            )

            debug(.openAPS, "AUTOTUNE PREP: \(autotunePreppedGlucose)")

            // Autotune Run
            let autotuneResult = try await autotuneRun(
                autotunePreparedData: autotunePreppedGlucose,
                previousAutotuneResult: previousAutotune ?? profile,
                pumpProfile: pumpProfile
            )

            debug(.openAPS, "AUTOTUNE RESULT: \(autotuneResult)")

            if let autotune = Autotune(from: autotuneResult) {
                storage.save(autotuneResult, as: Settings.autotune)

                return autotune
            } else {
                return nil
            }
        } catch {
            debug(.openAPS, "\(DebuggingIdentifiers.failed) \(#file) \(#function) Failed to prepare/run Autotune")
            return nil
        }
    }

    func makeProfiles(useAutotune _: Bool) async -> Autotune? {
        debug(.openAPS, "Start makeProfiles")

        async let getPreferences = loadFileFromStorageAsync(name: Settings.preferences)
        async let getPumpSettings = loadFileFromStorageAsync(name: Settings.settings)
        async let getBGTargets = loadFileFromStorageAsync(name: Settings.bgTargets)
        async let getBasalProfile = loadFileFromStorageAsync(name: Settings.basalProfile)
        async let getISF = loadFileFromStorageAsync(name: Settings.insulinSensitivities)
        async let getCR = loadFileFromStorageAsync(name: Settings.carbRatios)
        async let getTempTargets = loadFileFromStorageAsync(name: Settings.tempTargets)
        async let getModel = loadFileFromStorageAsync(name: Settings.model)
        async let getAutotune = loadFileFromStorageAsync(name: Settings.autotune)
        async let getFreeAPS = loadFileFromStorageAsync(name: FreeAPS.settings)

        let (preferences, pumpSettings, bgTargets, basalProfile, isf, cr, tempTargets, model, autotune, freeaps) = await (
            getPreferences,
            getPumpSettings,
            getBGTargets,
            getBasalProfile,
            getISF,
            getCR,
            getTempTargets,
            getModel,
            getAutotune,
            getFreeAPS
        )

        var adjustedPreferences = preferences
        if adjustedPreferences.isEmpty {
            adjustedPreferences = Preferences().rawJSON
        }

        do {
            // Pump Profile
            let pumpProfile = try await makeProfile(
                preferences: adjustedPreferences,
                pumpSettings: pumpSettings,
                bgTargets: bgTargets,
                basalProfile: basalProfile,
                isf: isf,
                carbRatio: cr,
                tempTargets: tempTargets,
                model: model,
                autotune: RawJSON.null,
                freeaps: freeaps
            )

            // Profile
            let profile = try await makeProfile(
                preferences: adjustedPreferences,
                pumpSettings: pumpSettings,
                bgTargets: bgTargets,
                basalProfile: basalProfile,
                isf: isf,
                carbRatio: cr,
                tempTargets: tempTargets,
                model: model,
                autotune: autotune.isEmpty ? .null : autotune,
                freeaps: freeaps
            )

            await storage.saveAsync(pumpProfile, as: Settings.pumpProfile)
            await storage.saveAsync(profile, as: Settings.profile)

            if let tunedProfile = Autotune(from: profile) {
                return tunedProfile
            } else {
                return nil
            }
        } catch {
            debug(
                .apsManager,
                "\(DebuggingIdentifiers.failed) \(#file) \(#function) Failed to execute makeProfiles() to return Autoune results"
            )
            return nil
        }
    }

    // MARK: - Private

    private func iob(pumphistory: JSON, profile: JSON, clock: JSON, autosens: JSON) async throws -> RawJSON {
        await withCheckedContinuation { continuation in
            jsWorker.inCommonContext { worker in
                worker.evaluateBatch(scripts: [
                    Script(name: Prepare.log),
                    Script(name: Bundle.iob),
                    Script(name: Prepare.iob)
                ])
                let result = worker.call(function: Function.generate, with: [
                    pumphistory,
                    profile,
                    clock,
                    autosens
                ])
                continuation.resume(returning: result)
            }
        }
    }

    private func meal(
        pumphistory: JSON,
        profile: JSON,
        basalProfile: JSON,
        clock: JSON,
        carbs: JSON,
        glucose: JSON
    ) async throws -> RawJSON {
        try await withCheckedThrowingContinuation { continuation in
            jsWorker.inCommonContext { worker in
                worker.evaluateBatch(scripts: [
                    Script(name: Prepare.log),
                    Script(name: Bundle.meal),
                    Script(name: Prepare.meal)
                ])
                let result = worker.call(function: Function.generate, with: [
                    pumphistory,
                    profile,
                    clock,
                    glucose,
                    basalProfile,
                    carbs
                ])
                continuation.resume(returning: result)
            }
        }
    }

    private func autosense(
        glucose: JSON,
        pumpHistory: JSON,
        basalprofile: JSON,
        profile: JSON,
        carbs: JSON,
        temptargets: JSON
    ) async throws -> RawJSON {
        try await withCheckedThrowingContinuation { continuation in
            jsWorker.inCommonContext { worker in
                worker.evaluateBatch(scripts: [
                    Script(name: Prepare.log),
                    Script(name: Bundle.autosens),
                    Script(name: Prepare.autosens)
                ])
                let result = worker.call(function: Function.generate, with: [
                    glucose,
                    pumpHistory,
                    basalprofile,
                    profile,
                    carbs,
                    temptargets
                ])
                continuation.resume(returning: result)
            }
        }
    }

    private func autotunePrepare(
        pumphistory: JSON,
        profile: JSON,
        glucose: JSON,
        pumpprofile: JSON,
        carbs: JSON,
        categorizeUamAsBasal: Bool,
        tuneInsulinCurve: Bool
    ) async throws -> RawJSON {
        try await withCheckedThrowingContinuation { continuation in
            jsWorker.inCommonContext { worker in
                worker.evaluateBatch(scripts: [
                    Script(name: Prepare.log),
                    Script(name: Bundle.autotunePrep),
                    Script(name: Prepare.autotunePrep)
                ])
                let result = worker.call(function: Function.generate, with: [
                    pumphistory,
                    profile,
                    glucose,
                    pumpprofile,
                    carbs,
                    categorizeUamAsBasal,
                    tuneInsulinCurve
                ])
                continuation.resume(returning: result)
            }
        }
    }

    private func autotuneRun(
        autotunePreparedData: JSON,
        previousAutotuneResult: JSON,
        pumpProfile: JSON
    ) async throws -> RawJSON {
        try await withCheckedThrowingContinuation { continuation in
            jsWorker.inCommonContext { worker in
                worker.evaluateBatch(scripts: [
                    Script(name: Prepare.log),
                    Script(name: Bundle.autotuneCore),
                    Script(name: Prepare.autotuneCore)
                ])
                let result = worker.call(function: Function.generate, with: [
                    autotunePreparedData,
                    previousAutotuneResult,
                    pumpProfile
                ])
                continuation.resume(returning: result)
            }
        }
    }

    private func determineBasal(
        glucose: JSON,
        currentTemp: JSON,
        iob: JSON,
        profile: JSON,
        autosens: JSON,
        meal: JSON,
        microBolusAllowed: Bool,
        reservoir: JSON,
        pumpHistory: JSON,
        preferences: JSON,
        basalProfile: JSON,
        oref2_variables: JSON
    ) async throws -> RawJSON {
        try await withCheckedThrowingContinuation { continuation in
            jsWorker.inCommonContext { worker in
                worker.evaluateBatch(scripts: [
                    Script(name: Prepare.log),
                    Script(name: Prepare.determineBasal),
                    Script(name: Bundle.basalSetTemp),
                    Script(name: Bundle.getLastGlucose),
                    Script(name: Bundle.determineBasal)
                ])

                if let middleware = self.middlewareScript(name: OpenAPS.Middleware.determineBasal) {
                    worker.evaluate(script: middleware)
                }

                let result = worker.call(function: Function.generate, with: [
                    iob,
                    currentTemp,
                    glucose,
                    profile,
                    autosens,
                    meal,
                    microBolusAllowed,
                    reservoir,
                    Date(),
                    pumpHistory,
                    preferences,
                    basalProfile,
                    oref2_variables
                ])

                continuation.resume(returning: result)
            }
        }
    }

    private func exportDefaultPreferences() -> RawJSON {
        dispatchPrecondition(condition: .onQueue(processQueue))
        return jsWorker.inCommonContext { worker in
            worker.evaluateBatch(scripts: [
                Script(name: Prepare.log),
                Script(name: Bundle.profile),
                Script(name: Prepare.profile)
            ])
            return worker.call(function: Function.exportDefaults, with: [])
        }
    }

    private func makeProfile(
        preferences: JSON,
        pumpSettings: JSON,
        bgTargets: JSON,
        basalProfile: JSON,
        isf: JSON,
        carbRatio: JSON,
        tempTargets: JSON,
        model: JSON,
        autotune: JSON,
        freeaps: JSON
    ) async throws -> RawJSON {
        try await withCheckedThrowingContinuation { continuation in
            jsWorker.inCommonContext { worker in
                worker.evaluateBatch(scripts: [
                    Script(name: Prepare.log),
                    Script(name: Bundle.profile),
                    Script(name: Prepare.profile)
                ])
                let result = worker.call(function: Function.generate, with: [
                    pumpSettings,
                    bgTargets,
                    isf,
                    basalProfile,
                    preferences,
                    carbRatio,
                    tempTargets,
                    model,
                    autotune,
                    freeaps
                ])
                continuation.resume(returning: result)
            }
        }
    }

    private func loadJSON(name: String) -> String {
        try! String(contentsOf: Foundation.Bundle.main.url(forResource: "json/\(name)", withExtension: "json")!)
    }

    private func loadFileFromStorage(name: String) -> RawJSON {
        storage.retrieveRaw(name) ?? OpenAPS.defaults(for: name)
    }

    private func loadFileFromStorageAsync(name: String) async -> RawJSON {
        await withCheckedContinuation { continuation in
            DispatchQueue.global(qos: .userInitiated).async {
                let result = self.storage.retrieveRaw(name) ?? OpenAPS.defaults(for: name)
                continuation.resume(returning: result)
            }
        }
    }

    private func middlewareScript(name: String) -> Script? {
        if let body = storage.retrieveRaw(name) {
            return Script(name: "Middleware", body: body)
        }

        if let url = Foundation.Bundle.main.url(forResource: "javascript/\(name)", withExtension: "") {
            return Script(name: "Middleware", body: try! String(contentsOf: url))
        }

        return nil
    }

    static func defaults(for file: String) -> RawJSON {
        let prefix = file.hasSuffix(".json") ? "json/defaults" : "javascript"
        guard let url = Foundation.Bundle.main.url(forResource: "\(prefix)/\(file)", withExtension: "") else {
            return ""
        }
        return (try? String(contentsOf: url)) ?? ""
    }

    func processAndSave(forecastData: [String: [Int]]) {
        let currentDate = Date()

        context.perform {
            for (type, values) in forecastData {
                self.createForecast(type: type, values: values, date: currentDate, context: self.context)
            }

            do {
                guard self.context.hasChanges else { return }
                try self.context.save()
            } catch {
                print(error.localizedDescription)
            }
        }
    }

    func createForecast(type: String, values: [Int], date: Date, context: NSManagedObjectContext) {
        let forecast = Forecast(context: context)
        forecast.id = UUID()
        forecast.date = date
        forecast.type = type

        for (index, value) in values.enumerated() {
            let forecastValue = ForecastValue(context: context)
            forecastValue.value = Int32(value)
            forecastValue.index = Int32(index)
            forecastValue.forecast = forecast
        }
    }
}<|MERGE_RESOLUTION|>--- conflicted
+++ resolved
@@ -207,7 +207,6 @@
 
         // Execute all operations on the background context
         return await context.perform {
-<<<<<<< HEAD
             // Load and map pump events to DTOs
             var dtos = self.loadAndMapPumpEvents(pumpHistoryObjectIDs)
 
@@ -215,28 +214,6 @@
             if let iob = iob {
                 let iobDTO = self.createIOBDTO(iob: iob)
                 dtos.insert(iobDTO, at: 0)
-=======
-            // Load the pump events from the object IDs
-            let pumpHistory: [PumpEventStored] = pumpHistoryObjectIDs
-                .compactMap { self.context.object(with: $0) as? PumpEventStored }
-
-            // Create the DTOs
-            let dtos: [PumpEventDTO] = pumpHistory.flatMap { event -> [PumpEventDTO] in
-                var eventDTOs: [PumpEventDTO] = []
-                if let bolusDTO = event.toBolusDTOEnum() {
-                    eventDTOs.append(bolusDTO)
-                }
-
-                if let tempBasalDurationDTO = event.toTempBasalDurationDTOEnum() {
-                    eventDTOs.append(tempBasalDurationDTO)
-                }
-
-                if let tempBasalDTO = event.toTempBasalDTOEnum() {
-                    eventDTOs.append(tempBasalDTO)
-                }
-
-                return eventDTOs
->>>>>>> 213026d8
             }
 
             // Convert the DTOs to JSON
@@ -287,7 +264,6 @@
         return .bolus(bolusDTO)
     }
 
-<<<<<<< HEAD
     func determineBasal(
         currentTemp: TempBasal,
         clock: Date = Date(),
@@ -296,10 +272,6 @@
         simulation: Bool = false
     ) async throws -> Determination? {
         debug(.openAPS, "Start determineBasal")
-=======
-        // clock
-        self.storage.save(clock, as: Monitor.clock)
->>>>>>> 213026d8
 
         // temp_basal
         let tempBasal = currentTemp.rawJSON
@@ -338,14 +310,8 @@
             preferencesAsync
         )
 
-<<<<<<< HEAD
         // Parallelize Meal and IOB calculations
         async let calculateMeal = self.meal(
-=======
-        // TODO: - Save and fetch profile/basalProfile in/from UserDefaults!
-        // Meal
-        let meal = try await self.meal(
->>>>>>> 213026d8
             pumphistory: pumpHistoryJSON,
             profile: profile,
             basalProfile: basalProfile,
