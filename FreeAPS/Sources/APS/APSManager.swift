import Combine
import CoreData
import Foundation
import LoopKit
import LoopKitUI
import OmniBLE
import OmniKit
import RileyLinkKit
import SwiftDate
import Swinject

protocol APSManager {
    func heartbeat(date: Date)
    func autotune() -> AnyPublisher<Autotune?, Never>
    func enactBolus(amount: Double, isSMB: Bool)
    var pumpManager: PumpManagerUI? { get set }
    var bluetoothManager: BluetoothStateManager? { get }
    var pumpDisplayState: CurrentValueSubject<PumpDisplayState?, Never> { get }
    var pumpName: CurrentValueSubject<String, Never> { get }
    var isLooping: CurrentValueSubject<Bool, Never> { get }
    var lastLoopDate: Date { get }
    var lastLoopDateSubject: PassthroughSubject<Date, Never> { get }
    var bolusProgress: CurrentValueSubject<Decimal?, Never> { get }
    var pumpExpiresAtDate: CurrentValueSubject<Date?, Never> { get }
    var isManualTempBasal: Bool { get }
    func enactTempBasal(rate: Double, duration: TimeInterval)
    func makeProfiles() -> AnyPublisher<Bool, Never>
    func determineBasal() -> AnyPublisher<Bool, Never>
    func determineBasalSync()
    func roundBolus(amount: Decimal) -> Decimal
    var lastError: CurrentValueSubject<Error?, Never> { get }
    func cancelBolus()
    func enactAnnouncement(_ announcement: Announcement)
}

enum APSError: LocalizedError {
    case pumpError(Error)
    case invalidPumpState(message: String)
    case glucoseError(message: String)
    case apsError(message: String)
    case deviceSyncError(message: String)
    case manualBasalTemp(message: String)

    var errorDescription: String? {
        switch self {
        case let .pumpError(error):
            return "Pump error: \(error.localizedDescription)"
        case let .invalidPumpState(message):
            return "Error: Invalid Pump State: \(message)"
        case let .glucoseError(message):
            return "Error: Invalid glucose: \(message)"
        case let .apsError(message):
            return "APS error: \(message)"
        case let .deviceSyncError(message):
            return "Sync error: \(message)"
        case let .manualBasalTemp(message):
            return "Manual Basal Temp : \(message)"
        }
    }
}

final class BaseAPSManager: APSManager, Injectable {
    private let processQueue = DispatchQueue(label: "BaseAPSManager.processQueue")
    @Injected() private var storage: FileStorage!
    @Injected() private var pumpHistoryStorage: PumpHistoryStorage!
    @Injected() private var alertHistoryStorage: AlertHistoryStorage!
    @Injected() private var glucoseStorage: GlucoseStorage!
    @Injected() private var tempTargetsStorage: TempTargetsStorage!
    @Injected() private var carbsStorage: CarbsStorage!
    @Injected() private var announcementsStorage: AnnouncementsStorage!
    @Injected() private var deviceDataManager: DeviceDataManager!
    @Injected() private var nightscout: NightscoutManager!
    @Injected() private var settingsManager: SettingsManager!
    @Injected() private var broadcaster: Broadcaster!
    @Injected() private var healthKitManager: HealthKitManager!
    @Persisted(key: "lastAutotuneDate") private var lastAutotuneDate = Date()
    @Persisted(key: "lastStartLoopDate") private var lastStartLoopDate: Date = .distantPast
    @Persisted(key: "lastLoopDate") var lastLoopDate: Date = .distantPast {
        didSet {
            lastLoopDateSubject.send(lastLoopDate)
        }
    }

    let coredataContext = CoreDataStack.shared.persistentContainer.newBackgroundContext()

    private var openAPS: OpenAPS!

    private var lifetime = Lifetime()

    private var backGroundTaskID: UIBackgroundTaskIdentifier?

    var pumpManager: PumpManagerUI? {
        get { deviceDataManager.pumpManager }
        set { deviceDataManager.pumpManager = newValue }
    }

    var bluetoothManager: BluetoothStateManager? { deviceDataManager.bluetoothManager }

    @Persisted(key: "isManualTempBasal") var isManualTempBasal: Bool = false

    let isLooping = CurrentValueSubject<Bool, Never>(false)
    let lastLoopDateSubject = PassthroughSubject<Date, Never>()
    let lastError = CurrentValueSubject<Error?, Never>(nil)

    let bolusProgress = CurrentValueSubject<Decimal?, Never>(nil)

    var pumpDisplayState: CurrentValueSubject<PumpDisplayState?, Never> {
        deviceDataManager.pumpDisplayState
    }

    var pumpName: CurrentValueSubject<String, Never> {
        deviceDataManager.pumpName
    }

    var pumpExpiresAtDate: CurrentValueSubject<Date?, Never> {
        deviceDataManager.pumpExpiresAtDate
    }

    var settings: FreeAPSSettings {
        get { settingsManager.settings }
        set { settingsManager.settings = newValue }
    }

    init(resolver: Resolver) {
        injectServices(resolver)
        openAPS = OpenAPS(storage: storage)
        subscribe()
        lastLoopDateSubject.send(lastLoopDate)

        isLooping
            .weakAssign(to: \.deviceDataManager.loopInProgress, on: self)
            .store(in: &lifetime)
    }

    private func subscribe() {
        deviceDataManager.recommendsLoop
            .receive(on: processQueue)
            .sink { [weak self] in
                self?.loop()
            }
            .store(in: &lifetime)
        pumpManager?.addStatusObserver(self, queue: processQueue)

        deviceDataManager.errorSubject
            .receive(on: processQueue)
            .map { APSError.pumpError($0) }
            .sink {
                self.processError($0)
            }
            .store(in: &lifetime)

        deviceDataManager.bolusTrigger
            .receive(on: processQueue)
            .sink { bolusing in
                if bolusing {
                    self.createBolusReporter()
                } else {
                    self.clearBolusReporter()
                }
            }
            .store(in: &lifetime)

        // manage a manual Temp Basal from OmniPod - Force loop() after stop a temp basal or finished
        deviceDataManager.manualTempBasal
            .receive(on: processQueue)
            .sink { manualBasal in
                if manualBasal {
                    self.isManualTempBasal = true
                } else {
                    if self.isManualTempBasal {
                        self.isManualTempBasal = false
                        self.loop()
                    }
                }
            }
            .store(in: &lifetime)
    }

    func heartbeat(date: Date) {
        deviceDataManager.heartbeat(date: date)
    }

    // Loop entry point
    private func loop() {
        // check the last start of looping is more the loopInterval but the previous loop was completed
        if lastLoopDate > lastStartLoopDate {
            guard lastStartLoopDate.addingTimeInterval(Config.loopInterval) < Date() else {
                debug(.apsManager, "too close to do a loop : \(lastStartLoopDate)")
                return
            }
        }

        guard !isLooping.value else {
            warning(.apsManager, "Loop already in progress. Skip recommendation.")
            return
        }

        // start background time extension
        backGroundTaskID = UIApplication.shared.beginBackgroundTask(withName: "Loop starting") {
            guard let backgroundTask = self.backGroundTaskID else { return }
            UIApplication.shared.endBackgroundTask(backgroundTask)
            self.backGroundTaskID = .invalid
        }

        debug(.apsManager, "Starting loop with a delay of \(UIApplication.shared.backgroundTimeRemaining.rounded())")

        lastStartLoopDate = Date()
        var loopStatRecord = LoopStats(
            start: lastStartLoopDate,
            loopStatus: "Starting"
        )

        isLooping.send(true)
        determineBasal()
            .replaceEmpty(with: false)
            .flatMap { [weak self] success -> AnyPublisher<Void, Error> in
                guard let self = self, success else {
                    return Fail(error: APSError.apsError(message: "Determine basal failed")).eraseToAnyPublisher()
                }

                // Open loop completed
                guard self.settings.closedLoop else {
                    self.nightscout.uploadStatus()
                    return Just(()).setFailureType(to: Error.self).eraseToAnyPublisher()
                }

                self.nightscout.uploadStatus()

                // Closed loop - enact suggested
                return self.enactSuggested()
            }
            .sink { [weak self] completion in
                guard let self = self else { return }
                loopStatRecord.end = Date()
                loopStatRecord.duration = self.roundDouble(
                    (loopStatRecord.end! - loopStatRecord.start).timeInterval / 60,
                    2
                )
                if case let .failure(error) = completion {
                    loopStatRecord.loopStatus = error.localizedDescription
                    self.loopCompleted(error: error, loopStatRecord: loopStatRecord)
                } else {
                    loopStatRecord.loopStatus = "Success"
                    self.loopCompleted(loopStatRecord: loopStatRecord)
                }
            } receiveValue: {}
            .store(in: &lifetime)
    }

    // Loop exit point
    private func loopCompleted(error: Error? = nil, loopStatRecord: LoopStats) {
        isLooping.send(false)

        // save AH events
        let events = pumpHistoryStorage.recent()
        healthKitManager.saveIfNeeded(pumpEvents: events)

        if let error = error {
            warning(.apsManager, "Loop failed with error: \(error.localizedDescription)")
            if let backgroundTask = backGroundTaskID {
                UIApplication.shared.endBackgroundTask(backgroundTask)
                backGroundTaskID = .invalid
            }
            processError(error)
        } else {
            debug(.apsManager, "Loop succeeded")
            lastLoopDate = Date()
            lastError.send(nil)
        }

        loopStats(loopStatRecord: loopStatRecord)

        if settings.closedLoop {
            reportEnacted(received: error == nil)
        }

        // end of the BG tasks
        if let backgroundTask = backGroundTaskID {
            UIApplication.shared.endBackgroundTask(backgroundTask)
            backGroundTaskID = .invalid
        }
    }

    private func verifyStatus() -> Error? {
        guard let pump = pumpManager else {
            return APSError.invalidPumpState(message: "Pump not set")
        }
        let status = pump.status.pumpStatus

        guard !status.bolusing else {
            return APSError.invalidPumpState(message: "Pump is bolusing")
        }

        guard !status.suspended else {
            return APSError.invalidPumpState(message: "Pump suspended")
        }

        let reservoir = storage.retrieve(OpenAPS.Monitor.reservoir, as: Decimal.self) ?? 100
        guard reservoir >= 0 else {
            return APSError.invalidPumpState(message: "Reservoir is empty")
        }

        return nil
    }

    private func autosens() -> AnyPublisher<Bool, Never> {
        guard let autosens = storage.retrieve(OpenAPS.Settings.autosense, as: Autosens.self),
              (autosens.timestamp ?? .distantPast).addingTimeInterval(30.minutes.timeInterval) > Date()
        else {
            return openAPS.autosense()
                .map { $0 != nil }
                .eraseToAnyPublisher()
        }

        return Just(false).eraseToAnyPublisher()
    }

    func determineBasal() -> AnyPublisher<Bool, Never> {
        debug(.apsManager, "Start determine basal")
        guard let glucose = storage.retrieve(OpenAPS.Monitor.glucose, as: [BloodGlucose].self), glucose.isNotEmpty else {
            debug(.apsManager, "Not enough glucose data")
            processError(APSError.glucoseError(message: "Not enough glucose data"))
            return Just(false).eraseToAnyPublisher()
        }

        let lastGlucoseDate = glucoseStorage.lastGlucoseDate()
        guard lastGlucoseDate >= Date().addingTimeInterval(-12.minutes.timeInterval) else {
            debug(.apsManager, "Glucose data is stale")
            processError(APSError.glucoseError(message: "Glucose data is stale"))
            return Just(false).eraseToAnyPublisher()
        }

        guard glucoseStorage.isGlucoseNotFlat() else {
            debug(.apsManager, "Glucose data is too flat")
            processError(APSError.glucoseError(message: "Glucose data is too flat"))
            return Just(false).eraseToAnyPublisher()
        }

        let now = Date()
        let temp = currentTemp(date: now)

        let mainPublisher = makeProfiles()
            .flatMap { _ in self.autosens() }
            .flatMap { _ in self.dailyAutotune() }
            .flatMap { _ in self.openAPS.determineBasal(currentTemp: temp, clock: now) }
            .map { suggestion -> Bool in
                if let suggestion = suggestion {
                    DispatchQueue.main.async {
                        self.broadcaster.notify(SuggestionObserver.self, on: .main) {
                            $0.suggestionDidUpdate(suggestion)
                        }
                    }
                }

                return suggestion != nil
            }
            .eraseToAnyPublisher()

        if temp.duration == 0,
           settings.closedLoop,
           settingsManager.preferences.unsuspendIfNoTemp,
           let pump = pumpManager,
           pump.status.pumpStatus.suspended
        {
            return pump.resumeDelivery()
                .flatMap { _ in mainPublisher }
                .replaceError(with: false)
                .eraseToAnyPublisher()
        }

        return mainPublisher
    }

    func determineBasalSync() {
        determineBasal().cancellable().store(in: &lifetime)
    }

    func makeProfiles() -> AnyPublisher<Bool, Never> {
        openAPS.makeProfiles(useAutotune: settings.useAutotune)
            .map { tunedProfile in
                if let basalProfile = tunedProfile?.basalProfile {
                    self.processQueue.async {
                        self.broadcaster.notify(BasalProfileObserver.self, on: self.processQueue) {
                            $0.basalProfileDidChange(basalProfile)
                        }
                    }
                }

                return tunedProfile != nil
            }
            .eraseToAnyPublisher()
    }

    func roundBolus(amount: Decimal) -> Decimal {
        guard let pump = pumpManager else { return amount }
        let rounded = Decimal(pump.roundToSupportedBolusVolume(units: Double(amount)))
        let maxBolus = Decimal(pump.roundToSupportedBolusVolume(units: Double(settingsManager.pumpSettings.maxBolus)))
        return min(rounded, maxBolus)
    }

    private var bolusReporter: DoseProgressReporter?

    func enactBolus(amount: Double, isSMB: Bool) {
        if let error = verifyStatus() {
            processError(error)
            processQueue.async {
                self.broadcaster.notify(BolusFailureObserver.self, on: self.processQueue) {
                    $0.bolusDidFail()
                }
            }
            return
        }

        guard let pump = pumpManager else { return }

        let roundedAmout = pump.roundToSupportedBolusVolume(units: amount)

        debug(.apsManager, "Enact bolus \(roundedAmout), manual \(!isSMB)")

        pump.enactBolus(units: roundedAmout, automatic: isSMB).sink { completion in
            if case let .failure(error) = completion {
                warning(.apsManager, "Bolus failed with error: \(error.localizedDescription)")
                self.processError(APSError.pumpError(error))
                if !isSMB {
                    self.processQueue.async {
                        self.broadcaster.notify(BolusFailureObserver.self, on: self.processQueue) {
                            $0.bolusDidFail()
                        }
                    }
                }
            } else {
                debug(.apsManager, "Bolus succeeded")
                if !isSMB {
                    self.determineBasal().sink { _ in }.store(in: &self.lifetime)
                }
                self.bolusProgress.send(0)
            }
        } receiveValue: { _ in }
            .store(in: &lifetime)
    }

    func cancelBolus() {
        guard let pump = pumpManager, pump.status.pumpStatus.bolusing else { return }
        debug(.apsManager, "Cancel bolus")
        pump.cancelBolus().sink { completion in
            if case let .failure(error) = completion {
                debug(.apsManager, "Bolus cancellation failed with error: \(error.localizedDescription)")
                self.processError(APSError.pumpError(error))
            } else {
                debug(.apsManager, "Bolus cancelled")
            }

            self.bolusReporter?.removeObserver(self)
            self.bolusReporter = nil
            self.bolusProgress.send(nil)
        } receiveValue: { _ in }
            .store(in: &lifetime)
    }

    func enactTempBasal(rate: Double, duration: TimeInterval) {
        if let error = verifyStatus() {
            processError(error)
            return
        }

        guard let pump = pumpManager else { return }

        // unable to do temp basal during manual temp basal 😁
        if isManualTempBasal {
            processError(APSError.manualBasalTemp(message: "Loop not possible during the manual basal temp"))
            return
        }

        debug(.apsManager, "Enact temp basal \(rate) - \(duration)")

        let roundedAmout = pump.roundToSupportedBasalRate(unitsPerHour: rate)
        pump.enactTempBasal(unitsPerHour: roundedAmout, for: duration) { error in
            if let error = error {
                debug(.apsManager, "Temp Basal failed with error: \(error.localizedDescription)")
                self.processError(APSError.pumpError(error))
            } else {
                debug(.apsManager, "Temp Basal succeeded")
                let temp = TempBasal(duration: Int(duration / 60), rate: Decimal(rate), temp: .absolute, timestamp: Date())
                self.storage.save(temp, as: OpenAPS.Monitor.tempBasal)
                if rate == 0, duration == 0 {
                    self.pumpHistoryStorage.saveCancelTempEvents()
                }
            }
        }
    }

    func dailyAutotune() -> AnyPublisher<Bool, Never> {
        guard settings.useAutotune else {
            return Just(false).eraseToAnyPublisher()
        }

        let now = Date()

        guard lastAutotuneDate.isBeforeDate(now, granularity: .day) else {
            return Just(false).eraseToAnyPublisher()
        }
        lastAutotuneDate = now

        return autotune().map { $0 != nil }.eraseToAnyPublisher()
    }

    func autotune() -> AnyPublisher<Autotune?, Never> {
        openAPS.autotune().eraseToAnyPublisher()
    }

    func enactAnnouncement(_ announcement: Announcement) {
        guard let action = announcement.action else {
            warning(.apsManager, "Invalid Announcement action")
            return
        }

        guard let pump = pumpManager else {
            warning(.apsManager, "Pump is not set")
            return
        }

        debug(.apsManager, "Start enact announcement: \(action)")

        switch action {
        case let .bolus(amount):
            if let error = verifyStatus() {
                processError(error)
                return
            }
            let roundedAmount = pump.roundToSupportedBolusVolume(units: Double(amount))
            pump.enactBolus(units: roundedAmount, activationType: .manualRecommendationAccepted) { error in
                if let error = error {
                    // warning(.apsManager, "Announcement Bolus failed with error: \(error.localizedDescription)")
                    switch error {
                    case .uncertainDelivery:
                        // Do not generate notification on uncertain delivery error
                        break
                    default:
                        // Do not generate notifications for automatic boluses that fail.
                        warning(.apsManager, "Announcement Bolus failed with error: \(error.localizedDescription)")
                    }

                } else {
                    debug(.apsManager, "Announcement Bolus succeeded")
                    self.announcementsStorage.storeAnnouncements([announcement], enacted: true)
                    self.bolusProgress.send(0)
                }
            }
        case let .pump(pumpAction):
            switch pumpAction {
            case .suspend:
                if let error = verifyStatus() {
                    processError(error)
                    return
                }
                pump.suspendDelivery { error in
                    if let error = error {
                        debug(.apsManager, "Pump not suspended by Announcement: \(error.localizedDescription)")
                    } else {
                        debug(.apsManager, "Pump suspended by Announcement")
                        self.announcementsStorage.storeAnnouncements([announcement], enacted: true)
                        self.nightscout.uploadStatus()
                    }
                }
            case .resume:
                guard pump.status.pumpStatus.suspended else {
                    return
                }
                pump.resumeDelivery { error in
                    if let error = error {
                        warning(.apsManager, "Pump not resumed by Announcement: \(error.localizedDescription)")
                    } else {
                        debug(.apsManager, "Pump resumed by Announcement")
                        self.announcementsStorage.storeAnnouncements([announcement], enacted: true)
                        self.nightscout.uploadStatus()
                    }
                }
            }
        case let .looping(closedLoop):
            settings.closedLoop = closedLoop
            debug(.apsManager, "Closed loop \(closedLoop) by Announcement")
            announcementsStorage.storeAnnouncements([announcement], enacted: true)
        case let .tempbasal(rate, duration):
            if let error = verifyStatus() {
                processError(error)
                return
            }
            // unable to do temp basal during manual temp basal 😁
            if isManualTempBasal {
                processError(APSError.manualBasalTemp(message: "Loop not possible during the manual basal temp"))
                return
            }
            guard !settings.closedLoop else {
                return
            }
            let roundedRate = pump.roundToSupportedBasalRate(unitsPerHour: Double(rate))
            pump.enactTempBasal(unitsPerHour: roundedRate, for: TimeInterval(duration) * 60) { error in
                if let error = error {
                    warning(.apsManager, "Announcement TempBasal failed with error: \(error.localizedDescription)")
                } else {
                    debug(.apsManager, "Announcement TempBasal succeeded")
                    self.announcementsStorage.storeAnnouncements([announcement], enacted: true)
                }
            }
        }
    }

    private func currentTemp(date: Date) -> TempBasal {
        let defaultTemp = { () -> TempBasal in
            guard let temp = storage.retrieve(OpenAPS.Monitor.tempBasal, as: TempBasal.self) else {
                return TempBasal(duration: 0, rate: 0, temp: .absolute, timestamp: Date())
            }
            let delta = Int((date.timeIntervalSince1970 - temp.timestamp.timeIntervalSince1970) / 60)
            let duration = max(0, temp.duration - delta)
            return TempBasal(duration: duration, rate: temp.rate, temp: .absolute, timestamp: date)
        }()

        guard let state = pumpManager?.status.basalDeliveryState else { return defaultTemp }
        switch state {
        case .active:
            return TempBasal(duration: 0, rate: 0, temp: .absolute, timestamp: date)
        case let .tempBasal(dose):
            let rate = Decimal(dose.unitsPerHour)
            let durationMin = max(0, Int((dose.endDate.timeIntervalSince1970 - date.timeIntervalSince1970) / 60))
            return TempBasal(duration: durationMin, rate: rate, temp: .absolute, timestamp: date)
        default:
            return defaultTemp
        }
    }

    private func enactSuggested() -> AnyPublisher<Void, Error> {
        guard let suggested = storage.retrieve(OpenAPS.Enact.suggested, as: Suggestion.self) else {
            return Fail(error: APSError.apsError(message: "Suggestion not found")).eraseToAnyPublisher()
        }

        guard Date().timeIntervalSince(suggested.deliverAt ?? .distantPast) < Config.eхpirationInterval else {
            return Fail(error: APSError.apsError(message: "Suggestion expired")).eraseToAnyPublisher()
        }

        guard let pump = pumpManager else {
            return Fail(error: APSError.apsError(message: "Pump not set")).eraseToAnyPublisher()
        }

        // unable to do temp basal during manual temp basal 😁
        if isManualTempBasal {
            return Fail(error: APSError.manualBasalTemp(message: "Loop not possible during the manual basal temp"))
                .eraseToAnyPublisher()
        }

        let basalPublisher: AnyPublisher<Void, Error> = Deferred { () -> AnyPublisher<Void, Error> in
            if let error = self.verifyStatus() {
                return Fail(error: error).eraseToAnyPublisher()
            }

            guard let rate = suggested.rate, let duration = suggested.duration else {
                // It is OK, no temp required
                debug(.apsManager, "No temp required")
                return Just(()).setFailureType(to: Error.self)
                    .eraseToAnyPublisher()
            }
            return pump.enactTempBasal(unitsPerHour: Double(rate), for: TimeInterval(duration * 60)).map { _ in
                let temp = TempBasal(duration: duration, rate: rate, temp: .absolute, timestamp: Date())
                self.storage.save(temp, as: OpenAPS.Monitor.tempBasal)
                return ()
            }
            .eraseToAnyPublisher()
        }.eraseToAnyPublisher()

        let bolusPublisher: AnyPublisher<Void, Error> = Deferred { () -> AnyPublisher<Void, Error> in
            if let error = self.verifyStatus() {
                return Fail(error: error).eraseToAnyPublisher()
            }
            guard let units = suggested.units else {
                // It is OK, no bolus required
                debug(.apsManager, "No bolus required")
                return Just(()).setFailureType(to: Error.self)
                    .eraseToAnyPublisher()
            }
            return pump.enactBolus(units: Double(units), automatic: true).map { _ in
                self.bolusProgress.send(0)
                return ()
            }
            .eraseToAnyPublisher()
        }.eraseToAnyPublisher()

        return basalPublisher.flatMap { bolusPublisher }.eraseToAnyPublisher()
    }

    private func reportEnacted(received: Bool) {
        if let suggestion = storage.retrieve(OpenAPS.Enact.suggested, as: Suggestion.self), suggestion.deliverAt != nil {
            var enacted = suggestion
            enacted.timestamp = Date()
            enacted.recieved = received

            storage.save(enacted, as: OpenAPS.Enact.enacted)

            debug(.apsManager, "Suggestion enacted. Received: \(received)")
            DispatchQueue.main.async {
                self.broadcaster.notify(EnactedSuggestionObserver.self, on: .main) {
                    $0.enactedSuggestionDidUpdate(enacted)
                }
            }
            nightscout.uploadStatus()
            statistics()
        }
    }

    private func roundDecimal(_ decimal: Decimal, _ digits: Double) -> Decimal {
        let rounded = round(Double(decimal) * pow(10, digits)) / pow(10, digits)
        return Decimal(rounded)
    }

    private func roundDouble(_ double: Double, _ digits: Double) -> Double {
        let rounded = round(Double(double) * pow(10, digits)) / pow(10, digits)
        return rounded
    }

    private func medianCalculation(array: [Double]) -> Double {
        guard !array.isEmpty else {
            return 0
        }
        let sorted = array.sorted()
        let length = array.count

        if length % 2 == 0 {
            return (sorted[length / 2 - 1] + sorted[length / 2]) / 2
        }
        return sorted[length / 2]
    }

    // Add to statistics.JSON
    private func statistics() {
        let now = Date()
        if settingsManager.settings.uploadStats {
            let hour = Calendar.current.component(.hour, from: now)
            guard hour > 20 else {
                return
            }
            coredataContext.performAndWait { [self] in
                var stats = [StatsData]()
                let requestStats = StatsData.fetchRequest() as NSFetchRequest<StatsData>
                let sortStats = NSSortDescriptor(key: "lastrun", ascending: false)
                requestStats.sortDescriptors = [sortStats]
                requestStats.fetchLimit = 1
                try? stats = coredataContext.fetch(requestStats)
                // Only save and upload once per day
<<<<<<< HEAD
                guard (-1 * (stats.first?.lastrun ?? .distantPast).timeIntervalSinceNow.minutes) > 20 else { return }

                let units = self.settingsManager.settings.units
                let preferences = settingsManager.preferences

=======
                guard (-1 * (stats.first?.lastrun ?? .distantPast).timeIntervalSinceNow.hours) > 22 else { return }

                let units = self.settingsManager.settings.units
                let preferences = settingsManager.preferences
                
>>>>>>> 85c0b991
                var carbs = [Carbohydrates]()
                var carbTotal: Decimal = 0
                let requestCarbs = Carbohydrates.fetchRequest() as NSFetchRequest<Carbohydrates>
                let daysAgo = Date().addingTimeInterval(-1.days.timeInterval)
                requestCarbs.predicate = NSPredicate(format: "carbs > 0 AND date > %@", daysAgo as NSDate)

                let sortCarbs = NSSortDescriptor(key: "date", ascending: true)
                requestCarbs.sortDescriptors = [sortCarbs]

                try? carbs = coredataContext.fetch(requestCarbs)

                carbTotal = carbs.map({ carbs in carbs.carbs as? Decimal ?? 0 }).reduce(0, +)

                // MARK: Fetch TDD from CoreData

                var tdds = [TDD]()
                var currentTDD: Decimal = 0
                var tddTotalAverage: Decimal = 0

                let requestTDD = TDD.fetchRequest() as NSFetchRequest<TDD>
                let sort = NSSortDescriptor(key: "timestamp", ascending: false)
                let daysOf14Ago = Date().addingTimeInterval(-14.days.timeInterval)
                requestTDD.predicate = NSPredicate(format: "timestamp > %@", daysOf14Ago as NSDate)
                requestTDD.sortDescriptors = [sort]
                try? tdds = coredataContext.fetch(requestTDD)

                if !tdds.isEmpty {
                    currentTDD = tdds[0].tdd?.decimalValue ?? 0
                    let tddArray = tdds.compactMap({ insulin in insulin.tdd as? Decimal ?? 0 })
                    tddTotalAverage = tddArray.reduce(0, +) / Decimal(tddArray.count)
                }

                var algo_ = "Oref0"

                if preferences.sigmoid, preferences.enableDynamicCR {
                    algo_ = "Dynamic ISF + CR: Sigmoid"
                } else if preferences.sigmoid, !preferences.enableDynamicCR {
                    algo_ = "Dynamic ISF: Sigmoid"
                } else if preferences.useNewFormula, preferences.enableDynamicCR {
                    algo_ = "Dynamic ISF + CR: Logarithmic"
                } else if preferences.useNewFormula, !preferences.sigmoid,!preferences.enableDynamicCR {
                    algo_ = "Dynamic ISF: Logarithmic"
                }

                let af = preferences.adjustmentFactor
                let insulin_type = preferences.curve
                let buildDate = Bundle.main.buildDate
                let version = Bundle.main.releaseVersionNumber
                let build = Bundle.main.buildVersionNumber
                let branch = Bundle.main.infoDictionary?["BuildBranch"] as? String ?? ""
                let copyrightNotice_ = Bundle.main.infoDictionary?["NSHumanReadableCopyright"] as? String ?? ""
                let pump_ = pumpManager?.localizedTitle ?? ""
                let cgm = settingsManager.settings.cgm
                let file = OpenAPS.Monitor.statistics
                var iPa: Decimal = 75
                if preferences.useCustomPeakTime {
                    iPa = preferences.insulinPeakTime
                } else if preferences.curve.rawValue == "rapid-acting" {
                    iPa = 65
                } else if preferences.curve.rawValue == "ultra-rapid" {
                    iPa = 50
                }

                var lsr = [LoopStatRecord]()
                var successRate: Double?
                var successNR = 0
                var errorNR = 0
                var minimumInt = 999.0
                var maximumInt = 0.0
                var minimumLoopTime = 9999.0
                var maximumLoopTime = 0.0
                var timeIntervalLoops = 0.0
                var previousTimeLoop = Date()
                var timeForOneLoop = 0.0
                var averageLoopTime = 0.0
                var timeForOneLoopArray: [Double] = []
                var medianLoopTime = 0.0
                var timeIntervalLoopArray: [Double] = []
                var medianInterval = 0.0
                var averageIntervalLoops = 0.0
                var averageLoopDuration = 0.0

                let requestLSR = LoopStatRecord.fetchRequest() as NSFetchRequest<LoopStatRecord>
                requestLSR.predicate = NSPredicate(
                    format: "start > %@",
                    Date().addingTimeInterval(-24.hours.timeInterval) as NSDate
                )
                let sortLSR = NSSortDescriptor(key: "start", ascending: false)
                requestLSR.sortDescriptors = [sortLSR]

                try? lsr = coredataContext.fetch(requestLSR)

                if lsr.isNotEmpty {
                    var i = 0.0
                    if let loopEnd = lsr[0].end {
                        previousTimeLoop = loopEnd
                    }
                    for each in lsr {
                        if let loopEnd = each.end {
                            let loopDuration = each.duration

                            if each.loopStatus!.contains("Success") {
                                successNR += 1
                            } else {
                                errorNR += 1
                            }

                            i += 1
                            timeIntervalLoops = (previousTimeLoop - (each.start ?? previousTimeLoop)).timeInterval / 60

                            if timeIntervalLoops > 0.0, i != 1 {
                                timeIntervalLoopArray.append(timeIntervalLoops)
                            }
                            if timeIntervalLoops > maximumInt {
                                maximumInt = timeIntervalLoops
                            }
                            if timeIntervalLoops < minimumInt, i != 1 {
                                minimumInt = timeIntervalLoops
                            }
                            timeForOneLoop = loopDuration
                            timeForOneLoopArray.append(timeForOneLoop)

                            if timeForOneLoop >= maximumLoopTime, timeForOneLoop != 0.0 {
                                maximumLoopTime = timeForOneLoop
                            }
                            if timeForOneLoop <= minimumLoopTime, timeForOneLoop != 0.0 {
                                minimumLoopTime = timeForOneLoop
                            }
                            previousTimeLoop = loopEnd
                        }
                    }
                    successRate = (Double(successNR) / Double(i)) * 100

                    // Average Loop Interval in minutes
                    let timeOfFirstIndex = lsr[0].start ?? Date()
                    let lastIndexWithTimestamp = lsr.count - 1
                    let timeOfLastIndex = lsr[lastIndexWithTimestamp].end ?? Date()
                    averageLoopTime = (timeOfFirstIndex - timeOfLastIndex).timeInterval / 60 / Double(errorNR + successNR)

                    // Median values
                    medianLoopTime = medianCalculation(array: timeForOneLoopArray)
                    medianInterval = medianCalculation(array: timeIntervalLoopArray)
                    // Average time interval between loops
                    averageIntervalLoops = timeIntervalLoopArray.reduce(0, +) / Double(timeIntervalLoopArray.count)
                    // Average loop duration
                    averageLoopDuration = timeForOneLoopArray.reduce(0, +) / Double(timeForOneLoopArray.count)
                }

                if minimumInt == 999.0 {
                    minimumInt = 0.0
                }
                if minimumLoopTime == 9999.0 {
                    minimumLoopTime = 0.0
                }

                var glucose = [Readings]()

                var firstElementTime = Date()
                var lastElementTime = Date()
                var currentIndexTime = Date()

                var bg: Decimal = 0

                var bgArray: [Double] = []
                var bgArray_1_: [Double] = []
                var bgArray_7_: [Double] = []
                var bgArray_30_: [Double] = []
                var bgArray_90_: [Double] = []

                var bgArrayForTIR: [(bg_: Double, date_: Date)] = []
                var bgArray_1: [(bg_: Double, date_: Date)] = []
                var bgArray_7: [(bg_: Double, date_: Date)] = []
                var bgArray_30: [(bg_: Double, date_: Date)] = []
                var bgArray_90: [(bg_: Double, date_: Date)] = []

                var medianBG = 0.0
                var nr_bgs: Decimal = 0
                var bg_1: Decimal = 0
                var bg_7: Decimal = 0
                var bg_30: Decimal = 0
                var bg_90: Decimal = 0
                var bg_total: Decimal = 0
                var j = -1
                var conversionFactor: Decimal = 1
                if units == .mmolL {
                    conversionFactor = 0.0555
                }

                var numberOfDays: Double = 0
                var nr1: Decimal = 0

                let requestGFS = Readings.fetchRequest() as NSFetchRequest<Readings>
                let sortGlucose = NSSortDescriptor(key: "date", ascending: false)
                requestGFS.sortDescriptors = [sortGlucose]

                try? glucose = coredataContext.fetch(requestGFS)

                // Time In Range (%) and Average Glucose. This will be refactored later after some testing.
                let endIndex = glucose.count - 1

                firstElementTime = glucose[0].date ?? Date()
                lastElementTime = glucose[endIndex].date ?? Date()

                currentIndexTime = firstElementTime

                numberOfDays = (firstElementTime - lastElementTime).timeInterval / 8.64E4

                // Make arrays for median calculations and calculate averages
                if endIndex >= 0 {
                    repeat {
                        j += 1
                        if glucose[j].glucose > 0 {
                            currentIndexTime = glucose[j].date ?? firstElementTime
                            bg += Decimal(glucose[j].glucose) * conversionFactor
                            bgArray.append(Double(glucose[j].glucose) * Double(conversionFactor))
                            bgArrayForTIR.append((Double(glucose[j].glucose), glucose[j].date!))
                            nr_bgs += 1
                            if (firstElementTime - currentIndexTime).timeInterval <= 8.64E4 { // 1 day
                                bg_1 = bg / nr_bgs
                                bgArray_1 = bgArrayForTIR
                                bgArray_1_ = bgArray
                                nr1 = nr_bgs
                            }
                            if (firstElementTime - currentIndexTime).timeInterval <= 6.048E5 { // 7 days
                                bg_7 = bg / nr_bgs
                                bgArray_7 = bgArrayForTIR
                                bgArray_7_ = bgArray
                            }
                            if (firstElementTime - currentIndexTime).timeInterval <= 2.592E6 { // 30 days
                                bg_30 = bg / nr_bgs
                                bgArray_30 = bgArrayForTIR
                                bgArray_30_ = bgArray
                            }
                            if (firstElementTime - currentIndexTime).timeInterval <= 7.776E7 { // 90 days
                                bg_90 = bg / nr_bgs
                                bgArray_90 = bgArrayForTIR
                                bgArray_90_ = bgArray
                            }
                        }
                    } while j != glucose.count - 1
                }

                if nr_bgs > 0 {
                    // Up to 91 days
                    bg_total = bg / nr_bgs
                }

                // Total median
                medianBG = medianCalculation(array: bgArray)

                func tir(_ array: [(bg_: Double, date_: Date)]) -> (TIR: Double, hypos: Double, hypers: Double) {
                    var timeInHypo = 0.0
                    var timeInHyper = 0.0
                    var hypos = 0.0
                    var hypers = 0.0
                    var i = -1
                    var lastIndex = false
                    let endIndex = array.count - 1

                    let hypoLimit = settingsManager.settings.low
                    let hyperLimit = settingsManager.settings.high

                    var full_time = 0.0
                    if endIndex > 0 {
                        full_time = (array[0].date_ - array[endIndex].date_).timeInterval
                    }
                    while i < endIndex {
                        i += 1
                        let currentTime = array[i].date_
                        var previousTime = currentTime
                        if i + 1 <= endIndex {
                            previousTime = array[i + 1].date_
                        } else {
                            lastIndex = true
                        }
                        if array[i].bg_ < Double(hypoLimit), !lastIndex {
                            // Exclude duration between CGM readings which are more than 30 minutes
                            timeInHypo += min((currentTime - previousTime).timeInterval, 30.minutes.timeInterval)
                        } else if array[i].bg_ >= Double(hyperLimit), !lastIndex {
                            timeInHyper += min((currentTime - previousTime).timeInterval, 30.minutes.timeInterval)
                        }
                    }
                    if timeInHypo == 0.0 {
                        hypos = 0
                    } else if full_time != 0.0 { hypos = (timeInHypo / full_time) * 100
                    }
                    if timeInHyper == 0.0 {
                        hypers = 0
                    } else if full_time != 0.0 { hypers = (timeInHyper / full_time) * 100
                    }
                    let TIR = 100 - (hypos + hypers)
                    return (roundDouble(TIR, 1), roundDouble(hypos, 1), roundDouble(hypers, 1))
                }

                // HbA1c estimation (%, mmol/mol) 1 day
                var NGSPa1CStatisticValue: Decimal = 0.0
                var IFCCa1CStatisticValue: Decimal = 0.0
                if nr_bgs > 0 {
                    NGSPa1CStatisticValue = ((bg_1 / conversionFactor) + 46.7) / 28.7 // NGSP (%)
                    IFCCa1CStatisticValue = 10.929 *
                        (NGSPa1CStatisticValue - 2.152) // IFCC (mmol/mol)  A1C(mmol/mol) = 10.929 * (A1C(%) - 2.15)
                }
                // 7 days
                var NGSPa1CStatisticValue_7: Decimal = 0.0
                var IFCCa1CStatisticValue_7: Decimal = 0.0
                if nr_bgs > 0 {
                    NGSPa1CStatisticValue_7 = ((bg_7 / conversionFactor) + 46.7) / 28.7
                    IFCCa1CStatisticValue_7 = 10.929 * (NGSPa1CStatisticValue_7 - 2.152)
                }
                // 30 days
                var NGSPa1CStatisticValue_30: Decimal = 0.0
                var IFCCa1CStatisticValue_30: Decimal = 0.0
                if nr_bgs > 0 {
                    NGSPa1CStatisticValue_30 = ((bg_30 / conversionFactor) + 46.7) / 28.7
                    IFCCa1CStatisticValue_30 = 10.929 * (NGSPa1CStatisticValue_30 - 2.152)
                }
                // 90 days
                var NGSPa1CStatisticValue_90: Decimal = 0.0
                var IFCCa1CStatisticValue_90: Decimal = 0.0
                if nr_bgs > 0 {
                    NGSPa1CStatisticValue_90 = ((bg_90 / conversionFactor) + 46.7) / 28.7
                    IFCCa1CStatisticValue_90 = 10.929 * (NGSPa1CStatisticValue_90 - 2.152)
                }
                // Total days
                var NGSPa1CStatisticValue_total: Decimal = 0.0
                var IFCCa1CStatisticValue_total: Decimal = 0.0
                if nr_bgs > 0 {
                    NGSPa1CStatisticValue_total = ((bg_total / conversionFactor) + 46.7) / 28.7
                    IFCCa1CStatisticValue_total = 10.929 *
                        (NGSPa1CStatisticValue_total - 2.152)
                }

                let median = Durations(
                    day: roundDecimal(Decimal(medianCalculation(array: bgArray_1_)), 1),
                    week: roundDecimal(Decimal(medianCalculation(array: bgArray_7_)), 1),
                    month: roundDecimal(Decimal(medianCalculation(array: bgArray_30_)), 1),
                    total: roundDecimal(Decimal(medianBG), 1)
                )

                // MARK: Save to Median to CoreData

                let saveMedianToCoreData = BGmedian(context: self.coredataContext)
                saveMedianToCoreData.date = Date()
                saveMedianToCoreData.median = median.total as NSDecimalNumber
                saveMedianToCoreData.median_1 = median.day as NSDecimalNumber
                saveMedianToCoreData.median_7 = median.week as NSDecimalNumber
                saveMedianToCoreData.median_30 = median.month as NSDecimalNumber
                saveMedianToCoreData.median_90 = self.roundDecimal(
                    Decimal(self.medianCalculation(array: bgArray_90_)),
                    1
                ) as NSDecimalNumber

                try? self.coredataContext.save()

                var hbs = Durations(
                    day: roundDecimal(NGSPa1CStatisticValue, 1),
                    week: roundDecimal(NGSPa1CStatisticValue_7, 1),
                    month: roundDecimal(NGSPa1CStatisticValue_30, 1),
                    total: roundDecimal(NGSPa1CStatisticValue_total, 1)
                )

                let saveHbA1c = HbA1c(context: self.coredataContext)
                saveHbA1c.date = Date()
                saveHbA1c.hba1c = NGSPa1CStatisticValue_total as NSDecimalNumber
                saveHbA1c.hba1c_1 = NGSPa1CStatisticValue as NSDecimalNumber
                saveHbA1c.hba1c_7 = NGSPa1CStatisticValue_7 as NSDecimalNumber
                saveHbA1c.hba1c_30 = NGSPa1CStatisticValue_30 as NSDecimalNumber
                saveHbA1c.hba1c_90 = NGSPa1CStatisticValue_90 as NSDecimalNumber

                try? self.coredataContext.save()

                // Convert to user-preferred unit
                let overrideHbA1cUnit = settingsManager.settings.overrideHbA1cUnit
                if units == .mmolL {
                    // Override if users sets overrideHbA1cUnit: true
                    if !overrideHbA1cUnit {
                        hbs = Durations(
                            day: roundDecimal(IFCCa1CStatisticValue, 1),
                            week: roundDecimal(IFCCa1CStatisticValue_7, 1),
                            month: roundDecimal(IFCCa1CStatisticValue_30, 1),
                            total: roundDecimal(IFCCa1CStatisticValue_total, 1)
                        )
                    }
                } else if units != .mmolL, overrideHbA1cUnit {
                    hbs = Durations(
                        day: roundDecimal(IFCCa1CStatisticValue, 1),
                        week: roundDecimal(IFCCa1CStatisticValue_7, 1),
                        month: roundDecimal(IFCCa1CStatisticValue_30, 1),
                        total: roundDecimal(IFCCa1CStatisticValue_total, 1)
                    )
                }

                let nrOfCGMReadings = nr1

                let loopstat = LoopCycles(
                    loops: successNR + errorNR,
                    errors: errorNR,
                    readings: Int(nrOfCGMReadings),
                    success_rate: Decimal(round(successRate ?? 0)),
                    avg_interval: roundDecimal(Decimal(averageLoopTime), 1),
                    median_interval: roundDecimal(Decimal(medianInterval), 1),
                    min_interval: roundDecimal(Decimal(minimumInt), 1),
                    max_interval: roundDecimal(Decimal(maximumInt), 1),
                    avg_duration: Decimal(roundDouble(averageLoopDuration, 2)),
                    median_duration: Decimal(roundDouble(medianLoopTime, 2)),
                    min_duration: roundDecimal(Decimal(minimumLoopTime), 2),
                    max_duration: Decimal(roundDouble(maximumLoopTime, 1))
                )

                // TIR calcs for every case
                var oneDay_: (TIR: Double, hypos: Double, hypers: Double) = (0.0, 0.0, 0.0)
                var sevenDays_: (TIR: Double, hypos: Double, hypers: Double) = (0.0, 0.0, 0.0)
                var thirtyDays_: (TIR: Double, hypos: Double, hypers: Double) = (0.0, 0.0, 0.0)
                var totalDays_: (TIR: Double, hypos: Double, hypers: Double) = (0.0, 0.0, 0.0)

                // Get all TIR calcs for every case
                if nr_bgs > 0 {
                    oneDay_ = tir(bgArray_1)
                    sevenDays_ = tir(bgArray_7)
                    thirtyDays_ = tir(bgArray_30)
                    totalDays_ = tir(bgArrayForTIR)
                }

                let tir = Durations(
                    day: roundDecimal(Decimal(oneDay_.TIR), 1),
                    week: roundDecimal(Decimal(sevenDays_.TIR), 1),
                    month: roundDecimal(Decimal(thirtyDays_.TIR), 1),
                    total: roundDecimal(Decimal(totalDays_.TIR), 1)
                )

                let hypo = Durations(
                    day: Decimal(oneDay_.hypos),
                    week: Decimal(sevenDays_.hypos),
                    month: Decimal(thirtyDays_.hypos),
                    total: Decimal(totalDays_.hypos)
                )

                let hyper = Durations(
                    day: Decimal(oneDay_.hypers),
                    week: Decimal(sevenDays_.hypers),
                    month: Decimal(thirtyDays_.hypers),
                    total: Decimal(totalDays_.hypers)
                )

                let range = Threshold(
                    low: units == .mmolL ? roundDecimal(settingsManager.settings.low.asMmolL, 1) :
                        roundDecimal(settingsManager.settings.low, 0),
                    high: units == .mmolL ? roundDecimal(settingsManager.settings.high.asMmolL, 1) :
                        roundDecimal(settingsManager.settings.high, 0)
                )

                let TimeInRange = TIRs(
                    TIR: tir,
                    Hypos: hypo,
                    Hypers: hyper,
                    Threshold: range
                )

                let avgs = Durations(
                    day: roundDecimal(bg_1, 1),
                    week: roundDecimal(bg_7, 1),
                    month: roundDecimal(bg_30, 1),
                    total: roundDecimal(bg_total, 1)
                )

                let saveAverages = BGaverages(context: self.coredataContext)
                saveAverages.date = Date()
                saveAverages.average = bg_total as NSDecimalNumber
                saveAverages.average_1 = bg_1 as NSDecimalNumber
                saveAverages.average_7 = bg_7 as NSDecimalNumber
                saveAverages.average_30 = bg_30 as NSDecimalNumber
                saveAverages.average_90 = bg_90 as NSDecimalNumber
                try? self.coredataContext.save()

                let avg = Averages(Average: avgs, Median: median)
                var insulinDistribution = [InsulinDistribution]()

                var insulin = Ins(
                    TDD: 0,
                    bolus: 0,
                    temp_basal: 0,
                    scheduled_basal: 0,
                    total_average: 0
                )

                let requestInsulinDistribution = InsulinDistribution.fetchRequest() as NSFetchRequest<InsulinDistribution>
                let sortInsulin = NSSortDescriptor(key: "date", ascending: false)
                requestInsulinDistribution.sortDescriptors = [sortInsulin]

                try? insulinDistribution = coredataContext.fetch(requestInsulinDistribution)

                insulin = Ins(
                    TDD: roundDecimal(currentTDD, 2),
                    bolus: insulinDistribution.first != nil ? ((insulinDistribution.first?.bolus ?? 0) as Decimal) : 0,
                    temp_basal: insulinDistribution.first != nil ? ((insulinDistribution.first?.tempBasal ?? 0) as Decimal) : 0,
                    scheduled_basal: insulinDistribution
                        .first != nil ? ((insulinDistribution.first?.scheduledBasal ?? 0) as Decimal) : 0,
                    total_average: roundDecimal(tddTotalAverage, 1)
                )

                var sumOfSquares = 0.0
                var sumOfSquares_1 = 0.0
                var sumOfSquares_7 = 0.0
                var sumOfSquares_30 = 0.0

                // Total
                for array in bgArray {
                    sumOfSquares += pow(array - Double(bg_total), 2)
                }
                // One day
                for array_1 in bgArray_1_ {
                    sumOfSquares_1 += pow(array_1 - Double(bg_1), 2)
                }
                // week
                for array_7 in bgArray_7_ {
                    sumOfSquares_7 += pow(array_7 - Double(bg_7), 2)
                }
                // month
                for array_30 in bgArray_30_ {
                    sumOfSquares_30 += pow(array_30 - Double(bg_30), 2)
                }

                // Standard deviation and Coefficient of variation
                var sd_total = 0.0
                var cv_total = 0.0
                var sd_1 = 0.0
                var cv_1 = 0.0
                var sd_7 = 0.0
                var cv_7 = 0.0
                var sd_30 = 0.0
                var cv_30 = 0.0

                // Avoid division by zero
                if bg_total > 0 {
                    sd_total = sqrt(sumOfSquares / Double(nr_bgs))
                    cv_total = sd_total / Double(bg_total) * 100
                }
                if bg_1 > 0 {
                    sd_1 = sqrt(sumOfSquares_1 / Double(bgArray_1_.count))
                    cv_1 = sd_1 / Double(bg_1) * 100
                }
                if bg_7 > 0 {
                    sd_7 = sqrt(sumOfSquares_7 / Double(bgArray_7_.count))
                    cv_7 = sd_7 / Double(bg_7) * 100
                }
                if bg_30 > 0 {
                    sd_30 = sqrt(sumOfSquares_30 / Double(bgArray_30_.count))
                    cv_30 = sd_30 / Double(bg_30) * 100
                }

                // Standard Deviations
                let standardDeviations = Durations(
                    day: roundDecimal(Decimal(sd_1), 1),
                    week: roundDecimal(Decimal(sd_7), 1),
                    month: roundDecimal(Decimal(sd_30), 1),
                    total: roundDecimal(Decimal(sd_total), 1)
                )

                // CV = standard deviation / sample mean x 100
                let cvs = Durations(
                    day: roundDecimal(Decimal(cv_1), 1),
                    week: roundDecimal(Decimal(cv_7), 1),
                    month: roundDecimal(Decimal(cv_30), 1),
                    total: roundDecimal(Decimal(cv_total), 1)
                )

                let variance = Variance(SD: standardDeviations, CV: cvs)

                let dailystat = Statistics(
                    created_at: Date(),
                    iPhone: UIDevice.current.getDeviceId,
                    iOS: UIDevice.current.getOSInfo,
                    Build_Version: version ?? "",
                    Build_Number: build ?? "1",
                    Branch: branch,
                    CopyRightNotice: String(copyrightNotice_.prefix(32)),
                    Build_Date: buildDate,
                    Algorithm: algo_,
                    AdjustmentFactor: af,
                    Pump: pump_,
                    CGM: cgm.rawValue,
                    insulinType: insulin_type.rawValue,
                    peakActivityTime: iPa,
                    Carbs_24h: carbTotal,
                    GlucoseStorage_Days: Decimal(roundDouble(numberOfDays, 1)),
                    Statistics: Stats(
                        Distribution: TimeInRange,
                        Glucose: avg,
                        HbA1c: hbs,
                        LoopCycles: loopstat,
                        Insulin: insulin,
                        Variance: variance
                    )
                )

                storage.save(dailystat, as: file)
                nightscout.uploadStatistics(dailystat: dailystat)
                nightscout.uploadPreferences()

                let saveStatsCoreData = StatsData(context: self.coredataContext)
                saveStatsCoreData.lastrun = Date()
                try? self.coredataContext.save()
                print("Test time of statistics computation: \(-1 * now.timeIntervalSinceNow) s")
            }
        }
    }

    private func loopStats(loopStatRecord: LoopStats) {
        let LoopStatsStartedAt = Date()

        coredataContext.perform {
            let nLS = LoopStatRecord(context: self.coredataContext)

            nLS.start = loopStatRecord.start
            nLS.end = loopStatRecord.end ?? Date()
            nLS.loopStatus = loopStatRecord.loopStatus
            nLS.duration = loopStatRecord.duration ?? 0.0

            try? self.coredataContext.save()
        }
        print("Test time of LoopStats computation: \(-1 * LoopStatsStartedAt.timeIntervalSinceNow) s")
    }

    private func processError(_ error: Error) {
        warning(.apsManager, "\(error.localizedDescription)")
        lastError.send(error)
    }

    private func createBolusReporter() {
        bolusReporter = pumpManager?.createBolusProgressReporter(reportingOn: processQueue)
        bolusReporter?.addObserver(self)
    }

    private func updateStatus() {
        debug(.apsManager, "force update status")
        guard let pump = pumpManager else {
            return
        }

        if let omnipod = pump as? OmnipodPumpManager {
            omnipod.getPodStatus { _ in }
        }
        if let omnipodBLE = pump as? OmniBLEPumpManager {
            omnipodBLE.getPodStatus { _ in }
        }
    }

    private func clearBolusReporter() {
        bolusReporter?.removeObserver(self)
        bolusReporter = nil
        processQueue.asyncAfter(deadline: .now() + 0.5) {
            self.bolusProgress.send(nil)
            self.updateStatus()
        }
    }
}

private extension PumpManager {
    func enactTempBasal(unitsPerHour: Double, for duration: TimeInterval) -> AnyPublisher<DoseEntry?, Error> {
        Future { promise in
            self.enactTempBasal(unitsPerHour: unitsPerHour, for: duration) { error in
                if let error = error {
                    debug(.apsManager, "Temp basal failed: \(unitsPerHour) for: \(duration)")
                    promise(.failure(error))
                } else {
                    debug(.apsManager, "Temp basal succeded: \(unitsPerHour) for: \(duration)")
                    promise(.success(nil))
                }
            }
        }
        .mapError { APSError.pumpError($0) }
        .eraseToAnyPublisher()
    }

    func enactBolus(units: Double, automatic: Bool) -> AnyPublisher<DoseEntry?, Error> {
        Future { promise in
            // convert automatic
            let automaticValue = automatic ? BolusActivationType.automatic : BolusActivationType.manualRecommendationAccepted

            self.enactBolus(units: units, activationType: automaticValue) { error in
                if let error = error {
                    debug(.apsManager, "Bolus failed: \(units)")
                    promise(.failure(error))
                } else {
                    debug(.apsManager, "Bolus succeded: \(units)")
                    promise(.success(nil))
                }
            }
        }
        .mapError { APSError.pumpError($0) }
        .eraseToAnyPublisher()
    }

    func cancelBolus() -> AnyPublisher<DoseEntry?, Error> {
        Future { promise in
            self.cancelBolus { result in
                switch result {
                case let .success(dose):
                    debug(.apsManager, "Cancel Bolus succeded")
                    promise(.success(dose))
                case let .failure(error):
                    debug(.apsManager, "Cancel Bolus failed")
                    promise(.failure(error))
                }
            }
        }
        .mapError { APSError.pumpError($0) }
        .eraseToAnyPublisher()
    }

    func suspendDelivery() -> AnyPublisher<Void, Error> {
        Future { promise in
            self.suspendDelivery { error in
                if let error = error {
                    promise(.failure(error))
                } else {
                    promise(.success(()))
                }
            }
        }
        .mapError { APSError.pumpError($0) }
        .eraseToAnyPublisher()
    }

    func resumeDelivery() -> AnyPublisher<Void, Error> {
        Future { promise in
            self.resumeDelivery { error in
                if let error = error {
                    promise(.failure(error))
                } else {
                    promise(.success(()))
                }
            }
        }
        .mapError { APSError.pumpError($0) }
        .eraseToAnyPublisher()
    }
}

extension BaseAPSManager: PumpManagerStatusObserver {
    func pumpManager(_: PumpManager, didUpdate status: PumpManagerStatus, oldStatus _: PumpManagerStatus) {
        let percent = Int((status.pumpBatteryChargeRemaining ?? 1) * 100)
        let battery = Battery(
            percent: percent,
            voltage: nil,
            string: percent > 10 ? .normal : .low,
            display: status.pumpBatteryChargeRemaining != nil
        )
        storage.save(battery, as: OpenAPS.Monitor.battery)
        storage.save(status.pumpStatus, as: OpenAPS.Monitor.status)
    }
}

extension BaseAPSManager: DoseProgressObserver {
    func doseProgressReporterDidUpdate(_ doseProgressReporter: DoseProgressReporter) {
        bolusProgress.send(Decimal(doseProgressReporter.progress.percentComplete))
        if doseProgressReporter.progress.isComplete {
            clearBolusReporter()
        }
    }
}

extension PumpManagerStatus {
    var pumpStatus: PumpStatus {
        let bolusing = bolusState != .noBolus
        let suspended = basalDeliveryState?.isSuspended ?? true
        let type = suspended ? StatusType.suspended : (bolusing ? .bolusing : .normal)
        return PumpStatus(status: type, bolusing: bolusing, suspended: suspended, timestamp: Date())
    }
}<|MERGE_RESOLUTION|>--- conflicted
+++ resolved
@@ -744,19 +744,11 @@
                 requestStats.fetchLimit = 1
                 try? stats = coredataContext.fetch(requestStats)
                 // Only save and upload once per day
-<<<<<<< HEAD
-                guard (-1 * (stats.first?.lastrun ?? .distantPast).timeIntervalSinceNow.minutes) > 20 else { return }
+                guard (-1 * (stats.first?.lastrun ?? .distantPast).timeIntervalSinceNow.hours) > 22 else { return }
 
                 let units = self.settingsManager.settings.units
                 let preferences = settingsManager.preferences
 
-=======
-                guard (-1 * (stats.first?.lastrun ?? .distantPast).timeIntervalSinceNow.hours) > 22 else { return }
-
-                let units = self.settingsManager.settings.units
-                let preferences = settingsManager.preferences
-                
->>>>>>> 85c0b991
                 var carbs = [Carbohydrates]()
                 var carbTotal: Decimal = 0
                 let requestCarbs = Carbohydrates.fetchRequest() as NSFetchRequest<Carbohydrates>
