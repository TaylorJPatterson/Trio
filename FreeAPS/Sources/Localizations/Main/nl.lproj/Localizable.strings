/*
  Localizable.strings
  iAPS
*/
/* -------------------------------- */
/* Bolus screen when adding insulin */
"Add insulin without actually bolusing" = "Insuline toevoegen zonder daadwerkelijke bolus";

/* Add insulin from source outside of pump */
"Add %@ without bolusing" = "Voeg %@ toe zonder bolus";

"Bolus" = "Bolus";

"Close" = "Sluiten";

/* Continue after added carbs without bolus */
"Continue without bolus" = "Verdergaan zonder bolus";

/* Header */
"Enact Bolus" = "Bolus geven";

/* Button */
"Enact bolus" = "Bolus geven";

/*  */
"Insulin recommended" = "Aanbevolen insuline";

/*  */
"Insulin required" = "Benodigde insuline";

/* Bolus screen */
"Recommendation" = "Advies";

/* Button */
"Clear" = "Wissen";

/* Button */
"Done" = "Gereed";

/*  */
"Wait please" = "Wachten";

/*  */
"Agree and continue" = "Akkoord en doorgaan";

/* Headline in enacted pop up (at: at what time) */
"Enacted at" = "Toegediend op";

/* Headline in suggested pop up (at: at what time) */
"Suggested at" = "Voorgesteld op";

/* Headline in enacted pop up (at: at what time) */
"Error at" = "Foutmelding op";

/* Home title */
"Home" = "Hoofdmenu";

/* Looping in progress */
"looping" = "Loopen";

/* min ago since last loop */
"min ago" = "Min. terug";

/* Status Title */
"No suggestion" = "Geen suggestie";

/* Replace pod text in Header */
"Replace pod" = "Vervang Pod";

/* Add carbs screen */
"Add Carbs" = "Koolhydraten toevoegen";

/* Add carbs header and button in Watch app. You can skip the last " " space. It's just for differentiation */
"Add Carbs " = "Koolhydraten toevoegen ";

/*  */
"Amount Carbs" = "Hoeveelheid koolhydraten";

/* Grams unit */
"grams" = "gram";

/*  */
"Carbs required" = "Koolhydraten benodigd";

/* */
"Are you sure?" = "Weet u het zeker?";

/* Bottom target temp */
"Bottom target" = "Ondergrens doel";

/* Cancel preset name */
"Cancel" = "Annuleer";

/*  */
"Cancel Temp Target" = "Annuleer tijdelijk doel";

/* Custom temp target */
"Custom" = "Aangepast";

/*  */
"Date" = "Datum";

/*  */
"Delete" = "Verwijderen";

/* Delete preset temp target */
"Delete preset \"%@\"" = "Voorinstelling \"%@\" verwijderen";

/* Duration of target temp or temp basal */
"Duration" = "Duur";

/*  */
"Enact Temp Target" = "Start tijdelijk doel";

/* */
"Target" = "Doelbereik";

/* */
"Basal Insulin and Sensitivity ratio" = "Verhouding basale insuline en gevoeligheid";

/* */
"A lower 'Half Basal Target' setting will reduce the basal and raise the ISF earlier, at a lower target glucose." = "Bij een lagere instelling \"Half Basaal Doel\" wordt de basaal verlaagd en de ISF eerder verhoogd, bij een lagere streefglucose.";

/* */
" Your setting: " = "Uw instelling: ";

/* */
"mg/dl. Autosens.max limits the max endpoint" = "mg/dl. Autosens.max beperkt het maximum eindpunt";

/*  */
"Enter preset name" = "Voer naam voorinstelling in";

/* Preset name */
"Name" = "Naam";

/* minutes of target temp */
"minutes" = "minuten";

/*  */
"Presets" = "Voorkeursinstellingen";

/* Save preset name */
"Save" = "Opslaan";

/*  */
"Save as Preset" = "Bewaar als voorinstelling";

/* Delete Meal Preset */
"Delete Preset" = "Verwijder voorinstelling";

/* Confirm Deletion */
"Delete preset '%@'?" = "Verwijder voorinstelling '%@'?";

/* Button */
"No" = "Nee";

/* Button */
"Yes" = "Ja";

/* + Button */
"[ +1 ]" = "[ +1 ]";

/* - Button */
"[ -1 ]" = "[ -1 ]";

/* Upper temp target limit */
"Top target" = "Bovengrens doel";

/*  Temp target set for ... minutes */
"for" = "voor";

/*  Temp target set for ... minutes */
"min" = "min";

/*  */
"Autotune" = "Autotune";

/*  */
"Basal profile" = "Basaal profiel";

/*  */
"Carb ratio" = "Koolhydraten ratio";

/*  */
"Delete autotune data" = "Verwijder autotune-gegevens";

/*  */
"Run now" = "Nu uitvoeren";

/*  */
"Last run" = "Laatste berekening";

/*  */
"Sensitivity" = "Gevoeligheid";

/*  */
"Use Autotune" = "Autotune gebruiken";

/* Add profile basal */
"Add" = "Toevoegen";

/*  */
"Basal Profile" = "Basaal profiel";

/* Rate basal profile */
"Rate" = "Waarde";

/*  */
"Save on Pump" = "Opslaan op pomp";

/*  */
"Saving..." = "Opslaan...";

/*  */
"Schedule" = "Schema";

/*  */
"starts at" = "Start";

/* Time basal profile */
"Time" = "Tijd";

/* */
"Calculated Ratio" = "Gecalculeerde ratio";

/* Carb Ratios header */
"Carb Ratios" = "Koolhydraten ratio's";

/*  */
"Ratio" = "Ratio";

/*  */
"Autosens" = "Gevoeligheidsdetectie (Autosens)";

/*  */
"Calculated Sensitivity" = "Berekende gevoeligheid";

/*  */
"Insulin Sensitivities" = "Insuline gevoeligheden";

/* */
"Sensitivity Ratio" = "Gevoeligheidsratio";

/*  */
"Dismiss" = "Negeren";

/*  */
"Important message" = "Belangrijk bericht";

/*  */
"Amount" = "Hoeveelheid";

/* */
"Cancel Temp Basal" = "Annuleer tijdelijke basaal";

/* Enact
Enact a temp Basal or a temp target */
"Enact" = "Uitvoeren";

/* */
"Manual Temp Basal" = "Handmatige tijdelijke basaal";

/* Allow uploads to different services */
"Allow uploads" = "Uploaden toestaan";

/* API secret in NS */
"API secret" = "API code";

/* Connect to NS */
"Connect" = "Verbinden";

/* Connected to NS */
"Connected!" = "Verbonden!";

/* Connecting to NS */
"Connecting..." = "Bezig met verbinden...";

/*  */
"Invalid URL" = "Ongeldige URL";

/*  */
"Local glucose source" = "Lokale glucose bron";

/* Header */
"Nightscout Config" = "Nightscout instellingen";

/*  */
"Port" = "Poort";

/*  */
"URL" = "URL";

/**/
"Use local glucose server" = "Lokale glucose server gebruiken";

/*  */
"Edit settings json" = "Bewerk instellingen json";

/* */
"Glucose units" = "Glucose eenheid";

/*  */
"Preferences" = "Voorkeuren";

/* Recommended Insulin Fraction in preferences */
"Recommended Insulin Fraction" = "Aanbevolen insuline fractie";

/* Do you want to show bolus screen after added carbs? */
"Skip Bolus screen after carbs" = "Sla bolusscherm over na koolhydraten";

/* Allow remote control from NS */
"Remote control" = "Afstandsbediening";

/* Add Medtronic pump */
"Add Medtronic" = "Medtronic toevoegen";

/* Add Omnipod pump */
"Add Omnipod" = "Omnipod toevoegen";

/* Add Simulator pump */
"Add Simulator" = "Simulator toevoegen";

/* Insulin model */
"Model" = "Model";

/*  */
"Pump config" = "Pomp configuratie";

/*  */
"Delivery limits" = "Limiet op toediening";

/*  */
"Duration of Insulin Action" = "Duur Insuline Activiteit (DIA)";

/* hours of duration of insulin activity */
"hours" = "uren";

/* Max setting */
"Max Basal" = "Max basaal";

/* Max setting */
"Max Bolus" = "Max bolus";

/* */
"Pump Settings" = "Pomp instellingen";

/* Insulin unit per hour */
"U/hr" = "E/uur";

/* Unit in number of units delivered (keep the space character!) */
" U" = " E";

/* /Insulin unit */
"/U" = "/E";

/* Insulin unit */
"U" = "E";

/* Unit per hour with space */
" U/hr" = " E/uur";

/* Number of units per hour*/
"%@ U/hr" = "%@ E/uur";

/* Number of units insulin delivered */
"%@ U" = "%@ E";

/*Carb ratio unit */
"g/U" = "g/E";

/* grams */
" g" = " gr ";

/* The short unit display string for grams */
"g" = "gr";

/* when 0 U/hr */
"0 U/hr" = "0 E/uur";

/* abbreviation for days */
"d" = "d";

/* abbreviation for hours */
"h" = "u";

/* abbreviation for minutes */
"m" = "m";

/*  */
"Closed loop" = "Gesloten loop";

/* */
"Configuration" = "Instellingen";

/* */
"Devices" = "Apparaten";

/*  */
"Pump" = "Pomp";

/* */
"Watch" = "Watch";

/* */
"Watch Configuration" = "Watch configuratie";

/* */
"Apple Watch" = "Apple Watch";

/* */
"Display on Watch" = "Weergave op horloge";

/* */
"Garmin Watch" = "Garmin Watch";

/* */
"Add devices" = "Apparaten toevoegen";

/* */
"Glucose Target" = "Glucose streefwaarde";

/* */
"Heart Rate" = "Hartslag";

/* */
"Steps" = "Stappen";

/* */
"ISF" = "ISF";

/* */
"The app Garmin Connect must be installed to use for iAPS.\n Go to App Store to download it" = "De app Garmin Connect moet geïnstalleerd zijn om iAPS te kunnen gebruiken. \nGa naar de App Store om deze te downloaden.";

/* */
"Garmin is not available" = "Garmin is niet beschikbaar";

/*  */
"Services" = "Apps";

/*  */
"Settings" = "Instellingen";

/* Recommendation for a Manual Bolus */
"Recommended Bolus Percentage" = "Aanbevolen boluspercentage";

/* 2 log files to share */
"Share logs" = "Deel logbestanden";

/* Upper target */
"High target" = "Bovengrens doel";

/* Lower target */
"Low target" = "Ondergrens doel";

/*  */
"Target Ranges" = "Streefdoel";

/* When bolusing */
"Bolusing" = "Bolussen";

/* */
"Pump suspended" = "Pomp uitgeschakeld";

/* */
"Middleware" = "Middleware";

/* Header */
"History" = "Geschiedenis";

/* CGM option */
"Upload glucose to Nightscout" = "Upload glucose naar Nightscout";

/* Type of CGM or glucose source */
"Type" = "Type";

/* CGM */
"CGM" = "CGM";

/* CGM Transmitter ID */
"Transmitter ID" = "Zender ID";

/* Other CGM setting */
"Other" = "Anders";

/* Whatch app alert */
"Set temp targets presets on iPhone first" = "Stel eerst tijdelijke doelen voorinstelling op iPhone in";

/* Updating Watch app */
"Updating..." = "Updaten...";

/* Header for Temp targets in Watch app */
"Temp Targets" = "Tijdelijk streefdoel";

/* Delete carbs from data table and Nightscout */
"Delete carbs?" = "Koolhydraten verwijderen?";

/* Delete insulin from pump history and Nightscout */
"Delete insulin?" = "Insuline verwijderen?";

/* Treatments list */
"Treatments" = "Behandelingen";

/* " min" in Treatments list */
" min" = "min";

/* */
"Unable to change anything" = "Kan de status niet wijzigen";


/* Calendar and Libre transmitter settings ---------------
 */
/* */
"Configure Libre Transmitter" = "Configureer Libre zender";

/* */
"Calibrations" = "Kalibraties";

/* */
"Create events in calendar" = "Voeg gebeurtenissen toe aan de kalender";

/* */
"Calendar" = "Agenda";

/* */
"Other" = "Anders";

/* */
"Libre Transmitter" = "Libre zender";

/* */
"Libre Transmitters" = "Libre zenders";

/* */
"Bluetooth Transmitters" = "Bluetooth zenders";

/* */
"Modes" = "Modussen";

/* Libre 2 Direct */
"Libre 2 Direct" = "Libre 2 Direct";

/* */
"Select the third party transmitter you want to connect to" = "Selecteer de zender van de derde partij waarmee u wilt verbinden";

/* State was restored */
"State was restored" = "Staat is teruggezet";

/* The short unit display string for millimoles of glucose per liter */
"mmol/L" = "mmol/l";

/* The short unit display string for milligrams of glucose per decilter */
"mg/dL" = "mg/dl";

/* */
"Add calibration" = "Kalibratie toevoegen";

/* When adding capillary glucose meater reading */
"Meter glucose" = "Meter glucosewaarde";

/* */
"Info" = "Info";

/*v*/
"Slope" = "Toename";

/* */
"Intercept" = "Ondervangen";

/* */
"Chart" = "Grafiek";

/* */
"Remove" = "Verwijder";

/* */
"Remove Last" = "Laatste verwijderen";

/* */
"Remove All" = "Alles verwijderen";

/* */
"About the Process" = "Over de werkwijze";

/* */
"Please make sure that your Libre 2 sensor is already activated and finished warming up. If you have other apps connecting to the sensor via bluetooth, these need to be shut down or uninstalled. \n\n You can only have one app communicating with the sensor via bluetooth. Then press the \"pariring and connection\" button below to start the process. Please note that the bluetooth connection might take up to a couple of minutes before it starts working." = "Zorg ervoor dat uw Libre 2-sensor al geactiveerd is en klaar is met opwarmen. Als er andere apps zijn die via bluetooth verbinding maken met de sensor dan moeten deze uitgeschakeld of verwijderd worden. \n\n Je kunt maar één app gebruiken die communiceert met de sensor via bluetooth. Druk vervolgens op de knop \"koppelen en verbinden\" hieronder om het proces te starten. Houd er rekening mee dat de bluetooth-verbinding tot enkele minuten kan duren voordat deze begint te werken.";

/* */
"Pairinginfo" = "Koppeling informatie";

/* */
"PatchInfo" = "Patch info";

/* */
"Calibrationinfo" = "Kalibratie info";

/* */
"Unknown" = "Onbekend";

/* */
"Not paired yet" = "Nog niet gekoppeld";

/* */
"Pair Sensor & connect" = "Sensor koppelen en verbinden";

/* */
"Phone NFC required!" = "iPhone NFC vereist!";

/* */
"Your phone or app is not enabled for NFC communications, which is needed to pair to libre2 sensors" = "Je iPhone of app is niet ingeschakeld voor NFC communicatie, wat nodig is om te koppelen met Libre2 sensoren";

/* Bluetooth Power Off */
"Bluetooth Power Off" = "Bluetooth uitschakelen";

/* Please turn on Bluetooth */
"Please turn on Bluetooth" = "Activeer Bluetooth a.u.b.";

/* No Libre Transmitter Selected */
"No Libre Transmitter Selected" = "Geen Libre zender geselecteerd";

/* Delete Transmitter and start anew. */
"Delete CGMManager and start anew. Your libreoopweb credentials will be preserved" = "Verwijder CGMManager en start opnieuw. De libreoopweb gegevens blijven bewaard";

/* Invalid libre checksum */
"Invalid libre checksum" = "Ongeldige libre controlesom";

/* Libre sensor was incorrectly read, CRCs were not valid */
"Libre sensor was incorrectly read, CRCs were not valid" = "Libre sensor is onjuist gelezen, CRC's waren niet geldig";

/* Glucose */
"Glucose" = "Glucosewaarde";

/* LOWALERT! */
"LOWALERT!" = "Waarschuwing LAAG!";

/* HIGHALERT! */
"HIGHALERT!" = "Waarschuwing HOOG!";

/* (Snoozed)*/
"(Snoozed)" = "(Gesluimerd)";

/* Glucose: %@ */
"Glucose: %@" = "Bloedsuiker: %@";

/* Transmitter: %@%% */
"Transmitter: %@%%" = "Zender: %@%%";

/* No Sensor Detected */
"No Sensor Detected" = "Geen sensor gevonden";

/* This might be an intermittent problem, but please check that your transmitter is tightly secured over your sensor */
"This might be an intermittent problem, but please check that your transmitter is tightly secured over your sensor" = "Dit kan een tijdelijk probleem zijn, maar controleer of uw zender stevig vastzit op uw sensor";

/* New Sensor Detected */
"New Sensor Detected" = "Nieuwe sensor gevonden";

/* Please wait up to 30 minutes before glucose readings are available! */
"Please wait up to 30 minutes before glucose readings are available!" = "Wacht tot 30 minuten voordat glucosewaardes beschikbaar zijn!";

/* Invalid Glucose sample detected, try again later */
"Invalid Glucose sample detected, try again later" = "Ongeldige glucosewaarde ontdekt, probeer het later opnieuw";

/* ensor might have temporarily stopped, fallen off or is too cold or too warm */
"Sensor might have temporarily stopped, fallen off or is too cold or too warm" = "Mogelijk is de sensor tijdelijk gestopt, losgeraakt of te koud of te warm";

/* Invalid Sensor Detected */
"Invalid Sensor Detected" = "Ongeldige sensor gevonden";

/* Detected sensor seems not to be a libre 1 sensor! */
"Detected sensor seems not to be a libre 1 sensor!" = "Gevonden sensor lijkt geen Libre 1 sensor te zijn!";

/* Detected sensor is invalid: %@ */
"Detected sensor is invalid: %@" = "Gevonden sensor is ongeldig: %@";

/* Low Battery */
"Low battery" = "Batterij bijna leeg";

/* */
"Invalid sensor" = "Ongeldige sensor";

/* */
"Sensor change" = "Sensor wisselen";

/* */
"Sensor expires soon" = "Sensor verloopt binnenkort";

/* Battery is running low %@, consider charging your %@ device as soon as possible */
"Battery is running low %@, consider charging your %@ device as soon as possible" = "Batterijniveau is laag %@, laad uw %@ apparaat zo snel mogelijk op";

/* Extracting calibrationdata from sensor */
"Extracting calibrationdata from sensor" = "Kalibratiegegevens uit de sensor halen";

/* Sensor Ending Soon */
"Sensor Ending Soon" = "Sensor verloopt binnenkort";

/* Current Sensor is Ending soon! Sensor Life left in %@ */
"Current Sensor is Ending soon! Sensor Life left in %@" = "Huidige sensor verloopt in %@";

/* */
"Libre Bluetooth" = "Libre bluetooth";

/* */
"Snooze Alerts" = "Alarmen tijdelijk uitschakelen";

/* */
"Last measurement" = "Laatste meting";

/* */
"Sensor Footer checksum" = "Sensor voettekst controlesom";

/* */
"Last Blood Sugar prediction" = "Laatste bloedsuikervoorspelling";

/* */
"CurrentBG" = "Huidige BG";

/* */
"Sensor Info" = "Sensor info";

/* */
"Sensor Age" = "Sensor leeftijd";

/* */
"Sensor Age Left" = "Sensor nog te gebruiken";

/* */
"Sensor Endtime" = "Sensor verloopt";

/* */
"Sensor State" = "Sensor status";

/* */
"Sensor Serial" = "Sensor serienummer";

/* */
"Transmitter Info" = "Zender informatie";

/* */
"Hardware" = "Hardware";

/* */
"Firmware" = "Firmware";

/* */
"Connection State" = "Verbindingsstatus";

/* */
"Transmitter Type" = "Type zender";

/* */
"Sensor Type" = "Type sensor";

/* */
"Factory Calibration Parameters" = "Fabriekskalibratie voor parameters";

/* */
"Valid for footer" = "Geldig voor voettekst";

/* */
"Edit calibrations" = "Kalibraties bewerken";

/* */
"edit calibration clicked" = "Bewerken geselecteerde kalibratie";

/* */
"Delete CGM" = "Verwijder CGM";

/* */
"Are you sure you want to remove this cgm from loop?" = "Weet je zeker dat je deze CGM uit de lijst wilt verwijderen?";

/* */
"There is no undo" = "Ongedaan maken is niet mogelijk";

/* */
"Advanced" = "Geavanceerd";

/* */
"Alarms" = "Alarmen";

/* */
"Glucose Settings" = "Glucose instellingen";

/* */
"Notifications" = "Meldingen";

/* */
"Export logs" = "Logboek exporteren";

/* */
"Export not available" = "Exporteren niet beschikbaar";

/* */
"Log export requires ios 15" = "Log export vereist iOS 15 of hoger";

/* */
"Got it!" = "Begrepen!";

/* */
"Saved to %@" = "Opgeslagen in %@";

/* */
"No logs available" = "Geen logboeken beschikbaar";

/* */
"Glucose Notification visibility" = "Zichtbaarheid glucose melding";

/* */
"Always Notify Glucose" = "Altijd glucose melden";

/* */
"Notify per reading" = "Melding bij elke meting";

/* */
"Value" = "Waarde";

/* */
"Adds Phone Battery" = "Batterij iPhone toevoegen";

/* */
"Adds Transmitter Battery" = "Zender batterij toevoegen";

/* */
"Also vibrate" = "Ook trillen";

/* */
"Additional notification types" = "Andere meldingsinstellingen";

/* */
"Misc" = "Overige";

/* */
"Unit override" = "Eenheid aanpassen";

/* */
"Low" = "Laag";

/* */
"High" = "Hoog";

/* */
"glucose" = "glucose";

/* */
"Schedule " = "Schema ";

/* */
"tapped save schedules" = "geselecteerde schema's opslaan";

/* */
"Error" = "Fout";

/* */
"Some ui element was incorrectly specified" = "Sommige ui-elementen zijn onjuist opgegeven";

/* */
"Success" = "Geslaagd";

/* */
"Schedules were saved successfully!" = "Schema's zijn succesvol opgeslagen!";

/* */
"High Glucose Alarm active" = "Glucose alarm bij HOOG actief";

/* */
"Low Glucose Alarm active" = "Glucose alarm bij LAAG actief";

/* */
"No Glucose Alarm active" = "Geen glucose alarm actief";

/* */
"snoozing until %@" = "sluimeren tot %@";

/* */
"not snoozing" = "niet gesluimerd";

/* */
"nothing to see here" = "er is hier niets te zien";

/* */
"snooze from testview clicked" = "sluimeren geklikt in de testweergave";

/* */
"will snooze for %@ until %@" = "zal sluimeren voor %@ tot %@";

/* */
"Click to Snooze Alerts" = "Klik om waarschuwingen tijdelijk uit te schakelen";

/* */
"Strength" = "Intensiteit";

/* */
"Hold the top of your iPhone near the sensor to pair" = "Houd de bovenkant van uw iPhone dicht bij de sensor om te koppelen";

/* */
"Sensor not found" = "Sensor niet gevonden";

/* */
"Also play alert sound" = "Ook alarmgeluid afspelen";

/* */
"Notification Settings" = "Instellingen voor meldingen";

/* */
"Found devices: %d" = "Gevonden apparaten: %d";

/* */
"Backfill options" = "Terugzet opties";

/* */
"Backfilling from trend is currently not well supported by Loop" = "Terugzetten van trend wordt momenteel niet goed ondersteund door Loop";

/* */
"Backfill from history" = "Terugzetten van geschiedenis";

/* */
"Backfill from trend" = "Terugzetten van trend";

/* */
"Debug options" = "Foutopsporing opties";

/* */
"Adds a lot of data to the Issue Report " = "Voegt veel data toe aan het probleemrapport ";

/* */
"Persist sensordata" = "Sensorgegevens bewaren";

/* */
"Battery" = "Batterij";

/* */
"Also add source info" = "Voeg ook bron info toe";

/* */
"Carbs Required Threshold" = "Koolhydraten vereist drempelwaarde";

/* */
"Carbs required: %d g" = "Koolhydraten vereist: %d g";

/* */
"To prevent LOW required %d g of carbs" = "Om LAAG te voorkomen zijn %d g koolhydraten nodig";

/* */
"iAPS not active" = "iAPS is niet actief!";

/* */
"Last loop was more then %d min ago" = "Laatste loop was meer dan %d min geleden";

/* Glucose badge */
"Show glucose on the app badge" = "Toon glucosewaarde op de app icoon";

/* */
"Backfill glucose" = "Terugzetten glucose";

/* About this source */
"About this source" = "Over deze bron";

/* */
"Bolus failed" = "Bolus is mislukt";

/* */
"Bolus failed or inaccurate. Check pump history before repeating." = "Bolus mislukt of onjuist. Controleer de pompgeschiedenis voordat je herhaalt.";

/* */
"Carbs" = "Koolhydraten";

/* */
"Temp Basal" = "Tijdelijk basaal";

/* */
"Temp Target" = "Tijdelijk streefdoel";

/* */
"Resume" = "Hervat";

/* */
"Suspend" = "Onderbreek";

/* */
"Animated Background" = "Bewegende achtergrond";

/* Sensor day(s) */
" day(s)" = " dag(en)";

/* Option to show HR in Watch app*/
"Display HR on Watch" = "Toon hartritme op horloge";


/* Headers for settings ----------------------- */
"OpenAPS main settings" = "Oref0 hoofdinstellingen";

"OpenAPS SMB settings" = "Oref0 SMB instellingen";

"OpenAPS targets settings" = "Oref0 doel instellingen";

"OpenAPS other settings" = "Oref0 overige instellingen";

/* Glucose Simulator CGM */
"Glucose Simulator" = "Glucose simulator";

/* Restored state message */
"Bluetooth State restored (APS restarted?). Found %d peripherals, and connected to %@ with identifier %@" = "Herstelde Bluetooth-status (iAPS opnieuw opgestart?). %d randapparatuur gevonden en verbonden met %@ met de identificatie %@";

/* Shared app group xDrip4iOS */
"Using shared app group with external CGM app xDrip4iOS" = "Gedeelde app-groep wordt gebruikt met externe CGM app xDrip4iOS";

/* Shared app group GlucoseDirect */
"Using shared app group with external CGM app GlucoseDirect" = "Gebruikt gedeelde app groep met externe CGM app GlucoseDirect";

/* Dexcom G6 app */
"Dexcom G6 app" = "Oorspronkelijke G6 app";

/* Native G5 app */
"Native G5 app" = "Oorspronkelijke G5 app";

/* Minilink transmitter */
"Minilink transmitter" = "Minilink zender";

/* Simple simulator */
"Simple simulator" = "Eenvoudige simulator";

/* Direct connection with Libre 1 transmitters or Libre 2 */
"Direct connection with Libre 1 transmitters or European Libre 2 sensors" = "Directe connectie met Libre 1 sensoren of Europese Libre 2 sensoren";

/* Online or internal server */
"Online or internal server" = "Online of interne server";

/* -------------- Developer settings ---------------------- */
/* Debug options */

"Developer" = "Ontwikkelaar";

/* Debug option view NS Upload Profile */
"NS Upload Profile" = "NS Upload profiel";

/* Debug option view NS Uploaded Profile */
"NS Uploaded Profile" = "NS geüpload profiel";

/* Debug option view Autosense */
"Autosense" = "Autosense";

/* Debug option view Pump History */
"Pump History" = "Pomp geschiedenis";

/* Debug option view Target Ranges */
"Target ranges" = "Doelbereiken";

/* Debug option view Temp targets */
"Temp targets" = "Tijdelijke doelen";

/* Debug option view Meal */
"Meal" = "Maaltijd";

/* Debug option view Pump profile */
"Pump profile" = "Pomp profiel";

/* Debug option view Profile */
"Profile" = "Profiel";

/* Debug option view Enacted */
"Enacted" = "Vastgesteld";

/* Debug option view Announcements (from NS) */
"Announcements" = "Meldingen";

/* Debug option view Enacted announcements announcements (from NS) */
"Enacted announcements" = "Ingevoerde meldingen";

/* Debug option view Autotune */
"Autotune" = "Autotune";

/* Debug option view Target presets */
"Target presets" = "Doelvoorinstellingen";

/* Debug option view */
"Loop Cycles" = "Loop cyclussen";

/* Debug option view Glucose Data used for statistics */
"Glucose Data used for statistics" = "Glucose data gebruikt voor statistieken";

/* --------------- HealthKit intergration --------------------*/
/* */
"Apple Health" = "Apple Gezondheid";

/* */
"Connect to Apple Health" = "Verbinden met Apple Gezondheid";

/* Show when have not permissions for writing to Health */
"For write data to Apple Health you must give permissions in Settings > Health > Data Access" = "Als u gegevens wilt opslaan met Apple Gezondheid, moet u de juiste machtigingen verlenen in Instellingen > Gezondheid > Gegevenstoegang en apparaten";

/* */
"After you create glucose records in the Health app, please open iAPS to help us guaranteed transfer changed data" = "Na het maken van glucoserecords in de Gezondheid-app, opent u iAPS om ervoor te zorgen dat de gewijzigde gegevens veilig worden overgedragen";

/* New ALerts ------------------------- */
/* Info title */
"Info" = "Info";

/* Warning title */
"Warning" = "Waarschuwing";

/* Error title */
"Error" = "Fout";

/* Manual temp basal mode */
"Manual" = "Handmatig";

/* Status highlight when manual temp basal is running. */
"Manual Basal" = "Handmatige tijdelijke basaal";

/* Current Manual Temp basal */
" -  Manual Basal ⚠️" = " -  Handmatige tijdelijke basaal ⚠️";

/* Total AT / Scheduled basal insulin */
" U/day" = " E/dag";

/* Total AT / Scheduled basal insulin */
"Total" = "Totaal";

/* -------------------------------------------- FPU Strings ------------------------------------------------------*/
/* Enable FPU */

"Enable" = "Activeer";

/* Header */
"Conversion settings" = "Omrekeningsinstellingen";

/* Delay */
"Delay In Minutes" = "Vertraging in minuten";

/* Duration */
"Maximum Duration In Hours" = "Maximale duur in uren";

/* Interval */
"Interval In Minutes" = "Interval in minuten";

/* Override */
"Override With A Factor Of " = "Overschrijvingsfactor ";

/* Description */
"Allows fat and protein to be converted into future carb equivalents using the Warsaw formula of kilocalories divided by 10.\n\nThis spreads the carb equivilants over a maximum duration setting that can be configured from 5-12 hours.\n\nDelay is time from now until the first future carb entry.\n\nInterval in minutes is how many minutes are between entries. The shorter the interval, the smoother the result. 10, 15, 20, 30, or 60 are reasonable choices.\n\nAdjustment factor is how much effect the fat and protein has on the entries. 1.0 is full effect (original Warsaw Method) and 0.5 is half effect. Note that you may find that your normal carb ratio needs to increase to a larger number if you begin adding fat and protein entries. For this reason, it is best to start with a factor of about 0.5 to ease into it.\n\nDefault settings: Time Cap: 8 h, Interval: 30 min, Factor: 0.5, Delay 60 min" = "Maakt het mogelijk vet en eiwit om te zetten in toekomstige koolhydraten met behulp van de Warschau formule van kilocalorieën gedeeld door 10.\n\nDit spreidt de koolhydraten over een maximale tijdsduur die kan worden ingesteld van 5-12 uur.\n\nVertraging is de tijd tussen nu en de eerste toekomstige koolhydrateninvoer.\n\nInterval in minuten is het aantal minuten tussen de invoer. Hoe korter het interval, hoe gladder het resultaat. Redelijke keuzes zijn 10, 15, 20, 30 of 60.\n\nAanpassingsfactor is het effect van vet en eiwit op de waarden. 1,0 is volledig effect (originele methode van Warschau) en 0,5 is half effect. Merk op dat u misschien zult merken dat uw normale koolhydratenratio moet stijgen tot een groter getal als u vet en eiwit gaat toevoegen. Daarom kunt u het beste beginnen met een factor van ongeveer 0,5 om het u gemakkelijk te maken.\n\nStandaardinstellingen: Tijdslimiet: 8 uur, Interval: 30 min, Factor: 0.5, Vertraging 60 min";

/* FPU Settings Title */
"Fat and Protein" = "Vetten & eiwitten";

/* Display fat and protein entities */
"Fat & Protein" = "Vetten & eiwitten";

/* */
"Hide Fat & Protein" = "Verberg vetten & eiwitten";

/* Add Fat */
"Fat" = "Vet";

/* Add Protein */
"Protein" = "Eiwit";

/* Service Section */
"Fat And Protein Conversion" = "Omrekening vet en eiwit";

/* Service Section */
"Profile Override" = "Overschrijf profiel";

/* */
"Override Profiles" = "Overschrijvings profielen";

/* */
"Normal " = "Normaal ";

<<<<<<< HEAD
=======
"Currently no Override active" = "Op dit moment geen 'Overschrijving' actief";

>>>>>>> 5364635b
/* */
"Total Insulin Adjustment" = "Totale insuline aanpassing";

/* */
"Override your Basal, ISF, CR and Target profiles" = "Overschrijven van uw Basaal, ISF, CR en Doel profielen";

/* */
"Enable indefinitely" = "Onbeperkt inschakelen";

/* */
"Override Profile target" = "Profieldoel overschrijven";

/* */
"Disable SMBs" = "SMBs uitschakelen";

/* Your normal Profile. Use a short string */
"Normal Profile" = "Normaal profiel";

/* Custom but unsaved Profile */
"Custom Profile" = "Aangepast profiel";

/* */
"Profiles" = "Profielen";

/* */
"More options" = "Meer opties";

/* */
"Schedule when SMBs are Off" = "Schema wanneer SMB's uit staan";

/* */
"Change ISF and CR" = "Wijzig ISF en CR";

/* */
"Change ISF" = "Wijzig ISF";

/* */
"Change CR" = "Wijzig CR";

/* */
"SMB Minutes" = "SMB Minuten";

/* */
"UAM SMB Minutes" = "UAM SMB Minuten";

/* */
"Start new Profile" = "Start nieuw profiel";

/* */
"Save as Profile" = "Bewaar als profiel";

/* */
"Return to Normal" = "Terug naar normaal";

/* Alert */
"Return to Normal?" = "Terug naar normaal?";

/* */
"This will change settings back to your normal profile." = "Dit verandert de instellingen terug naar uw normale profiel.";

/* Start Profile Alert */
"Start Profile" = "Start profiel";

/* */
"Your profile basal insulin will be adjusted with the override percentage and your profile ISF and CR will be inversly adjusted with the percentage." = "Uw basale insuline zal worden aangepast met het overschrijvingspercentage en uw ISF en CR profiel zullen direct worden aangepast aan het percentage.";

/* */
"Starting this override will change your Profiles and/or your Target Glucose used for looping during the entire selected duration. Tapping ”Start Profile” will start your new profile or edit your current active profile." = "Door deze overschrijving te starten, verandert u uw profielen en/of uw streefwaarde voor glucose die voor de looping gedurende de hele geselecteerde duur wordt gebruikt. Door op \"Start profiel\" te tikken, start u uw nieuwe profiel of wijzigt u uw huidige actieve profiel.";

/* Change Target glucose in profile settings */
"Override Profile Target" = "Overschrijven doelprofiel";

/* Alert string. Keep spaces. */
" SMBs are disabled either by schedule or during the entire duration." = " SMB's worden per schema of gedurende de gehele looptijd uitgeschakeld.";

/* Alert strings. Keep spaces */
" infinite duration." = " Oneindige duur.";

/* Service Section */
"App Icons" = "App iconen";

/* */
"iAPS Icon" = "iAPS icoon";

/* Service Section */
"Statistics and Home View" = "Statistieken en Home View";

/* Alert text */
"Delete carb equivalents?" = "Verwijder koolhydraten?";

/* */
"Meal Presets" = "Maaltijd voorinstellingen";

/* */
"Empty" = "Leeg";

/* */
"Delete Selected Preset" = "Geselecteerde voorinstelling verwijderen";

/* */
"Enter Meal Preset Name" = "Voer de naam van de maaltijdvoorkeur in";

/* */
"Name Of Dish" = "Naam van het gerecht";

/* Save Carbs and continue to bolus recommendation */
"Save and continue" = "Bewaar en ga verder";

/* */
"Save as Preset" = "Bewaar als voorinstelling";

/* ----------------------- New Bolus Calculator ---------------------------*/
/* Warning about bolus recommendation. Title */

"Warning!" = "Waarschuwing!";

/* Alert to confirm bolus amount to add */
"\n\nTap 'Add' to continue with selected amount." = "\n\nTik op 'Toevoegen' om door te gaan met het geselecteerde aantal.";

/* */
"Eventual Glucose" = "Voorspelde glucose";

/* */
"Target Glucose" = "Doel glucose";

/* */
"Percentage setting" = "Percentage instelling";

/* */
"Insulin Sensitivity" = "Insuline gevoeligheid";

/* Formula displayed in Bolus info pop-up. Make translation short! */
<<<<<<< HEAD
"(Eventual Glucose - Target) / ISF" = "(Eventual Glucose - Target) / ISF";

/* */
"Formula:" = "Formula:";
=======
"(Eventual Glucose - Target) / ISF" = "(Voorspelde glucose - doel) / ISF";

/* */
"Formula:" = "Formule:";
>>>>>>> 5364635b

/* Bolus pop-up footer */
"Carbs and previous insulin are included in the glucose prediction, but if the Eventual Glucose is lower than the Target Glucose, a bolus will not be recommended." = "Koolhydraten en vorige insuline zijn opgenomen in de glucosevoorspelling, maar als de uiteindelijke glucose lager is dan het doelglucose, wordt een bolus niet aangeraden.";

/* Hide pop-up */
"Hide" = "Verbergen";

/* Bolus pop-up / Alert string. Make translations concise! */
<<<<<<< HEAD
"Eventual Glucose > Target Glucose, but glucose is predicted to drop down to " = "Eventual Glucose > Target Glucose, but glucose is predicted to first drop down to ";

/* Bolus pop-up / Alert string. Make translations concise! */
"which is below your Threshold (" = "which is below your Threshold (";

/* Bolus pop-up / Alert string. Make translations concise! */
"Eventual Glucose > Target Glucose, but glucose is climbing slower than expected. Expected: " = "Eventual Glucose > Target Glucose, but glucose is climbing slower than expected. Expected: ";

//* Bolus pop-up / Alert string. Make translations concise! */
". Climbing: " = ". Climbing: ";

/* Bolus pop-up / Alert string. Make translations concise! */
"Eventual Glucose > Target Glucose, but glucose is falling faster than expected. Expected: " = "Eventual Glucose > Target Glucose, but glucose is falling faster than expected. Expected: ";

/* Bolus pop-up / Alert string. Make translations concise! */
". Falling: " = ". Falling: ";

/* Bolus pop-up / Alert string. Make translations concise! */
"Eventual Glucose > Target Glucose, but glucose is changing faster than expected. Expected: " = "Eventual Glucose > Target Glucose, but glucose is changing faster than expected. Expected: ";

/* Bolus pop-up / Alert string. Make translations concise! */
". Changing: " = ". Changing: ";

/* Add insulin without bolusing alert */
" without bolusing" = " without bolusing";
=======
"Eventual Glucose > Target Glucose, but glucose is predicted to drop down to " = "Voospelde glucose > doelglucose, maar de glucose wordt voorspeld dat de glucose eerst omlaag zal gaan tot ";

/* Bolus pop-up / Alert string. Make translations concise! */
"which is below your Threshold (" = "die onder uw drempelwaarde ligt (";

/* Bolus pop-up / Alert string. Make translations concise! */
"Eventual Glucose > Target Glucose, but glucose is climbing slower than expected. Expected: " = "Voorspelde glucose > doelglucose maar de glucose daalt sneller dan verwacht.. Verwacht: ";

//* Bolus pop-up / Alert string. Make translations concise! */
". Climbing: " = ". Stijging: ";

/* Bolus pop-up / Alert string. Make translations concise! */
"Eventual Glucose > Target Glucose, but glucose is falling faster than expected. Expected: " = "Voorspelde glucose > doelglucose maar de glucose daalt sneller dan verwacht.. Verwacht: ";

/* Bolus pop-up / Alert string. Make translations concise! */
". Falling: " = ". Daling: ";

/* Bolus pop-up / Alert string. Make translations concise! */
"Eventual Glucose > Target Glucose, but glucose is changing faster than expected. Expected: " = "Voorspelde glucose > doelglucose maar de glucose daalt sneller dan verwacht.. Verwacht: ";

/* Bolus pop-up / Alert string. Make translations concise! */
". Changing: " = ". Verandering: ";

/* Add insulin without bolusing alert */
" without bolusing" = " Zonder bolus";
>>>>>>> 5364635b

/* -------------------------------------------------------------------------------------------
  DASH strings
*/
"Attach Pod" = "Bevestig Pod";

"Deactivate Pod" = "Deactiveer pod";

/* */
"Deactivating..." = "Uitschakelen...";

"Pair Pod" = "Koppel Pod";

/* Text for previous pod information row */
"Previous Pod Information" = "Vorige Pod informatie";

/* Text for confidence reminders navigation link */
"Confidence Reminders" = "Vertrouwensherinneringen";

"Confidence reminders are beeps from the pod which can be used to acknowledge selected commands." = "Vertrouwensherinneringen zijn piepjes uit de pod die kunnen worden gebruikt om geselecteerde opdrachten te erkennen.";

/* button title for saving low reservoir reminder while saving */
"Saving..." = "Opslaan...";

/* button title for saving low reservoir reminder */
"Save" = "Opslaan";

/* Alert title for error when updating confidence reminder preference */
"Failed to update confidence reminder preference." = "Kon de voorkeur voor vertrouwensherinnering niet bijwerken.";

/* */
"No Error" = "Geen error";

/* description label for active time pod details row */
"Active Time" = "Activatie tijd";

/* Title string for BeepPreference.silent */
"Disabled" = "Uitgeschakeld";

/* Title string for BeepPreference.manualCommands */
"Enabled" = "Ingeschakeld";

/* Title string for BeepPreference.extended */
"Extended" = "Verlengd";

/* Description for BeepPreference.silent */
"No confidence reminders are used." = "Er worden geen vertrouwensherinneringen gebruikt.";

/* Description for BeepPreference.manualCommands */
"Confidence reminders will sound for commands you initiate, like bolus, cancel bolus, suspend, resume, save notification reminders, etc. When Loop automatically adjusts delivery, no confidence reminders are used." = "Vertrouwen herinneringen zullen klinken voor commando's die u hebt geïnitieerd, zoals bolus, annulering, geschorst, hervatten, opslaan van meldingsherinneringen, etc. Wanneer Loop automatisch de levering wijzigt, worden er geen vertrouwensherinneringen gebruikt.";

/* Description for BeepPreference.extended */
"Confidence reminders will sound when Loop automatically adjusts delivery as well as for commands you initiate." = "Vertrouwensherinneringen zullen klinken wanneer Loop de levering automatisch aanpast evenals voor commando's die u initieert.";

/* Label text for expiration reminder default row */
"Expiration Reminder Default" = "Herinnering vervaldatum ingeschakeld";

/* */
"Expiration Reminder" = "Herinnering over de vervaltijd";

/* */
"Low Reservoir" = "Laag reservoir niveau";

/* Value text for no expiration reminder */
"No Reminder" = "Geen herinnering";

/* */
"Scheduled Reminder" = "Geplande herinnering";

/* */
"Low Reservoir Reminder" = "Laag reservoir herinnering";

/* The action string on pod status page when pod data is stale */
"Make sure your phone and pod are close to each other. If communication issues persist, move to a new area." = "Zorg ervoor dat je iPhone en Pod dicht bij elkaar liggen. Als communicatieproblemen aanhouden, ga dan naar een nieuw gebied.";
/* Format string for the action string on pod status page when pod expired. (1: service time remaining) */
"Change Pod now. Insulin delivery will stop in %1$@ or when no more insulin remains." = "Verander Pod nu. Insuline levering stopt over %1$@ of wanneer er geen insuline meer over is.";

/* Label text for temporary basal rate summary */
"Rate" = "Waarde";

/* Summary string for temporary basal rate configuration page */
"%1$@ for %2$@" = "%1$@ voor %2$@";

/* Description text on manual temp basal action sheet */
"Loop will not automatically adjust your insulin delivery until the temporary basal rate finishes or is canceled." = "Loop zal niet automatisch jouw insuline toediening aanpassen tot de tijdelijke basaalstand is beëindigd of is geannuleerd.";
/* Button text for setting manual temporary basal rate*/
"Set Temporary Basal" = "Tijdelijke basaal instellen";

/* Navigation Title for ManualTempBasalEntryView */
"Temporary Basal" = "Tijdelijk basaal";

/* Alert title for a failure to set temporary basal */
"Temporary Basal Failed" = "Tijdelijke basaalstanden mislukt";

/* Alert format string for a failure to set temporary basal with recovery suggestion. (1: error description) (2: recovery text) */
"Unable to set a temporary basal rate: %1$@\n\n%2$@" = "Kan geen tijdelijke basaalstand instellen: %1$@\n\n%2$@";

/* Alert format string for a failure to set temporary basal. (1: error description) */
"Unable to set a temporary basal rate: %1$@" = "Kan geen tijdelijke basaalstand instellen: %1$@";

/* Alert title for missing temp basal configuration */
"Missing Config" = "Configuratie ontbreekt";

/* Alert format string for missing temp basal configuration. */
"This PumpManager has not been configured with a maximum basal rate because it was added before manual temp basal was a feature. Please go to therapy settings -> delivery limits and set a new maximum basal rate." = "Deze Pompmanager is niet geconfigureerd met een maximale basaalstand omdat het is toegevoegd voordat handmatig tijdelijke basaal een functie was. Ga naar therapie instellingen -> afleverlimieten en stel een nieuwe maximale basaalstand in.";

/* description label for active time pod details row */
"Active Time" = "Activatie tijd";

/* description label for total delivery pod details row */
"Total Delivery" = "Totaal afgegeven";

/* */
"Add Omnipod Dash" = "Omnipod Dash toevoegen";

/* */
"Insert Cannula" = "Plaats canule";

/* */
"Check Cannula" = "Check cannule";

/* */
"Setup Complete" = "Setup voltooid";

/* */
"Insulin Suspended" = "Insuline tijdelijk uitgeschakeld";

/* Text for suspend resume button when insulin delivery is suspending */
"Suspending insulin delivery..." = "Onderbreken van insuline toediening";

/* Text for suspend resume button when insulin delivery is suspended */
"Resume Insulin Delivery" = "Hervatten van de insuline toediening";

/* Text for suspend resume button when insulin delivery is resuming */
"Resuming insulin delivery..." = "Hervatten van de insuline toediening";

/* Alert title for suspend error */
"Failed to Suspend Insulin Delivery" = "Onderbreken van insuline toediening mislukt";

//* -----------------------------------------------------------------------*/
/* ----------------------Statistics strings -------------------------------*/
/* */


"Today" = "Vandaag";

/* */
"Day" = "Dag";

/* */
"Week" = "Week";

/* */
"Month" = "Maand";

/* */
"Total" = "Totaal";

/* Headline Statistics */
"Statistics" = "Statistieken";

/* Option in preferences */
"Allow Upload of Statistics to NS" = "Uploaden van statistieken naar NS toestaan";

/* Low Glucose Threshold in Statistics settings */
"Low" = "Laag";

/* High Glucose Threshold in Statistics settings */
"High" = "Hoog";

/* In Range */
"In Range" = "Binnen bereik";

/* Display % */
"Change HbA1c Unit" = "Wijzig HbA1c eenheid";

/* */
"Display Chart X - Grid lines" = "Grafiek X weergeven - Rasterlijnen";

/* */
"Display Chart Y - Grid lines" = "Grafiek Y weergeven - Rasterlijnen";

/* */
"Display Chart Threshold lines for Low and High" = "Lijnen voor LAAG en HOOG weergeven in grafiek";

/* */
"Standing / Laying TIR Chart" = "Staande/liggende TIR grafiek";

/* */
"Hours X-Axis (6 default)" = "Uren X-as (standaard 6)";

/* Average BG = */
"Average" = "Gemiddeld";

/* Median BG */
"Median" = "Mediaan";

/* CGM readings in statView */
"Readings today" = "Vandaag gemeten";

/* CGM readings in statView */
"Readings / 24h" = "Afgelopen 24/h";

/* Days of saved readings*/
"Days" = "Dagen";

/* Normal BG (within TIR) */
"Normal" = "TIR ";

/* Title High BG in statPanel */
"High (>" = "Hoog (>";

/* Title Low BG in statPanel */
"Low (<" = "Laag (<";

/* SD */
"SD" = "SD";

/* CV */
"CV" = "CV";

/* Estimated HbA1c */
"HbA1c" = "HbA1c";

/* Total number of days of data for HbA1c estimation, part 1/2*/
"All" = "Alle ";

/* Total number of days of data for HbA1c estimation, part 2/2*/
"days" = "dagen";

/* Nr of Loops in statPanel */
"Loops" = "Loops";

/* Loop Errors in statPanel */
"Errors" = "Foutmeldingen";

/* Average loop interval */
"Interval" = "Interval";

/* Median loop interval */
"Duration" = "Duur";

/* "Display SD */
"Display SD instead of CV" = "Toon SD in plaats van CV";

/* Description for display SD */
"Display Standard Deviation (SD) instead of Coefficient of Variation (CV) in statPanel" = "Toon standaard afwijkingen (SD) in plaats van coëfficiënt van variatie (CV) in het hoofdscherm bij de statistieken";

/* How often to update the statistics */
"Update every number of minutes:" = "Werk elk aantal minuten bij:";

/* Description for update interval for statistics */
"Default is 20 minutes. How often to update and save the statistics.json and to upload last array, when enabled, to Nightscout." = "Standaard 20 minuten. Hoe vaak de statistics.json bijwerken en opslaan en de laatste array, indien ingeschakeld, uploaden naar Nightscout.";

/* Duration displayed in statPanel */
"Past 24 Hours " = "Afgelopen 24 uur ";

/* Duration displayed in statPanel */
"Past Week " = "Laatste week ";

/* Duration displayed in statPanel */
"Past Month " = "Afgelopen maand ";

/* Duration displayed in statPanel */
"Past 90 Days " = "Laatste 90 dagen ";

/* Duration displayed in statPanel */
"All Past Days of Data " = "Alle dagen in het verleden met gegevens ";

/* "Display Loop statistics in statPanel */
"Display Loop Cycle statistics" = "Loop cyclusstatistieken tonen";

/* Description for Display Loop statistics */
"Displays Loop statistics in the statPanel in Home View" = "Laat Loop statistieken zien in het statPanel in de Home weergave";

/* Description for Override HbA1c unit */
"Change default HbA1c unit in statPanlel. The unit in statPanel will be updateded with next statistics.json update" = "Standaard HbA1c-eenheid in statPanel wijzigen. De eenheid in statPanel zal worden bijgewerkt met de volgende statistics.json update";

/* HbA1c for all glucose storage days */
"all" = "alle ";

/* --------------------------------------------------------  Dexcom G7 --------------------------------------*/

"CGM Configuration" = "CGM configuratie";

"Heartbeat" = "Hartslag";

"CGM address :" = "CGM adres:";

"CGM is not used as heartbeat." = "CGM wordt niet gebruikt voor hartslag.";

"Are you sure you want to delete this CGM?" = "Weet je zeker dat je deze CGM wilt vewijderen?";

/* New Experimental feature */
"Experimental" = "Experimenteel";
/* Smoothing of CGM readings */
"Smooth Glucose Value" = "Vloeiende glucosewaarde";

/* -----------------------------------------------------------------------------------------------------------

  Infotexts from openaps.docs and androidaps.docs
  iAPS
*/
/* Headline Rewind Resets Autosens */

"Rewind Resets Autosens" = "Terughalen resets autosens";

/* ”Rewind Resets Autosens” */
"This feature, enabled by default, resets the autosens ratio to neutral when you rewind your pump, on the assumption that this corresponds to a probable site change. Autosens will begin learning sensitivity anew from the time of the rewind, which may take up to 6 hours. If you usually rewind your pump independently of site changes, you may want to consider disabling this feature." = "Deze functie, die standaard is ingeschakeld, zet Autosense de ratio terug op neutraal wanneer je pomp terugdraait, ervan uitgaande dat dit een katheter- en reservoirwissel betekent. Autosens start opnieuw op vanaf het moment van terugkeer en het kan tot 6 uur duren om de gevoeligheid opnieuw te beoordelen. Als u uw pomp normaal gesproken onafhankelijk van de resevoir- en katheterwissel terugdraait, kunt u overwegen om deze functie uit te schakelen.";

/* Headline "High Temptarget Raises Sensitivity" */
"High Temptarget Raises Sensitivity" = "Hoog tijdelijk streefdoel verhoogt gevoeligheid";

/* ”High Temptarget Raises Sensitivity" */
"Defaults to false. When set to true, raises sensitivity (lower sensitivity ratio) for temp targets set to >= 111. Synonym for exercise_mode. The higher your temp target above 110 will result in more sensitive (lower) ratios, e.g., temp target of 120 results in sensitivity ratio of 0.75, while 140 results in 0.6 (with default halfBasalTarget of 160)." = "Is standaard uitgeschakeld. Wanneer ingeschakeld, verhoogt dit de gevoeligheid (lagere gevoeligheidsratio) voor tijdelijk doel tot >= 6,2 mmol/l  exercise_mode. Hoe hoger je doel boven de 6,2 mmol/l  ligt, hoe gevoeliger (lagere) ratio's, bijvoorbeeld tijdelijk streefdoel van 6,6 mmol/l resulteert in de sensitiviteitsratio van 0,75, terwijl 7,7 mmol/l resulteert in 0,6 (met standaard half-basaal doel van 8,9 mmol/l).";

/* Headline ”Low Temptarget Lowers Sensitivity" */
"Low Temptarget Lowers Sensitivity" = "Laag tijdelijk streefdoel verlaagt gevoeligheid";

/* ”Low Temptarget Lowers Sensitivity" */
"Defaults to false. When set to true, can lower sensitivity (higher sensitivity ratio) for temptargets <= 99. The lower your temp target below 100 will result in less sensitive (higher) ratios, e.g., temp target of 95 results in sensitivity ratio of 1.09, while 85 results in 1.33 (with default halfBasalTarget of 160)." = "Is standaard uitgeschakeld. Indien ingeschakeld, kan de gevoeligheid (hogere gevoeligheidsratio) voor tijdelijke doelen worden verlaagd < = 5,5 mmol. Hoe lager je tijdelijke doel onder de 5,6 mmol ligt, hoe hoger de gevoeligheid zal zijn. Zo levert een tijdelijk koersdoel van 5,3 mmol een gevoeligheidsratio van 1,09 op, terwijl 4,7 mmol een waarde van 1,33 geeft.";

/* Headline ”Sensitivity Raises Target" */
"Sensitivity Raises Target" = "Gevoeligheid verhoogt het doel";

/* ”Sensitivity Raises Target" */
"When true, raises BG target when autosens detects sensitivity" = "Wanneer waar, verhoogt het BG streefdoel als autosens gevoeligheid detecteert";

/* Headline ”Resistance Lowers Target" */
"Resistance Lowers Target" = "Resistentie verlaagt het doel";

/* ”Resistance Lowers Target" */
"Defaults to false. When true, will lower BG target when autosens detects resistance" = "Standaard op onwaar. Wanneer waar, zal het BG doel verlagen als autosens minder gevoeligheid detecteert";

/* Headline ”Advanced Target Adjustments" */
"Advanced Target Adjustments" = "Geavanceerde doelaanpassingen";

/* ”Advanced Target Adjustments" */
"This feature was previously enabled by default but will now default to false (will NOT be enabled automatically) in oref0 0.6.0 and beyond. (There is no need for this with 0.6.0). This feature lowers oref0’s target BG automatically when current BG and eventualBG are high. This helps prevent and mitigate high BG, but automatically switches to low-temping to ensure that BG comes down smoothly toward your actual target. If you find this behavior too aggressive, you can disable this feature. If you do so, please let us know so we can better understand what settings work best for everyone." = "Deze functie was in het verleden altijd geactiveerd, maar is nu standaard ingesteld op \"Uit\". Dit is niet langer nodig met oref 0.6.0. Deze functie verlaagt automatisch de bloedglucosedoelstelling van oref0 als de huidige BG of de verwachte BG hoog zijn. Dit helpt hoge BG te voorkomen en te beperken, maar schakelt automatisch over op lage gevoeligheid om ervoor te zorgen dat de BG zich soepel naar uw eigenlijke doel beweegt. Als u dit gedrag te agressief vindt, kunt u deze functie uitschakelen. Als u dat doet, laat het ons dan weten, zodat we beter kunnen begrijpen welke instellingen voor iedereen het beste werken.";

/* Headline "Exercise Mode" */
"Exercise Mode" = "Beweging modus";

/* "Exercise Mode" */
"Defaults to false. When true, > 105 mg/dL high temp target adjusts sensitivityRatio for exercise_mode. Synonym for high_temptarget_raises_sensitivity" = "Standaard uit. Indien aan, > 5,8 mmol/l hoge tijdelijke doelstelling past gevoeligheid voor Trainingsmodus aan. Gelijk aan 'hoge tijdelijk doel verhoogt gevoeligheid'";

/* Headline "Wide BG Target Range" */
"Wide BG Target Range" = "Brede BG doelbereik";

/* "Wide BG Target Range" */
"Defaults to false, which means by default only the low end of the pump’s BG target range is used as OpenAPS target. This is a safety feature to prevent too-wide targets and less-optimal outcomes. Therefore the higher end of the target range is used only for avoiding bolus wizard overcorrections. Use wide_bg_target_range: true to force neutral temps over a wider range of eventualBGs." = "Standaard uit betekent dat standaard alleen de laagste BG van de pomp wordt gebruikt als OpenAPS doel. Dit is een veiligheidsvoorziening om al te brede doelen en minder optimale resultaten te voorkomen. Daarom wordt het hoogste eind van het streefbereik alleen gebruikt om teveel compenseren van de bolus assistent te voorkomen. Gebruik wide_bg_target_range: Waar om neutrale temps af te dwingen over een breder bereik van de uiteindelijke BG.";

/* Headline "Skip Neutral Temps" */
"Skip Neutral Temps" = "Sla neutrale temps over";

/* "Skip Neutral Temps" */
"Defaults to false, so that iAPS will set temps whenever it can, so it will be easier to see if the system is working, even when you are offline. This means iAPS will set a “neutral” temp (same as your default basal) if no adjustments are needed. This is an old setting for OpenAPS to have the options to minimise sounds and notifications from the 'rig', that may wake you up during the night." = "Standaard ingesteld op uit, zodat iAPS tijdelijke basaal waardes zal instellen wanneer dat maar kan. het zal dus makkelijker zijn om te zien of het systeem werkt, zelfs als je offline bent. Dit betekent dat OpenAPS een \"neutraal\" basaal (hetzelfde als jouw standaard basaal) zal instellen als er geen aanpassingen nodig zijn. Dit is een oude instelling van OpenAPS om de optie te hebben om geluiden en meldingen te beperken waarvan je 's nachts misschien wakker kan worden. ";

/* Headline "Unsuspend If No Temp” */
"Unsuspend If No Temp" = "Schorsing opheffen als geen tijdelijk doel is ingesteld";

/* "Unsuspend If No Temp” */
"Many people occasionally forget to resume / unsuspend their pump after reconnecting it. If you’re one of them, and you are willing to reliably set a zero temp basal whenever suspending and disconnecting your pump, this feature has your back. If enabled, it will automatically resume / unsuspend the pump if you forget to do so before your zero temp expires. As long as the zero temp is still running, it will leave the pump suspended." = "Veel mensen vergeten af en toe hun pomp te hervatten nadat ze opnieuw zijn aangesloten. Herken je jezelf hierin en ben je bereid voordat je je afkoppelt een tijdelijk basaal van 0 in te stellen kan deze instelling helpen. Indien ingeschakeld zal de pomp automatisch hervatten, als je dit zelf vergeet te doen voordat het tijdelijk 0 basaal verloopt. Zolang het tijdelijk 0 basaal nog actief is, laat iAPS de pomp opgeschort.";

/* Headline "Enable UAM" */
"Enable UAM" = "UAM inschakelen";

/* "Enable UAM" */
"With this option enabled, the SMB algorithm can recognize unannounced meals. This is helpful, if you forget to tell iAPS about your carbs or estimate your carbs wrong and the amount of entered carbs is wrong or if a meal with lots of fat and protein has a longer duration than expected. Without any carb entry, UAM can recognize fast glucose increasments caused by carbs, adrenaline, etc, and tries to adjust it with SMBs. This also works the opposite way: if there is a fast glucose decreasement, it can stop SMBs earlier." = "Als deze optie is ingeschakeld, herkent het SMB-algoritme onaangekondigde maaltijden. Dit is nuttig, als je vergeet om koolhydraten in te voeren, je koolhydraten verkeerd inschat, de hoeveelheid ingevoerde koolhydraten verkeerd is of als een maaltijd met veel vet en eiwit een langere duur heeft dan verwacht. Zonder koolhydraten in te voeren, kan UAM snelle glucoseverhogingen veroorzaakt door koolhydraten, adrenaline, etc. herkennen en dit proberen op te lossen met SMB's. Dit werkt ook andersom: als er een snelle glucose daling is, kan het eerder stoppen met SMBs.";

/* Headline "Enable SMB With COB" */
"Enable SMB With COB" = "Activeer SMB met COB";

/* Enable SMB With COB" */
"This enables supermicrobolus (SMB) while carbs on board (COB) are positive." = "Dit activeert supermicrobolus (SMB) wanneer er koolhydraten actief zijn (COB).";

/* Headline "Enable SMB With Temptarget” */
"Enable SMB With Temptarget" = "Gebruik SMB met tijdelijke doelen";

/* "Enable SMB With Temptarget” */
"This enables supermicrobolus (SMB) with eating soon / low temp targets. With this feature enabled, any temporary target below 100mg/dL, such as a temp target of 99 (or 80, the typical eating soon target) will enable SMB." = "Dit maakt kleine microbolussen (SMB, supermicrobolus) mogelijk wanneer \"eating soon/pre-maaltijd\" of een lage tijdelijke streefwaarde is ingesteld. Als dit is ingesteld zal elke tijdelijke streefwaarde onder 100mg/dL (5.5 mmol/l) bijvoorbeeld 5.4 (of 4.5, de typische pre-maaltijd streefwaarde) SMB inschakelen.";

/* Headline "Enable SMB Always" */
"Enable SMB Always" = "Activeer SMB altijd";

/* "Enable SMB Always" */
"Defaults to false. When true, always enable supermicrobolus (unless disabled by high temptarget)." = "Standaard uit. Als het aangezet wordt zullen altijd supermicrobolussen (SMBs) gebruikt worden. Tenzij deze uitgezet zijn door een hoge streefwaarde.";

/* Headline "Enable SMB After Carbs" */
"Enable SMB After Carbs" = "Activeer SMB na koolhydraten";

/* "Enable SMB After Carbs" */
"Defaults to false. When true, enables supermicrobolus (SMB) for 6h after carbs, even with 0 carbs on board (COB)." = "Standaard uit. Als het aangezet wordt zullen supermicrobolussen (SMBs) gebruikt worden voor 6 uur na ingevoerde koolhydraten, zelfs als er nog 0 koolhydraten aan boord zijn (COB).";

/* Enable "Allow SMB With High Temptarget" */
"Allow SMB With High Temptarget" = "Sta SMB met hoog doel toe";

/* Headline "Allow SMB With High Temptarget" */
"Allow SMB With High Temptarget" = "Sta SMB met hoog doel toe";

/* "Allow SMB With High Temptarget" */
"Defaults to false. When true, allows supermicrobolus (if otherwise enabled) even with high temp targets (> 100 mg/dl)." = "Standaard uit. Als het aangezet wordt zullen altijd supermicrobolussen (SMBs) gebruikt worden (mits elders aangezet), zelfs bij hoog tijdelijk doel (> 5,5 mmol/L).";

/* Headline "Use Custom Peak Time” */
"Use Custom Peak Time" = "Aangepaste piektijd gebruiken";

/* "Use Custom Peak Time” */
"Defaults to false. Setting to true allows changing insulinPeakTime" = "Is standaard ingesteld op uit. Indien ingeschakeld, kunt u de insuline piektijd veranderen";

/* Headline "Suspend Zeros IOB” */
"Suspend Zeros IOB" = "Opschorten nul IOB";

/* "Suspend Zeros IOB” */
"Default is false. Any existing temp basals during times the pump was suspended will be deleted and 0 temp basals to negate the profile basal rates during times pump is suspended will be added." = "Standaard uit. Alle reeds ingevoerde tijdelijke basaalstanden die ingevoerd zijn wanneer de pomp is opgeschort, worden verwijderd. Een 0 tijdelijk basaal wordt toegevoegd om de in het profiel opgegeven basaal te overschijven gedurende de tijd dat de pomp was opgeschort.";

/* Headline "Max IOB" */
"Max IOB" = "Max IOB";

/* "Max IOB" */
"Max IOB is the maximum amount of insulin on board from all sources – both basal (or SMB correction) and bolus insulin – that your loop is allowed to accumulate to treat higher-than-target BG. Unlike the other two OpenAPS safety settings (max_daily_safety_multiplier and current_basal_safety_multiplier), max_iob is set as a fixed number of units of insulin. As of now manual boluses are NOT limited by this setting. \n\n To test your basal rates during nighttime, you can modify the Max IOB setting to zero while in Closed Loop. This will enable low glucose suspend mode while testing your basal rates settings\n\n(Tip from https://www.loopandlearn.org/freeaps-x/#open-loop)." = "De Max IOB is de maximale hoeveelheid insuline aan boord van alle bronnen - zowel basaal (of SMB correcties) en bolus insuline die door iAPS gegeven mag worden om alles hoger dan de streefwaarde te behandelen. Anders dan de andere twee veiligheid instelingen (max_daily_safety_multiplier and current_basal_safety_multiplier) wordt bij deze instelling een vaste aantal eenheden insuline opgegeven. Voorlopig worden handmatige bolussen NIET beperkt door deze instelling. \n\n Om je basaal waarden te testen gedurende de nacht kun je deze instelling op 0 zetten tijdens een gesloten Loop. Dit zorgt er voor dat stop voor laag geactiveerd worden wanneer je je instelling aan het testen bent. \n\n(Tip van https://www.loopandlearn.org/freeaps-x/#open-loop).";

/* Headline "Max Daily Safety Multiplier" */
"Max Daily Safety Multiplier" = "Maximale dagelijkse veiligheidsvermenigvuldiger";

/* "Max Daily Safety Multiplier" */
"This is an important OpenAPS safety limit. The default setting (which is unlikely to need adjusting) is 3. This means that OpenAPS will never be allowed to set a temporary basal rate that is more than 3x the highest hourly basal rate programmed in a user’s pump, or, if enabled, determined by autotune." = "Dit is een belangrijke OpenAPS veiligheidslimiet. De standaardinstelling (die waarschijnlijk geen aanpassingen nodig zal hebben) is 3. Dit betekent dat OpenAPS nooit zal worden toegestaan om een tijdelijke basaalstand in te stellen die groter is dan 3 x de hoogste basaalstand per uur, geprogrammeerd in een gebruikerspomp, of indien ingeschakeld, bepaald door autotune.";

/* Headline "Current Basal Safety Multiplier" */
"Current Basal Safety Multiplier" = "Huidige basale veiligheidsvermenigvuldiger";

/* "Current Basal Safety Multiplier" */
"This is another important OpenAPS safety limit. The default setting (which is also unlikely to need adjusting) is 4. This means that OpenAPS will never be allowed to set a temporary basal rate that is more than 4x the current hourly basal rate programmed in a user’s pump, or, if enabled, determined by autotune." = "Dit is ook een belangrijke OpenAPS veiligheidslimiet. De standaard instelling (die waarschijnlijk niet aangepast hoeft te worden) is 4. Dit betekend dat OpenAPS niet een hoger tijdelijk basaal waarde mag instellen dan 4 keer het huidige basaal van dit uur ingesteld in de pomp, of als dit is ingesteld bepaald door autotune.";

/* Headline "Autosens Max" */
"Autosens Max" = "Autosens max";

/* "Autosens Max" */
"This is a multiplier cap for autosens (and autotune) to set a 20% max limit on how high the autosens ratio can be, which in turn determines how high autosens can adjust basals, how low it can adjust ISF, and how low it can set the BG target." = "Dit is een vermenigvuldigingsfactor voor Autosens (en Autotune) om een maximum te zetten van 20% op hoe hoog de Autosens ratio kan zijn. Dit bepaald hoe hoog Autosens het basaal kan aanpassen, hoe laag het de ISF kan instellen en hoe laag het de streefwaarde kan maken.";

/* Headline "Autosens Min" */
"Autosens Min" = "Autosens min";

/* "Autosens Min" */
"The other side of the autosens safety limits, putting a cap on how low autosens can adjust basals, and how high it can adjust ISF and BG targets." = "De andere kant van de Autosens veiligheidslimiet, dit zet een limiet op hoe laag Autosens de basaal kan zetten, hoe hoog Autosens de ISF kan zetten en hoe hoog de streefwaarde ingesteld kan worden.";

/* Headline "Half Basal Exercise Target" */
"Half Basal Exercise Target" = "Halve basaal bewegingsdoel";

/* "Half Basal Exercise Target" */
"Set to a number, e.g. 160, which means when temp target is 160 mg/dL and exercise_mode=true, run 50% basal at this level (120 = 75%; 140 = 60%). This can be adjusted, to give you more control over your exercise modes." = "Stel in op nummer, b.v. 160, wat betekent dat wanneer een tijdelijk streefdoel 160 mg/dL (9 mmol/l) en bewegingen_mode=true is, 50% basaal op dit niveau (120 (6,7) = 75%; 140 (7,8) = 60%). Dit kan worden aangepast, om u meer controle te geven over uw oefeningsmodi.";

/* Headline "Max COB" */
"Max COB" = "Max COB";

/* "Max COB" */
"This defaults maxCOB to 120 because that’s the most a typical body can absorb over 4 hours. (If someone enters more carbs or stacks more; OpenAPS will just truncate dosing based on 120. Essentially, this just limits AMA as a safety cap against weird COB calculations due to fluky data.)" = "De standaard maximum COB van 120 is omdat een normaal lichaam niet meer dan dit in 4 uur kan absorberen. (Als er meer koolhydraten gestapeld worden; zal OpenAPS de dosering beperken tot de basis van 120 koolhydraten aan boord. In wezen beperkt dit alleen AMA als een veiligheidslimiet tegen afwijkende COB-berekeningen vanwege verkeerde gegevens)";

/* Headline "Bolus Snooze DIA Divisor" */
"Bolus Snooze DIA Divisor" = "Bolus snooze DIA deler";

/* "Bolus Snooze DIA Divisor" */
"Bolus snooze is enacted after you do a meal bolus, so the loop won’t counteract with low temps when you’ve just eaten. The example here and default is 2; so a 3 hour DIA means that bolus snooze will be gradually phased out over 1.5 hours (3DIA/2)." = "Bolus sluimeren is geactiveerd nadat je een maaltijdbolus hebt gedaan, zodat de Loop geen lage streefwaardes zal instellen wanneer je net hebt gegeten. Het voorbeeld hier en de standaard waarde is 2; dus een DIA van 3 uur betekent dat de bolus sluimer geleidelijk aan zal verdwijnen binnen 1,5 uur (3DIA/2).";

/* Headline "Min 5m Carbimpact" */
"Min 5m Carbimpact" = "Min 5m koolhydraat effect";

/* "Min 5m Carbimpact" */
"This is a setting for default carb absorption impact per 5 minutes. The default is an expected 8 mg/dL/5min. This affects how fast COB is decayed in situations when carb absorption is not visible in BG deviations. The default of 8 mg/dL/5min corresponds to a minimum carb absorption rate of 24g/hr at a CSF of 4 mg/dL/g." = "Dit is een instelling voor de standaard koolhydraten absorptie per 5 minuten. De standaard waarde is een verwachte 0,4 mmol/l/5min. Dit beïnvloedt hoe snel COB afneemt in situaties waarin koolhydraat absorptie niet zichtbaar is in BG afwijkingen. De standaard van 0,4 mmol/l/5min komt overeen met een minimale koolhydraten absorptie van 24gr/uur op een CSF (koolhydraat gevoeligheid factor) van 0,2 mmol/l/g.";

/* Headline "Autotune ISF Adjustment Fraction" */
"Autotune ISF Adjustment Fraction" = "Autotune ISF-aanpassingsfractie";

/* "Autotune ISF Adjustment Fraction" */
"The default of 0.5 for this value keeps autotune ISF closer to pump ISF via a weighted average of fullNewISF and pumpISF. 1.0 allows full adjustment, 0 is no adjustment from pump ISF." = "De standaardwaarde van 0,5 voor deze waarde houdt autotune ISF dichter bij pomp-ISF via een gewogen gemiddelde van fullNewISF en pumpISF. 1,0 staat volledige aanpassing toe, 0 is geen aanpassing van pomp-ISF.";

/* Headline "Remaining Carbs Fraction" */
"Remaining Carbs Fraction" = "Resterende koolhydraten fractie";

/* "Remaining Carbs Fraction" */
"This is the fraction of carbs we’ll assume will absorb over 4h if we don’t yet see carb absorption." = "Dit is de fractie van koolhydraten waarvan we aannemen dat ze gedurende 4 uur zullen absorberen, als we nog geen koolhydraten absorptie zien.";

/* Headline "Remaining Carbs Cap" */
"Remaining Carbs Cap" = "Resterende koolhydraten grens";

/* "Remaining Carbs Cap" */
"This is the amount of the maximum number of carbs we’ll assume will absorb over 4h if we don’t yet see carb absorption." = "Dit is het maximale aantal koolhydraten waarvan we aannemen dat ze over een periode van 4 uur geabsorbeerd worden als we nog geen absorptie zien.";

/* Headline ”Max SMB Basal Minutes" */
"Max SMB Basal Minutes" = "Max SMB basale minuten";

/* ”Max SMB Basal Minutes" */
"Defaults to start at 30. This is the maximum minutes of basal that can be delivered as a single SMB with uncovered COB. This gives the ability to make SMB more aggressive if you choose. It is recommended that the value is set to start at 30, in line with the default, and if you choose to increase this value, do so in no more than 15 minute increments, keeping a close eye on the effects of the changes. It is not recommended to set this value higher than 90 mins, as this may affect the ability for the algorithm to safely zero temp. It is also recommended that pushover is used when setting the value to be greater than default, so that alerts are generated for any predicted lows or highs." = "Staat standaard op 30. Dit is het maximum aantal minuten van basaal dat kan worden toegediend als een enkele supermicrobolus (SMB) zonder dat dit compenseert wordt door COB. Dit zorgt er voor dat SMB agressiever kan worden ingesteld, als je daarvoor kiest. Het is aanbevolen om te beginnen met een waarde van 30 minuten, de standaard waarde en als je er voor kiest om de waarde te verhogen dat je dit met niet grotere stappen doet dan stappen van 15 minuten. Het is niet aanbevolen om het hoger dan 90 minuten in te stellen, dit beperkt de mogelijkheid van het algoritme om veilig een tijdelijk 0 basaal in te stellen. Het wordt ook aanbevolen om push berichten aan te zetten voor wanneer de glucose waardes hoog of laag dreigen te raken.";

/* Headline "Max UAM SMB Basal Minutes" */
"Max UAM SMB Basal Minutes" = "Max UAM SMB basale minuten";

/* "Max UAM SMB Basal Minutes" */
"Defaults to start at 30. This is the maximum minutes of basal that can be delivered by UAM as a single SMB when IOB exceeds COB. This gives the ability to make UAM more or less aggressive if you choose. It is recommended that the value is set to start at 30, in line with the default, and if you choose to increase this value, do so in no more than 15 minute increments, keeping a close eye on the effects of the changes. Reducing the value will cause UAM to dose less insulin for each SMB. It is not recommended to set this value higher than 60 mins, as this may affect the ability for the algorithm to safely zero temp. It is also recommended that pushover is used when setting the value to be greater than default, so that alerts are generated for any predicted lows or highs." = "Staat standaard op 30. Dit is het maximum aantal minuten van basaal dat kan worden toegediend door UAM as een enkele supermicrobolus wanneer de IOB groter is dan dan COB. Dit zorgt er voor dat UAM agressiever kan worden ingesteld, als je daarvoor kiest. Het is aanbevolen om te beginnen met een waarde van 30 minuten, de standaard waarde en als je er voor kiest om de waarde te verhogen dat je dit met niet grotere stappen doet dan stappen van 15 minuten, terwijl je het effect goed in de gaten houd. Het is niet aanbevolen om het hoger dan 60 minuten in te stellen, dit beperkt de mogelijkheid van het algoritme om veilig een tijdelijk 0 basaal in te stellen. Het wordt ook aanbevolen om push berichten aan te zetten voor wanneer de glucose waardes hoog of laag dreigen te raken.";

/* Headline "SMB Interval" */
"SMB Interval" = "SMB interval";

/* "SMB Interval" */
"Minimum duration in minutes for new SMB since last SMB or manual bolus" = "Minimale duur in minuten voor nieuwe SMB sinds laatste SMB of handmatige bolus";

/* Headline "Bolus Increment" */
"Bolus Increment" = "Bolusverhoging";

/* "Bolus Increment" */
"Smallest enacted SMB amount. Minimum amount for Omnipod pumps is 0.05 U, whereas for Medtronic pumps it differs for various models, from 0.025 U to 0.10 U. Please check the minimum bolus amount which can be delivered by your pump. The default value is 0.1." = "Kleinst vastgestelde SMB hoeveelheid. De minimale hoeveelheid voor Omnipod-pompen is 0,05 U, terwijl dit voor Medtronic-pompen voor verschillende modellen verschilt, van 0,025 U tot 0,10 U. Controleer de minimale bolushoeveelheid die door uw pomp kan worden toegediend. De standaardwaarde is 0,1.";

/* Headline "Insulin Peak Time" */
"Insulin Peak Time" = "Insuline piektijd";

/* "Insulin Peak Time" */
"Time of maximum blood glucose lowering effect of insulin, in minutes. Beware: Oref assumes for ultra-rapid (Lyumjev) & rapid-acting (Fiasp) curves minimal (35 & 50 min) and maximal (100 & 120 min) applicable insulinPeakTimes. Using a custom insulinPeakTime outside these bounds will result in issues with iAPS, longer loop calculations and possible red loops." = "Tijd van maximale bloedglucose verlagend effect van insuline in hele minuten (insuline piek tijd). Let op: Oref gaat er van uit dat ultra-snelle (Lyumjev) & snelle werking (Fiasp) curves minimaal (35 & 50 min) en maximaal (100 en 120 min) hebben als insulinPeakTimes. Het gebruik van een aangepaste insulinPeakTime buiten deze grenzen leidt tot problemen met iAPS, langere loopberekeningen en mogelijke een rode Loop.";

/* Headline "Carbs Req Threshold" */
"Carbs Req Threshold" = "Koolhydraten vereist drempel";

/* "Carbs Req Threshold" */
"Grams of carbsReq to trigger a pushover. Defaults to 1 (for 1 gram of carbohydrate). Can be increased if you only want to get Pushover for carbsReq at X threshold." = "Aantal gram koolhydraten benodigd om een push bericht te versturen. Standaard ingesteld op 1 (voor 1 gram aan koolhydraten). Kan worden verhoogd als u alleen push berichten wilt krijgen boven de ingestelde drempelwaarde.";

/* Headline "Noisy CGM Target Multiplier" */
"Noisy CGM Target Multiplier" = "CGM doelvermenigvuldiger met ruis";

/* "Noisy CGM Target Multiplier" */
"Defaults to 1.3. Increase target by this amount when looping off raw/noisy CGM data" = "De standaardwaarde is 1.3. De streefwaarde wordt met deze factor verhoogd als er CGM-waarden met ruis aanwezig zijn";

/* Headline "SMB DeliveryRatio" */
"SMB DeliveryRatio" = "SMB leveringsratio";

/* SMB DeliveryRatio */
"Default value: 0.5 This is another key OpenAPS safety cap, and specifies what share of the total insulin required can be delivered as SMB. Increase this experimental value slowly and with caution." = "Standaardwaarde: 0,5 Dit is een andere belangrijke veiligheidsgrens van OpenAPS, en bepaalt welk deel van de totale vereiste insuline als SMB kan worden geleverd. Verhoog deze experimentele waarde langzaam en voorzichtig.";

// Dynamic ISF + CR Settings:
/* Headline "Adjust Dynamic ISF constant" */

"Adjust Dynamic ISF constant" = "Dynamische ISF-constante aanpassen";

/* Adjust Dynamic ISF constant */
"Adjust Dynamic ISF constant" = "Dynamische ISF-constante aanpassen";

/* Enable Dynamic ISF, Headline */
"Enable Dynamic ISF" = "Dynamische ISF inschakelen";

/* Headline "Enable Dynamic ISF" */
"Enable Dynamic ISF" = "Dynamische ISF inschakelen";

/* Enable Dynamic ISF */
"Calculate a new ISF with every loop cycle. New ISF will be based on current BG, TDD of insulin (past 24 hours or a weighted average) and an Adjustment Factor (default is 1).\n\nDynamic ISF and CR ratios will be limited by your autosens.min/max limits.\n\nDynamic ratio replaces the autosens.ratio: New ISF = Static ISF / Dynamic ratio,\nDynamic ratio = profile.sens * adjustmentFactor * tdd * Math.log(BG/insulinFactor+1) / 1800,\ninsulinFactor = 120 - InsulinPeakTimeInMinutes" = "Bereken een nieuwe ISF bij elke loopcyclus. Nieuwe ISF wordt gebaseerd op de huidige BG, TDD van insuline (afgelopen 24 uur of een gewogen gemiddelde) en een aanpassingsfactor (standaard 1).\n\nDynamische ISF en CR ratio's worden beperkt door uw autosens.min/max grenzen.\n\nDynamische ratio vervangt de autosens.ratio: Nieuwe ISF = Static ISF / Dynamic ratio,\nDynamic ratio = profile.sens * adjustmentFactor * tdd * Math.log(BG/insulinFactor+1) / 1800,\ninsulinFactor = 120 - InsulinPeakTimeInMinutes";

/* Headline "Enable Dynamic CR" */
"Enable Dynamic CR" = "Dynamische CR inschakelen";

/* Enable Dynamic CR */
"Use Dynamic CR. The dynamic ratio will be used for CR as follows:\n\n When ratio > 1:  dynCR = (newRatio - 1) / 2 + 1.\nWhen ratio < 1: dynCR = CR/dynCR.\n\nDon't use toghether with a high Insulin Fraction (> 2)" = "Dynamische CR gebruiken. De dynamische verhouding wordt gebruikt voor CR op de volgende manier:\n\n Wanneer verhouding > 1: dynCR = (newRatio - 1) / 2 + 1.\nWanneer verhouding < 1: dynCR = CR/dynCR.\n\nGebruik niet samen met een hoge insuline fractie (> 2)";

/* Headline "Adjust Dynamic ISF constant" */
"Adjust Dynamic ISF constant" = "Dynamische ISF-constante aanpassen";

/* Adjust Dynamic ISF constant */
"Adjust Dynamic ratios by a constant. Default is 0.5. The higher the value, the larger the correction of your ISF will be for a high or a low BG. Maximum correction is determined by the Autosens min/max settings. For Sigmoid function an adjustment factor of 0.4 - 0.5 is recommended to begin with. For the logaritmic formula there is less consensus, but starting with 0.5 - 0.8 is more appropiate for most users" = "Pas de dynamische verhoudingen aan met een constante. De standaardwaarde is 0,5. Hoe hoger de waarde, hoe groter de correctie van uw ISF zal zijn voor een hoge of een lage BG. De maximale correctie wordt bepaald door de Autosens min/max instellingen. Voor de Sigmoid functie wordt om te beginnen een correctiefactor van 0,4 - 0,5 aanbevolen. Voor de logaritmische formule is er minder consensus, maar voor de meeste gebruikers is 0,5 - 0,8 meer aangewezen";


/* Headline "Use Sigmoid Function" */
"Use Sigmoid Function" = "Gebruik Sigmoid functie";

/* Use Sigmoid Function */
"Use a sigmoid function for ISF (and for CR, when enabled), instead of the default Logarithmic formula. Requires the Dynamic ISF setting to be enabled in settings\n\nThe Adjustment setting adjusts the slope of the curve (Y: Dynamic ratio, X: Blood Glucose). A lower value ==> less steep == less aggressive.\n\nThe autosens.min/max settings determines both the max/min limits for the dynamic ratio AND how much the dynamic ratio is adjusted. If AF is the slope of the curve, the autosens.min/max is the height of the graph, the Y-interval, where Y: dynamic ratio. The curve will always have a sigmoid shape, no matter which autosens.min/max settings are used, meaning these settings have big consequences for the outcome of the computed dynamic ISF. Please be careful setting a too high autosens.max value. With a proper profile ISF setting, you will probably never need it to be higher than 1.5\n\nAn Autosens.max limit > 1.5 is not advisable when using the sigmoid function." = "Gebruikt een Sigmoid functie voor ISF (en voor CR, indien ingeschakeld), in plaats van de standaard logaritmische formule. Vereist een geactiveerde dynamische ISF instelling.\n\nDe instelling aanpassing past de helling van de curve aan (Y: Dynamische verhouding, X: Bloedglucose). Een lagere waarde ==> minder steil = minder agressief.\n\nDe autosens.min/max instellingen bepalen zowel de max/min grenzen voor de dynamische ratio als hoeveel de dynamische ratio wordt aangepast. Als AF de helling van de curve is, is autosens.min/max de hoogte van de grafiek, het Y-interval, waarbij Y: dynamische verhouding. De curve zal altijd een sigmoïde vorm hebben, ongeacht de autosens.min/max instellingen, wat betekent dat deze instellingen grote gevolgen hebben voor het resultaat van de berekende dynamische ISF. Wees voorzichtig met het instellen van een te hoge autosens.max waarde. Met een goede profiel-ISF instelling zal het waarschijnlijk nooit nodig zijn deze hoger in te stellen dan 1,5.\n\nEen Autosens max grens > 1,5 is niet aan te raden bij gebruik van de Sigmoid functie.";


/* Headline "Threshold Setting" */
"Threshold Setting (mg/dl)" = "Drempelinstelling (mg/dl)";

/* Threshold Setting */
"The default threshold in FAX depends on your current minimum BG target, as follows:\n\nIf your minimum BG target = 90 mg/dl -> threshold = 65 mg/dl,\n\nif minimum BG target = 100 mg/dl -> threshold = 70 mg/dl,\n\nminimum BG target = 110 mg/dl -> threshold = 75 mg/dl,\n\nand if minimum BG target = 130 mg/dl  -> threshold = 85 mg/dl.\n\nThis setting allows you to change the default to a higher threshold for looping with dynISF. Valid values are 65 mg/dl<= Threshold Setting <= 120 mg/dl." = "De standaarddrempelwaarde in iAPS is afhankelijk van je huidige minimale BG streefdoel: als volgt:\n\nAls uw minimum BG = 5,0 mmol/l -> drempel = 3,6 mmol/dl,\n\nals minimum BG doel = 5,5 mmol/l -> drempel = 3,8 mmol/l,\n\nminimum BG doel = 6,1 mmol/l -> drempel= 3,8 mmol/l,\n\nen als minimum BG doel = 7,2 mmol/l -> drempel= 4,7 mmol/l.\n\nMet deze instelling kunt u de standaard instelling wijzigen naar een hogere drempel voor het herhalen met dynISF. Geldige waarden zijn 3,6 mmol/l<= Drempel instelling <= 6,6 mmol/l.";

/* Headline "Weighted Average of TDD. Weight of past 24 hours:" */
"Weighted Average of TDD. Weight of past 24 hours:" = "Gewogen gemiddelde van TDD van afgelopen 24 uur:";

/* Weight of past 24 hours of insulin */
"Has to be > 0 and <= 1.\nDefault is 0.65 (65 %) * TDD. The rest will be from average of total data (up to 14 days) of all TDD calculations (35 %). To only use past 24 hours, set this to 1.\n\nTo avoid sudden fluctuations, for instance after a big meal, an average of the past 2 hours of TDD calculations is used instead of just the current TDD (past 24 hours at this moment)." = "Moet > 0 en <= 1 zijn.\nStandaard is 0,65 (65 %) * TDD. De rest is het gemiddelde van de totale gegevens (tot 14 dagen) van alle TDD-berekeningen (35 %).\n\nOm plotselinge schommelingen te voorkomen, bijvoorbeeld na een grote maaltijd, wordt een gemiddelde van de afgelopen 2 uur aan TDD-berekeningen gebruikt in plaats van alleen de huidige TDD (de afgelopen 24 uur op dit moment).";

/* Headline "Adjust basal" */
"Adjust basal" = "Pas basaal aan";

/* Enable adjustment of basal profile */
"Enable adjustment of basal based on the ratio of current TDD / 7 day average TDD" = "Aanpassing van basaal inschakelen op basis van de verhouding van huidige TDD / 7 dag gemiddelde TDD";

/* Headline "Max Delta-BG Threshold SMB" */
"Max Delta-BG Threshold SMB" = "Max Delta-BG drempelwaarde SMB";

/* Max Delta-BG Threshold SMB */
"Defaults to 0.2 (20%). Maximum positive percentual change of BG level to use SMB, above that will disable SMB. Hardcoded cap of 40%. For UAM fully-closed-loop 30% is advisable. Observe in log and popup (maxDelta 27 > 20% of BG 100 - disabling SMB!)." = "Staat standaard op 0,2 (20%). Maximale positieve procentuele verandering van BG-niveau om SMB te gebruiken, daarboven wordt SMB uitgeschakeld. Hardcoded maximum van 40%. Voor volledig gesloten UAM-loop is 30% raadzaam. Zie in log en popup (maxDelta 27 > 20% van BG 100 - uitschakelen SMB!).";

/* Headline "... When Blood Glucose Is Over (mg/dl):" */
"... When Blood Glucose Is Over (mg/dl):" = "... Als de bloedsuiker hoger is dan (mg/dl):";

/* ... When Blood Glucose Is Over (mg/dl): */
"Set the value enableSMB_high_bg will compare against to enable SMB. If BG > than this value, SMBs should enable." = "Stel de waarde in waarmee 'enableSMB_high_bg' wordt vergeleken om SMB in te schakelen. Als BG hoger is dan deze waarde, moet SMB worden ingeschakeld.";

/* Headline "Enable SMB With High BG" */
"Enable SMB With High BG" = "SMB inschakelen met hoge BG";

/* "Enable SMB With High BG" */
"Enable SMBs when a high BG is detected, based on the high BG target (adjusted or profile)" = "SMB's inschakelen wanneer een hoge BG wordt gedetecteerd, op basis van het hoge BG-doel (aangepast of profiel)";

/* Headline "Dynamic settings" */
"Dynamic settings" = "Dynamische instellingen";

/* Insulin curve */
"Insulin curve" = "Insuline curve";

/* Headline "Adjustment Factor" */
"Adjustment Factor" = "Aanpassingsfactor";<|MERGE_RESOLUTION|>--- conflicted
+++ resolved
@@ -1164,11 +1164,6 @@
 /* */
 "Normal " = "Normaal ";
 
-<<<<<<< HEAD
-=======
-"Currently no Override active" = "Op dit moment geen 'Overschrijving' actief";
-
->>>>>>> 5364635b
 /* */
 "Total Insulin Adjustment" = "Totale insuline aanpassing";
 
@@ -1301,17 +1296,10 @@
 "Insulin Sensitivity" = "Insuline gevoeligheid";
 
 /* Formula displayed in Bolus info pop-up. Make translation short! */
-<<<<<<< HEAD
-"(Eventual Glucose - Target) / ISF" = "(Eventual Glucose - Target) / ISF";
-
-/* */
-"Formula:" = "Formula:";
-=======
 "(Eventual Glucose - Target) / ISF" = "(Voorspelde glucose - doel) / ISF";
 
 /* */
 "Formula:" = "Formule:";
->>>>>>> 5364635b
 
 /* Bolus pop-up footer */
 "Carbs and previous insulin are included in the glucose prediction, but if the Eventual Glucose is lower than the Target Glucose, a bolus will not be recommended." = "Koolhydraten en vorige insuline zijn opgenomen in de glucosevoorspelling, maar als de uiteindelijke glucose lager is dan het doelglucose, wordt een bolus niet aangeraden.";
@@ -1320,33 +1308,6 @@
 "Hide" = "Verbergen";
 
 /* Bolus pop-up / Alert string. Make translations concise! */
-<<<<<<< HEAD
-"Eventual Glucose > Target Glucose, but glucose is predicted to drop down to " = "Eventual Glucose > Target Glucose, but glucose is predicted to first drop down to ";
-
-/* Bolus pop-up / Alert string. Make translations concise! */
-"which is below your Threshold (" = "which is below your Threshold (";
-
-/* Bolus pop-up / Alert string. Make translations concise! */
-"Eventual Glucose > Target Glucose, but glucose is climbing slower than expected. Expected: " = "Eventual Glucose > Target Glucose, but glucose is climbing slower than expected. Expected: ";
-
-//* Bolus pop-up / Alert string. Make translations concise! */
-". Climbing: " = ". Climbing: ";
-
-/* Bolus pop-up / Alert string. Make translations concise! */
-"Eventual Glucose > Target Glucose, but glucose is falling faster than expected. Expected: " = "Eventual Glucose > Target Glucose, but glucose is falling faster than expected. Expected: ";
-
-/* Bolus pop-up / Alert string. Make translations concise! */
-". Falling: " = ". Falling: ";
-
-/* Bolus pop-up / Alert string. Make translations concise! */
-"Eventual Glucose > Target Glucose, but glucose is changing faster than expected. Expected: " = "Eventual Glucose > Target Glucose, but glucose is changing faster than expected. Expected: ";
-
-/* Bolus pop-up / Alert string. Make translations concise! */
-". Changing: " = ". Changing: ";
-
-/* Add insulin without bolusing alert */
-" without bolusing" = " without bolusing";
-=======
 "Eventual Glucose > Target Glucose, but glucose is predicted to drop down to " = "Voospelde glucose > doelglucose, maar de glucose wordt voorspeld dat de glucose eerst omlaag zal gaan tot ";
 
 /* Bolus pop-up / Alert string. Make translations concise! */
@@ -1372,7 +1333,6 @@
 
 /* Add insulin without bolusing alert */
 " without bolusing" = " Zonder bolus";
->>>>>>> 5364635b
 
 /* -------------------------------------------------------------------------------------------
   DASH strings
