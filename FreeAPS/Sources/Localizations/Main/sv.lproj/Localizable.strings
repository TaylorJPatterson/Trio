/*
  Localizable.strings
  FreeAPS X
*/
/* -------------------------------- */
/* Bolus screen when adding insulin */
"Add insulin without actually bolusing" = "Lägg till insulin utan att ge bolus";

/* Add insulin from source outside of pump */
"Add %@ without bolusing" = "Lägg till %@ utan att ge bolus";

"Bolus" = "Bolus";

"Close" = "Stäng";

/* Continue after added carbs without bolus */
"Continue without bolus" = "Fortsätt utan bolus";

/* Header */
"Enact Bolus" = "Ge bolus";

/* Button */
"Enact bolus" = "Ge bolus";

/*  */
"Insulin recommended" = "Rekommenderad insulindos";

/*  */
"Insulin required" = "Insulin som krävs";

/* Bolus screen */
"Recommendation" = "Rekommendation";

/* Button */
"Clear" = "Rensa";

/* Button */
"Done" = "Klar";

/*  */
"Wait please" = "Vänta...";

/*  */
"Agree and continue" = "Godkänn och fortsätt";

/* Headline in enacted pop up (at: at what time) */
"Enacted at" = "Utfört klockan";

/* Headline in suggested pop up (at: at what time) */
"Suggested at" = "Föreslaget klockan";

/* Home title */
"Home" = "Hem";

/* Looping in progress */
"looping" = "loopar";

/* min ago since last loop */
"min ago" = "min sedan";

/* Status Title */
"No suggestion" = "Inget förslag";

/* Replace pod text in Header */
"Replace pod" = "Byt podd";

/* Add carbs screen */
"Add Carbs" = "Lägg till kolhydrater";

/* Add carbs header and button in Watch app. You can skip the last " " space. It's just for differentiation */
"Add Carbs " = "Lägg till";

/*  */
"Amount Carbs" = "Mängd kolhydrater";

/* Grams unit */
"grams" = "gram";

/*  */
"Carbs required" = "Kolhydrater krävs";

/* */
"Are you sure?" = "Är du säker?";

/* Bottom target temp */
"Bottom target" = "Nedre målvärde";

/* Cancel preset name */
"Cancel" = "Avbryt";

/*  */
"Cancel Temp Target" = "Avbryt tillfälligt målvärde";

/* Custom temp target */
"Custom" = "Anpassad";

/*  */
"Date" = "Datum";

/*  */
"Delete" = "Radera";

/* Delete preset temp target */
"Delete preset \"%@\"" = "Ta bort förval \"%@\"";

/* Duration of target temp or temp basal */
"Duration" = "Duration";

/*  */
"Enact Temp Target" = "Tillfälliga målvärden";

/*  */
"Enter preset name" = "Ange namn för förval";

/* Preset name */
"Name" = "Namn";

/* minutes of target temp */
"minutes" = "minuter";

/*  */
"Presets" = "Förval";

/* Save preset name */
"Save" = "Spara";

/*  */
"Save as preset" = "Spara som förval";

/* Upper temp target limit */
"Top target" = "Övre målvärde";

/*  Temp target set for ... minutes */
"for" = "i";

/*  Temp target set for ... minutes */
"min" = "min";

/*  */
"Autotune" = "Autotune";

/*  */
"Basal profile" = "Basalinställningar";

/*  */
"Carb ratio" = "Insulinkvoter";

/*  */
"Delete autotune data" = "Rensa Autotune-data";

/*  */
"Run now" = "Kör nu";

/*  */
"Last run" = "Kördes senast";

/*  */
"Sensitivity" = "Insulinkänslighet";

/*  */
"Use Autotune" = "Använd Autotune";

/* Add profile basal */
"Add" = "Lägg till";

/*  */
"Basal Profile" = "Basalinställningar";

/* Rate basal profile */
"Rate" = "Värde";

/*  */
"Save on Pump" = "Spara på pump";

/*  */
"Saving..." = "Sparar...";

/*  */
"Schedule" = "Schema";

/*  */
"starts at" = "startar kl";

/* Time basal profile */
"Time" = "Tid";

/* */
"Calculated Ratio" = "Beräknad kvot";

/* Carb Ratios header */
"Carb Ratios" = "Insulinkvoter";

/*  */
"Ratio" = "Kvot";

/*  */
"Autosens" = "Autosense";

/*  */
"Calculated Sensitivity" = "Beräknad känslighet";

/*  */
"Insulin Sensitivities" = "Insulinkänslighet";

/* */
"Sensitivity Ratio" = "Autosens-kvot";

/*  */
"Dismiss" = "Avfärda";

/*  */
"Important message" = "Viktigt meddelande";

/*  */
"Amount" = "Mängd";

/* */
"Cancel Temp Basal" = "Avbryt temporär basal";

/* Enact
Enact a temp Basal or a temp target */
"Enact" = "Utför";

/* */
"Manual Temp Basal" = "Manuell temporär basal";

/* Allow uploads tp NS */
"Allow uploads" = "Tillåt uppladdning";

/* API secret in NS */
"API secret" = "API-lösen";

/* Connect to NS */
"Connect" = "Anslut";

/* Connected to NS */
"Connected!" = "Ansluten!";

/* Connecting to NS */
"Connecting..." = "Ansluter...";

/*  */
"Invalid URL" = "Ogiltig URL";

/*  */
"Local glucose source" = "Lokal glukoskälla";

/* Header */
"Nightscout Config" = "Ställ in Nightscout";

/*  */
"Port" = "Port";

/*  */
"URL" = "URL";

/**/
"Use local glucose server" = "Använd lokal server som glukoskälla";

/*  */
"Edit settings json" = "Ändra debug-inställningar";

/* */
"Glucose units" = "Glukosenheter";

/*  */
"Preferences" = "Inställningar";

/* Recommended Insulin Fraction in preferences */
"Recommended Insulin Fraction" = "Kvot av rekommenderad mängd insulin";

/* Do you want to show bolus screen after added carbs? */
"Skip Bolus screen after carbs" = "Hoppa över Bolusfönster vid tillagda kolhydrater";

/* Allow remote control from NS */
"Remote control" = "Fjärrstyrning";

/* Add Medtronic pump */
"Add Medtronic" = "Lägg till Medtronic";

/* Add Omnipod pump */
"Add Omnipod" = "Lägg till Omnipod";

/* Add Simulator pump */
"Add Simulator" = "Lägg till simulator";

/* Insulin model */
"Model" = "Modell";

/*  */
"Pump config" = "Pumpkonfiguration";

/*  */
"Delivery limits" = "Maxdoser";

/*  */
"Duration of Insulin Action" = "Insulinets verkningstid";

/* hours of duration of insulin activity */
"hours" = "timmar";

/* Max setting */
"Max Basal" = "Max basal";

/* Max setting */
"Max Bolus" = "Max bolus";

/* */
"Pump Settings" = "Pumpinställningar";

/* Insulin unit per hour */
"U/hr" = "IE/h";

/* Unit in number of units delivered (keep the space character!) */
" U" = " IE";

/* /Insulin unit */
"/U" = "/IE";

/* Insulin unit */
"U" = "IE";

/* Unit per hour with space */
" U/hr" = " IE/h";

/* Number of units per hour*/
"%@ U/hr" = "%@ IE/h";

/* Number of units insulin delivered */
"%@ U" = "%@ IE";

/*Carb ratio unit */
"g/U" = "g/IE";

/* grams */
" g" = " g";

/* The short unit display string for grams */
"g" = "g";

/* when 0 U/hr */
"0 U/hr" = "0 IE/h";

/* abbreviation for days */
"d" = "d";

/* abbreviation for hours */
"h" = "h";

/* abbreviation for minutes */
"m" = "m";

/*  */
"Closed loop" = "Sluten loop";

/* */
"Configuration" = "Konfiguration";

/* */
"Devices" = "Enheter";

/*  */
"Pump" = "Pump";

/*  */
"Services" = "Tjänster";

/*  */
"Settings" = "Inställningar";

/* 2 log files to share */
"Share logs" = "Dela loggar";

/* Upper target */
"High target" = "Övre målvärde";

/* Lower target */
"Low target" = "Undre målvärde";

/*  */
"Target Ranges" = "Målområden";

/* When bolusing */
"Bolusing" = "Ger bolus";

/* */
"Pump suspended" = "Pump pausad";

/* */
"Middleware" = "Middleware";

/* Header */
"History" = "Historik";

/* CGM option */
"Upload glucose to Nightscout" = "Ladda upp blodsocker till Nightscout";

/* Type of CGM or glucose source */
"Type" = "Typ";

/* CGM */
"CGM" = "CGM";

/* CGM Transmitter ID */
"Transmitter ID" = "Sändar-ID";

/* Other CGM setting */
"Other" = "Annan";

/* Whatch app alert */
"Set temp targets presets on iPhone first" = "Spara ett tillfälligt målvärde på din iPhone först";

/* Updating Watch app */
"Updating..." = "Uppdaterar...";

/* Header for Temp targets in Watch app */
"Temp Targets" = "Målvärden";

/* Delete carbs from Treatments list*/
"Delete carbs?" = "Ta bort kolhydrater?";

/* Treatments list */
"Treatments" = "Behandlingar";

/* " min" in Treatments list */
" min" = " min";

/* */
"Unable to change anything" = "Det går inte att ändra något";


/* Calendar and Libre transmitter settings ---------------
 */
/* */
"Configure Libre Transmitter" = "Ställ in en Libre-sändare";

/* */
"Calibrations" = "Kalibreringar";

/* */
"Create events in calendar" = "Skapa kalenderhändelser";

/* */
"Calendar" = "Kalender";

/* */
"Other" = "Annan";

/* */
"Libre Transmitter" = "Libre-sändare";

/* */
"Libre Transmitters" = "Libre-sändare";

/* */
"Bluetooth Transmitters" = "Bluetooth-sändare";

/* */
"Modes" = "Lägen";

/* Libre 2 Direct */
"Libre 2 Direct" = "Libre 2 Direkt";

/* */
"Select the third party transmitter you want to connect to" = "Välj vilken sändare du vill ansluta till";

/* State was restored */
"State was restored" = "Återställd";

/* The short unit display string for millimoles of glucose per liter */
"mmol/L" = "mmol/l";

/* The short unit display string for milligrams of glucose per decilter */
"mg/dL" = "mg/dl";

/* */
"Add calibration" = "Lägg till kalibrering";

/* When adding capillary glucose meater reading */
"Meter glucose" = "Glukosmätarvärde";

/* */
"Info" = "Info";

/*v*/
"Slope" = "Lutning";

/* */
"Intercept" = "Skärningspunkt";

/* */
"Chart" = "Diagram";

/* */
"Remove" = "Ta bort";

/* */
"Remove Last" = "Ta bort senaste";

/* */
"Remove All" = "Ta bort alla";

/* */
"About the Process" = "Om processen";

/* */
"Please make sure that your Libre 2 sensor is already activated and finished warming up. If you have other apps connecting to the sensor via bluetooth, these need to be shut down or uninstalled. \n\n You can only have one app communicating with the sensor via bluetooth. Then press the \"pariring and connection\" button below to start the process. Please note that the bluetooth connection might take up to a couple of minutes before it starts working." = "Se till att din Libre 2-sensor redan är aktiverad och klar med uppvärmningen. Om du har andra appar som ansluter till sensorn via bluetooth, måste dessa stängas av eller avinstalleras. \n\n Du kan bara ha en app som kommunicerar med sensorn via bluetooth. Tryck sedan på \"Parkoppla sensor och anslut\"-knappen nedan för att starta processen. Observera att Bluetooth-anslutningen kan ta upp till ett par minuter innan den börjar fungera.";

/* */
"Pairinginfo" = "Parkopplingsinfo";

/* */
"PatchInfo" = "Patchinformation";

/* */
"Calibrationinfo" = "Kalibreringsinfo";

/* */
"Unknown" = "Okänd";

/* */
"Not paired yet" = "Inte parkopplad ännu";

/* */
"Pair Sensor & connect" = "Parkoppla sensor och anslut ";

/* */
"Phone NFC required!" = "Telefon med NFC krävs!";

/* */
"Your phone or app is not enabled for NFC communications, which is needed to pair to libre2 sensors" = "Din telefon eller app är inte aktiverad med NFC, vilket krävs för att parkoppla med Libre2-sensorer";

/* Bluetooth Power Off */
"Bluetooth Power Off" = "Bluetooth är av";

/* Please turn on Bluetooth */
"Please turn on Bluetooth" = "Sätt på Bluetooth";

/* No Libre Transmitter Selected */
"No Libre Transmitter Selected" = "Ingen Libre-sändare vald";

/* Delete Transmitter and start anew. */
"Delete CGMManager and start anew. Your libreoopweb credentials will be preserved" = "Ta bort CGM och börja om. Dina libreoopweb-inställningar kommer att sparas";

/* Invalid libre checksum */
"Invalid libre checksum" = "Ogiltig kontrollsumma för libre";

/* Libre sensor was incorrectly read, CRCs were not valid */
"Libre sensor was incorrectly read, CRCs were not valid" = "Libre-sensor felaktigt läst, CRCs ogiltiga";

/* Glucose */
"Glucose" = "Glukos";

/* LOWALERT! */
"LOWALERT!" = "VARNING LÅGT!";

/* HIGHALERT! */
"HIGHALERT!" = "VARNING HÖGT!";

/* (Snoozed)*/
"(Snoozed)" = "(Snoozad)";

/* Glucose: %@ */
"Glucose: %@" = "Glukos: %@";

/* Transmitter: %@%% */
"Transmitter: %@%%" = "Sändare: %@%%";

/* No Sensor Detected */
"No Sensor Detected" = "Ingen Sensor upptäckt";

/* This might be an intermittent problem, but please check that your transmitter is tightly secured over your sensor */
"This might be an intermittent problem, but please check that your transmitter is tightly secured over your sensor" = "Detta kan vara ett övergående problem, men kontrollera att din sändare sitter fast ordentligt på din sensor";

/* New Sensor Detected */
"New Sensor Detected" = "Ingen sensor upptäckt";

/* Please wait up to 30 minutes before glucose readings are available! */
"Please wait up to 30 minutes before glucose readings are available!" = "Vänta upp till 30 minuter innan glukosvärden finns tillgängliga!";

/* Invalid Glucose sample detected, try again later */
"Invalid Glucose sample detected, try again later" = "Ogiltigt glukosvärde upptäckt, försök igen senare";

/* ensor might have temporarily stopped, fallen off or is too cold or too warm */
"Sensor might have temporarily stopped, fallen off or is too cold or too warm" = "Sensorn kan tillfälligt ha stoppats, fallit av eller är för kall eller för varm";

/* Invalid Sensor Detected */
"Invalid Sensor Detected" = "Ogiltig sensor upptäckt";

/* Detected sensor seems not to be a libre 1 sensor! */
"Detected sensor seems not to be a libre 1 sensor!" = "Upptäckt sensor verkar inte vara en libre 1-sensor!";

/* Detected sensor is invalid: %@ */
"Detected sensor is invalid: %@" = "Upptäckt sensor är ogiltig: %@";

/* Low Battery */
"Low battery" = "Låg batterinivå";

/* */
"Invalid sensor" = "Ogiltig sensor";

/* */
"Sensor change" = "Sensorbyte";

/* */
"Sensor expires soon" = "Sensor går ut snart";

/* Battery is running low %@, consider charging your %@ device as soon as possible */
"Battery is running low %@, consider charging your %@ device as soon as possible" = "Batterinivå är låg %@, överväg att ladda din %@ enhet så snart som möjligt";

/* Extracting calibrationdata from sensor */
"Extracting calibrationdata from sensor" = "Extraherar kalibreringsdata från sensorn";

/* Sensor Ending Soon */
"Sensor Ending Soon" = "Sensor behöver snart bytas";

/* Current Sensor is Ending soon! Sensor Life left in %@ */
"Current Sensor is Ending soon! Sensor Life left in %@" = "Nuvarande sensor behöver snart bytas! Sensortid kvar i %@";

/* */
"Libre Bluetooth" = "Libre bluetooth";

/* */
"Snooze Alerts" = "Snooza larm";

/* */
"Last measurement" = "Senaste mätning";

/* */
"Sensor Footer checksum" = "Kontrollsumma för sensor";

/* */
"Last Blood Sugar prediction" = "Senaste blodsockerförutsägelse";

/* */
"CurrentBG" = "NuvarandeBG";

/* */
"Sensor Info" = "SensorInfo";

/* */
"Sensor Age" = "Sensorålder";

/* */
"Sensor Age Left" = "Sensortid kvar";

/* */
"Sensor Endtime" = "Sensor slutdatum";

/* */
"Sensor State" = "Sensorläge";

/* */
"Sensor Serial" = "Sensorns serienummer";

/* */
"Transmitter Info" = "Sändarinfo";

/* */
"Hardware" = "Hårdvara";

/* */
"Firmware" = "Firmware";

/* */
"Connection State" = "Anslutningsstatus";

/* */
"Transmitter Type" = "Sändartyp";

/* */
"Sensor Type" = "Sensortyp";

/* */
"Factory Calibration Parameters" = "Parametrar för fabrikskalibrering";

/* */
"Valid for footer" = "Giltig för sidfot";

/* */
"Edit calibrations" = "Ändra kalibreringar";

/* */
"edit calibration clicked" = "ändrad kalibrering vald";

/* */
"Delete CGM" = "Radera CGM";

/* */
"Are you sure you want to remove this cgm from loop?" = "Är du säker på att du vill ta bort denna CGM från FreeAPS X?";

/* */
"There is no undo" = "Det går inte att ångra!";

/* */
"Advanced" = "Avancerat";

/* */
"Alarms" = "Larm";

/* */
"Glucose Settings" = "Glukosinställningar";

/* */
"Notifications" = "Notiser";

/* */
"Export logs" = "Exportera loggar";

/* */
"Export not available" = "Export inte tillgänglig";

/* */
"Log export requires ios 15" = "Loggexport kräver ios 15";

/* */
"Got it!" = "Uppfattat!";

/* */
"Saved to %@" = "Sparad till %@";

/* */
"No logs available" = "Inga loggar tillgängliga";

/* */
"Glucose Notification visibility" = "Blodsockernotiser";

/* */
"Always Notify Glucose" = "Meddela alltid glukos";

/* */
"Notify per reading" = "Meddela per avläsning";

/* */
"Value" = "Värde";

/* */
"Adds Phone Battery" = "Visa telefonens batterinivå";

/* */
"Adds Transmitter Battery" = "Lägger till sändarbatteri";

/* */
"Also vibrate" = "Vibrera också";

/* */
"Additional notification types" = "Ytterligare notistyper";

/* */
"Misc" = "Övrigt";

/* */
"Unit override" = "Åsidosätt enhet";

/* */
"Low" = "Lågt";

/* */
"High" = "Högt";

/* */
"glucose" = "glukos";

/* */
"Schedule " = "Schema ";

/* */
"tapped save schedules" = "klickat på sparade scheman";

/* */
"Error" = "Fel";

/* */
"Some ui element was incorrectly specified" = "Vissa UI-element felaktigt specificerade";

/* */
"Success" = "Lyckades";

/* */
"Schedules were saved successfully!" = "Scheman har sparats!";

/* */
"High Glucose Alarm active" = "Högt blodsockerlarm aktivt";

/* */
"Low Glucose Alarm active" = "Lågt blodsockerlarm aktivt";

/* */
"No Glucose Alarm active" = "Inget blodsockerlarm aktivt";

/* */
"snoozing until %@" = "snoozar till %@";

/* */
"not snoozing" = "snoozar inte";

/* */
"nothing to see here" = "inget att se här";

/* */
"snooze from testview clicked" = "klickat på snooze från testvy";

/* */
"will snooze for %@ until %@" = "kommer att snooza i %@ tills %@";

/* */
"Click to Snooze Alerts" = "Klicka för att snooza varningar";

/* */
"Strength" = "Styrka";

/* */
"Hold the top of your iPhone near the sensor to pair" = "Håll toppen av din iPhone nära sensorn för att parkoppla";

/* */
"Sensor not found" = "Sensorn hittades inte";

/* */
"Also play alert sound" = "Spela också upp varningsljud";

/* */
"Notification Settings" = "Notisinställningar";

/* */
"Found devices: %d" = "Hittade enheter: %d";

/* */
"Backfill options" = "Alternativ för återfyllnad";

/* */
"Backfilling from trend is currently not well supported by Loop" = "Återfyllning från trend stöds för närvarande inte bra av Loop";

/* */
"Backfill from history" = "Återfyll från historik";

/* */
"Backfill from trend" = "Återfyll från trend";

/* */
"Debug options" = "Felsökningsalternativ";

/* */
"Adds a lot of data to the Issue Report " = "Lägger till en hel del data till rapporten ";

/* */
"Persist sensordata" = "Bevara sensordata";

/* */
"Battery" = "Batteri";

/* */
"Also add source info" = "Lägg till info om CGM";

/* */
"Carbs Required Threshold" = "Tröskelvärde för kolhydrater som krävs";

/* */
"Carbs required: %d g" = "Kolhydrater som krävs: %d g";

/* */
"To prevent LOW required %d g of carbs" = "För att förhindra ett lågt blodsocker krävs uppskattningsvis %d g kolhydrater";

/* */
"FreeAPS X not active" = "FreeAPS X är inte aktiv";

/* */
"Last loop was more then %d min ago" = "Senaste loopen var mer än %d min sedan";

/* Glucose badge */
"Show glucose on the app badge" = "Visa glukosvärde på app-ikon";

/* */
"Backfill glucose" = "Återfyll glukosvärden";

/* About this source */
"About this source" = "Om denna CGM";

/* */
"Bolus failed" = "Bolus misslyckades";

/* */
"Bolus failed or inaccurate. Check pump history before repeating." = "Misslyckad eller felaktig bolus. Kontrollera pumpens historik innan du försöker igen.";

/* */
"Carbs" = "Kolhydrater";

/* */
"Temp Basal" = "Temporär basal";

/* */
"Temp Target" = "Tillfälligt målvärde";

/* */
"Resume" = "Återuppta";

/* */
"Suspend" = "Pausa";

/* */
"Animated Background" = "Animerad Bakgrund";

/* Sensor day(s) */
" day(s)" = " dagar";

/* Option to show HR in Watch app*/
"Display HR on Watch" = "Visa din puls på klockan";


/* Headers for settings ----------------------- */
"OpenAPS main settings" = "OpenAPS huvudsakliga inställningar";

"OpenAPS SMB settings" = "OpenAPS SMB-inställningar";

"OpenAPS targets settings" = "OpenAPS målvärdesinställningar";

"OpenAPS other settings" = "OpenAPS andra inställningar";

/* Glucose Simulator CGM */
"Glucose Simulator" = "Glukossimulator";

/* Restored state message */
"Bluetooth State restored (APS restarted?). Found %d peripherals, and connected to %@ with identifier %@" = "Bluetooth-status återställd (FreeAPS X startades om?). Hittade %d perifera enheter anslutna till %@ med identifieraren %@";

/* Shared app group xDrip4iOS */
"Using shared app group with external CGM app xDrip4iOS" = "Använder delad appgrupp med CGM-app xDrip4iOS";

<<<<<<< HEAD
=======
/* Shared app group xDrip4iOS */
"Using shared app group with external CGM app xDrip4iOS" = "Använder delad appgrupp med CGM-app xDrip4iOS";

>>>>>>> 181b6fc6
/* Shared app group GlucoseDirect */
"Using shared app group with external CGM app GlucoseDirect" = "Använder delad appgrupp med CGM-app GlucoseDirect";

/* Dexcom G6 app */
"Dexcom G6 app" = "Ursprunglig Dexcom G6-app";

/* Native G5 app */
"Native G5 app" = "Ursprunglig G5-app";

/* Minilink transmitter */
"Minilink transmitter" = "Minilink-sändare";

/* Simple simulator */
"Simple simulator" = "Enkel Glukossimulator";

/* Direct connection with Libre 1 transmitters or Libre 2 */
"Direct connection with Libre 1 transmitters or European Libre 2 sensors" = "Direkt anslutning till Libre 1-sändare eller europeiska Libre 2-sensorer";

/* Online or internal server */
"Online or internal server" = "Online eller intern server";

/* -------------- Developer settings ---------------------- */
<<<<<<< HEAD

/* Debug options */
"Developer" = "Utvecklare";

/* Debug option view Upload Profile */
=======
/* Debug options */

"Developer" = "Utvecklare";

/* Debug option view NS Upload Profile */
>>>>>>> 181b6fc6
"NS Upload Profile" = "Ladda upp profil till NS";

/* Debug option view NS Uploaded Profile */
"NS Uploaded Profile" = "Uppladdad profil";

/* Debug option view Autosense */
"Autosense" = "Autosense";

/* Debug option view Pump History */
"Pump History" = "Pumphistorik";

/* Debug option view Target Ranges */
"Target ranges" = "Målvärden";

/* Debug option view Temp targets */
"Temp targets" = "Tillfälliga målvärden";

/* Debug option view Meal */
"Meal" = "Måltid";

/* Debug option view Pump profile */
"Pump profile" = "Pumpprofil";

/* Debug option view Profile */
"Profile" = "Profil";

/* Debug option view Enacted */
"Enacted" = "Utfört";

/* Debug option view Announcements (from NS) */
"Announcements" = "Meddelanden (via NS)";

/* Debug option view Enacted announcements announcements (from NS) */
"Enacted announcements" = "Överförda meddelanden";

/* Debug option view Autotune */
"Autotune" = "Autotune";

/* Debug option view Target presets */
"Target presets" = "Målvärden, förinställningar";

/* Debug option view */
"Loop Cycles" = "Loopar";

<<<<<<< HEAD
/* Debug option view Saved Glucose Data used for statistics */
"Glucose Data used for statistics" = "Sparade blodglukosvärden för statistik";

/* --------------- HealthKit intergration --------------------*/

=======
/* Debug option view Glucose Data used for statistics */
"Glucose Data used for statistics" = "Sparade blodglukosvärden för statistik";

/* --------------- HealthKit intergration --------------------*/
>>>>>>> 181b6fc6
/* */
"Apple Health" = "Apple Hälsa";

/* */
"Connect to Apple Health" = "Anslut till Apple Hälsa";

/* Show when have not permissions for writing to Health */
"For write data to Apple Health you must give permissions in Settings > Health > Data Access" = "För att kunna skriva data till Apple Hälsa måste du först ge din tillåtelse i Inställningar > Hälsa > Datatillgång och enheter";

/* */
"After you create glucose records in the Health app, please open FreeAPS X to help us guaranteed transfer changed data" = "Efter att du lagt till glukos i appen 'Hälsa', öppna FreeAPS X för att bekräfta att överföring skett på rätt sätt";

/* New ALerts ------------------------- */
/* Info title */
"Info" = "Info";

/* Warning title */
"Warning" = "Varning";

/* Error title */
"Error" = "Fel";

/* Manual temp basal mode */
"Manual" = "Manuellt";

/* Status highlight when manual temp basal is running. */
"Manual Basal" = "Manuell temporär basal";

/* Current Manual Temp basal */
" -  Manual Basal ⚠️" = " -  Manuell basal ⚠️";

/* Total AT / Scheduled basal insulin */
" U/day" = " IE/dag";

/* Total AT / Scheduled basal insulin */
"Total" = "Totalt";

/* ---------------------------------------
  DASH strings
*/
"Attach Pod" = "Fäst podden";

"Deactivate Pod" = "Inaktivera podd";

/* */
"Deactivating..." = "Inaktiverar...";

"Pair Pod" = "Parkoppla podd";

/* Text for previous pod information row */
"Previous Pod Information" = "Info om tidigare podd";

/* Text for confidence reminders navigation link */
"Confidence Reminders" = "Bekräftelseljud";

"Confidence reminders are beeps from the pod which can be used to acknowledge selected commands." = "Bekräftelseljud är pip från podden som kan användas som bekräftelser på utförda kommandon";

/* button title for saving low reservoir reminder while saving */
"Saving..." = "Sparar...";

/* button title for saving low reservoir reminder */
"Save" = "Spara";

/* Alert title for error when updating confidence reminder preference */
"Failed to update confidence reminder preference." = "Misslyckades att uppdatera inställning för bekräftelseljud";

/* */
"No Error" = "Inget fel";

/* description label for active time pod details row */
"Active Time" = "Aktiv tid";

/* Title string for BeepPreference.silent */
"Disabled" = "Av";

/* Title string for BeepPreference.manualCommands */
"Enabled" = "På";

/* Title string for BeepPreference.extended */
"Extended" = "Utökad";

/* Description for BeepPreference.silent */
"No confidence reminders are used." = "Inga ljud på.";

/* Description for BeepPreference.manualCommands */
"Confidence reminders will sound for commands you initiate, like bolus, cancel bolus, suspend, resume, save notification reminders, etc. When Loop automatically adjusts delivery, no confidence reminders are used." = "Bekräftelseljud kommer att pipa för för ala pumpkommandon du ger, som bolus, avbryt bolus, pausa pump, återuppta insulintillförsel, spara påminnelser etc. När FreeAPS X automatiskt justerar insulintillförsel kommer inga pip att ljuda.";

/* Description for BeepPreference.extended */
"Confidence reminders will sound when Loop automatically adjusts delivery as well as for commands you initiate." = "Bekräftelsepip kommer att ljuda även vid automatiska pumpkommandon såväl som vid manuella.";

/* Label text for expiration reminder default row */
"Expiration Reminder Default" = "Standard påminnelsetid";

/* */
"Expiration Reminder" = "Påminnelse om utgångsdatum";

/* */
"Low Reservoir" = "Låg reservoarvolym";

/* Value text for no expiration reminder */
"No Reminder" = "Ingen påminnelse";

/* */
"Scheduled Reminder" = "Schemalagd påminnelse";

/* */
"Low Reservoir Reminder" = "Påminnelse om låg insulinnivå";

/* The action string on pod status page when pod data is stale */
"Make sure your phone and pod are close to each other. If communication issues persist, move to a new area." = "Säkerställ att din telefon och podd är nära varandra. Om problemet kvarstår, flytta till annan plats.";
/* Format string for the action string on pod status page when pod expired. (1: service time remaining) */
"Change Pod now. Insulin delivery will stop in %1$@ or when no more insulin remains." = "Byt podd nu. Insulintillförsel kommer att stoppas om %1$@ eller när insulinet är slut.";

/* Label text for temporary basal rate summary */
"Rate" = "Värde";

/* Summary string for temporary basal rate configuration page */
"%1$@ for %2$@" = "%1$@ i %2$@";

/* Description text on manual temp basal action sheet */
"Loop will not automatically adjust your insulin delivery until the temporary basal rate finishes or is canceled." = "FreeAPS X kommer inte automatiskt att justera dina insulindoser förrän den temporära basalen är färdig eller har avbrytits.";
/* Button text for setting manual temporary basal rate*/
"Set Temporary Basal" = "Ställ in temporaär basal";

/* Navigation Title for ManualTempBasalEntryView */
"Temporary Basal" = "Temporär basal";

/* Alert title for a failure to set temporary basal */
"Temporary Basal Failed" = "Temporär basal misslyckades";

/* Alert format string for a failure to set temporary basal with recovery suggestion. (1: error description) (2: recovery text) */
"Unable to set a temporary basal rate: %1$@\n\n%2$@" = "Kunde inte ställa in en temporär basaldos: %1$@\n\n%2$@";

/* Alert format string for a failure to set temporary basal. (1: error description) */
"Unable to set a temporary basal rate: %1$@" = "Kunde inte ställa in en temporär basaldos: %1$@";

/* Alert title for missing temp basal configuration */
"Missing Config" = "Konfiguration saknas";

/* Alert format string for missing temp basal configuration. */
"This PumpManager has not been configured with a maximum basal rate because it was added before manual temp basal was a feature. Please go to therapy settings -> delivery limits and set a new maximum basal rate." = "En maximal basaldos har inte ställts in. Gå till inställningen 'Maxdoser' för att ställa in den maximala basaldosen";

/* description label for active time pod details row */
"Active Time" = "Aktiv tid";

/* description label for total delivery pod details row */
"Total Delivery" = "Total mängd insulin given";

/* */
"Add Omnipod Dash" = "Lägg till Omnipod Dash";

/* */
"Insert Cannula" = "För in kanyl";

/* */
"Check Cannula" = "Kontrollera kanyl";

/* */
"Setup Complete" = "Inställning färdig";

/* */
"Insulin Suspended" = "Pump pausad";

/* Text for suspend resume button when insulin delivery is suspending */
"Suspending insulin delivery..." = "Pausar pump...";

/* Text for suspend resume button when insulin delivery is suspended */
"Resume Insulin Delivery" = "Återuppta pump";

/* Text for suspend resume button when insulin delivery is resuming */
"Resuming insulin delivery..." = "Återupptar pump...";

/* Alert title for suspend error */
"Failed to Suspend Insulin Delivery" = "Kunde inte pausa pump";

//* -----------------------------------------------------------------------*/
/* ----------------------Statistics strings -------------------------------*/
<<<<<<< HEAD
/* Option in preferences */

/* Headline Statistics */
"Statistics" = "Statistik";

=======
/* Headline Statistics */


"Statistics" = "Statistik";

/* Option in preferences */
>>>>>>> 181b6fc6
"Display Statistics" = "Visa statistik";

/* infoText: Description for Display Statistics */
"Displays Statistics under the chart view" = "Visa statistik under diagram";

/* Low Glucose Limit option in preferences */
"Low Glucose Limit" = "Lågt blodsocker";

/* High Glucose Limit option in preferences */
"High Glucose Limit" = "Högt blodsocker";

/* infoText: Description for Low Glucose Limit */
"BG Under This Value Will Be Displayed As Low Glucose Percentage" = "Blodsocker under detta värde kommer att visas som lågt blodsocker i statistiken.";
/* infoText: Description for High Glucose Limit */
<<<<<<< HEAD
"BG Under This Value Will Be Displayed As High Glucose Percentage" = "Blodsocker under detta värde kommer att visas som högt blodsocker i statistiken";
=======
"BG Under This Value Will Be Displayed As High Glucose Percentage" = "Ett blodsocker under detta värde kommer att visas som ett högt blodsocker i statistiken";
>>>>>>> 181b6fc6

/* When statistics.json was last updated */
"Updated" = "Uppdaterades";

/* Average BG = */
"Average" = "Medelvärde";

/* Median BG */
"Median" = "Medianvärde";

/* Normal BG (within TIR) */
"Normal (24h)" = "Normalvärde (24h)";

/* Title High BG in statPanel */
"High (>" = "Högt (>";

/* Title Low BG in statPanel */
"Low (<" = "Lågt (<";

/* HbA1c estimation for one day of data */
"HbA1c (24h)" = "HbA1c (24h)";

/* Total number of days of data for HbA1c estimation, part 1/2*/
"All " = "Alla ";

/* Total number of days of data for HbA1c estimation, part 2/2*/
" days" = " dagar";

/* Nr of loops last 24 hours */
"Loops" = "Loopar";

/* Average loop interval */
"Average Interval" = "Medelintervall";

/* Median loop interval */
"Median Duration" = "Medianduration";

/* "Display SD */
"Display SD instead of CV" = "Visa SD istället för CV";

/* Description for display SD */
"Display Standard Deviation (SD) instead of Coefficient of Variation (CV) in statPanel" = "Visa standardavikelse (SD) istället för variationskoefficient (CV) på hemskärmen";

/* How often to update the statistics */
"Update every number of minutes:" = "Uppdatera varje antal minuter:";

/* Description for update interval for statistics */
"Default is 30 minutes. How often to update and save the statistics.json and to upload last array, when enabled, to Nightscout. A lower interval than for glucose updates (5 min) is pointless." = "Standardinställning är 30 minuter. Med denna inställning ställer du in hur ofta statistiken uppdateras och hur ofta filen statistics.json sparas och laddas upp till till Nightscout, om aktiverad. Att ha ett lägre intervall än för nytt blodoscker (5 min) är meningslöst.";

/* Duration displayed in statPanel */
"Past 24 Hours " = "Senaste 24 timmarna ";

/* Duration displayed in statPanel */
"Past Week " = "Senaste veckan ";

/* Duration displayed in statPanel */
"Past Month " = "Senaste månaden ";

/* Duration displayed in statPanel */
"Past 90 Days " = "Senaste 90 dagarna ";

/* Duration displayed in statPanel */
"All Past Days of Data " = "Alla dagar med data ";

/* "Display Loop statistics in statPanel */
"Display Loop Cycle statistics" = "Visa Loop-statistik";

/* Description for Display Loop statistics */
"Displays Loop statistics in the statPanel in Home View" = "Visar Loop-statistik i statistiken på hemskärmen";

/* Display % */
"Override HbA1c unit" = "Ändra HbA1c-enhet";

/* Description for Override HbA1c unit */
"Change deafult HbA1c unit in statPanlel. The unit in statPanel will be updateded with next statistics.json update" = "Ändra HbA1c-enhet. Enheten kommer att uppdateras nästa gång filen statistics.json uppdateras";

/* --------------------------------------

  Infotexts from openaps.docs and androidaps.docs
  FreeAPS X
*/
/* Headline Rewind Resets Autosens */

"Rewind Resets Autosens" = "Återställ autosens vid reservoarbyte";

/* ”Rewind Resets Autosens” */
"This feature, enabled by default, resets the autosens ratio to neutral when you rewind your pump, on the assumption that this corresponds to a probable site change. Autosens will begin learning sensitivity anew from the time of the rewind, which may take up to 6 hours. If you usually rewind your pump independently of site changes, you may want to consider disabling this feature." = "Denna funktion, på som standard, återställer 'Autosens' kvot till neutralt läge vid reservoarbyten, då det antas att du vid detta tillfälle även byter infusionskanyl. 'Autosens' kommer nu börja lära sig din insulinkänslighet på nytt, vilket kan ta upp till 6 timmar. Om du vanligtvis gör reservoarbyten oberoende av kanylbyten, kanske du ska överväga att inaktivera denna funktion.";

/* Headline "High Temptarget Raises Sensitivity" */
"High Temptarget Raises Sensitivity" = "Högt målvärde höjer känsligheten";

/* ”High Temptarget Raises Sensitivity" */
"Defaults to false. When set to true, raises sensitivity (lower sensitivity ratio) for temp targets set to >= 111. Synonym for exercise_mode. The higher your temp target above 110 will result in more sensitive (lower) ratios, e.g., temp target of 120 results in sensitivity ratio of 0.75, while 140 results in 0.6 (with default halfBasalTarget of 160)." = "Av som standard. Höjer insulinkänsligheten (lägre 'sensitivity ratio') för temporära målvärden >= 6.2 mmol/l. Synonymt med träningsläge, 'Exercise Mode '. Ju högre ditt temporära mål över 6,2 är desto mer kommer det att resultera i en känsligare (lägre) kvot, t.ex. kommer ett temp målvärde på 6.7 mmol/l att resultera i ett 'sensitivity ratio' på 0,75, medan 7,8 mmol/l resulterar i 0,6 (med 'halfBasalTarget' på 8,9 mmol/l på som förval).";

/* Headline ”Low Temptarget Lowers Sensitivity" */
"Low Temptarget Lowers Sensitivity" = "Lågt målvärde sänker känsligheten";

/* ”Low Temptarget Lowers Sensitivity" */
"Defaults to false. When set to true, can lower sensitivity (higher sensitivity ratio) for temptargets <= 99. The lower your temp target below 100 will result in less sensitive (higher) ratios, e.g., temp target of 95 results in sensitivity ratio of 1.09, while 85 results in 1.33 (with default halfBasalTarget of 160)." = "Av som standard. Sänker insulinkänsligheten för temporära målvärden <= 5,5 mmol/l. Ju lägre ditt temporära målvärde under 5,6 mmol/l är, desto mer kommer det att resultera i en mindre känslig (högre) kvot. T.ex. kommer ett temp målvärde på 5,3 mmol/l att resultera i en kvot ('sensitivity ratio') på 1,09, medan 4.7 mmol/l ger en kvot på 1,33 (med 'Half Basal Exercise Target'-inställning på 160 (8,9 mmol/l)).";

/* Headline ”Sensitivity Raises Target" */
"Sensitivity Raises Target" = "Insulinkänslighet höjer målvärde";

/* ”Sensitivity Raises Target" */
"When true, raises BG target when autosens detects sensitivity" = "Höjer målvärde för blodsocker när 'Autosens' upptäcker ökad insulinkänslighet";

/* Headline ”Resistance Lowers Target" */
"Resistance Lowers Target" = "Insulinresistens sänker målvärde";

/* ”Resistance Lowers Target" */
"Defaults to false. When true, will lower BG target when autosens detects resistance" = "Av som standard. Sänker målvärde för blodsocker när 'Autosens' upptäcker minskad insulinkänslighet";

/* Headline ”Advanced Target Adjustments" */
"Advanced Target Adjustments" = "Avancerade målinställningar";

/* ”Advanced Target Adjustments" */
"This feature was previously enabled by default but will now default to false (will NOT be enabled automatically) in oref0 0.6.0 and beyond. (There is no need for this with 0.6.0). This feature lowers oref0’s target BG automatically when current BG and eventualBG are high. This helps prevent and mitigate high BG, but automatically switches to low-temping to ensure that BG comes down smoothly toward your actual target. If you find this behavior too aggressive, you can disable this feature. If you do so, please let us know so we can better understand what settings work best for everyone." = "Denna funktion var tidigare aktiverad som standard, men kommer nu att vara av (kommer INTE att aktiveras automatiskt) i oref0 0.6.0 och senare. (Det finns inget behov av detta med 0.6.0). Denna funktion sänker oref0:s blodsockermålvärde automatiskt när nuvarande och förväntat blodsocker är högt. Detta hjälper till att förebygga och mildra ett högt blodsocker, men växlar också automatiskt till en låg temporär basaldos för att säkerställa att ditt blodsocker landar mjukt på ditt faktiska målvärde.";

/* Headline "Exercise Mode" */
"Exercise Mode" = "Motionsläge";

/* "Exercise Mode" */
"Defaults to false. When true, > 105 mg/dL high temp target adjusts sensitivityRatio for exercise_mode. Synonym for high_temptarget_raises_sensitivity" = "Av som standard. Synonymt med 'High Temptarget Raises Sensitivity'. Vid ett temporärt målvärde > 5,8 mmol/l justeras 'sensitivityRatio' när 'Exercise Mode' är på.";

/* Headline "Wide BG Target Range" */
"Wide BG Target Range" = "Brett blodsockermålintervall";

/* "Wide BG Target Range" */
"Defaults to false, which means by default only the low end of the pump’s BG target range is used as OpenAPS target. This is a safety feature to prevent too-wide targets and less-optimal outcomes. Therefore the higher end of the target range is used only for avoiding bolus wizard overcorrections. Use wide_bg_target_range: true to force neutral temps over a wider range of eventualBGs." = "Av som standard, vilket innebär att endast det nedre intervallet av dina inställda målvärden kommer att användas som målvärde i FreeAPS X. Detta är en säkerhetsfunktion för att förhindra alltför omfattande målintervall med mindre optimala resultat som följd. Den övre delen av målvärdet används endast för att undvika överkorrigeringar av bolusguiden. Använd 'Wide BG Target Range' för att forcera neutrala temporära basaldoser att användas över ett bredare intervall av förväntade blodsocker.";

/* Headline "Skip Neutral Temps" */
"Skip Neutral Temps" = "Hoppa över neutrala temporära basaler";

/* "Skip Neutral Temps" */
"Defaults to false, so that FreeAPS X will set temps whenever it can, so it will be easier to see if the system is working, even when you are offline. This means FreeAPS X will set a “neutral” temp (same as your default basal) if no adjustments are needed. This is an old setting for OpenAPS to have the options to minimise sounds and notifications from the 'rig', that may wake you up during the night." = "Av som standard, så att FreeAPS X kan ställa in temporära basaldoser närhelst den kan, vilket gör det lättare att se ifall systemet fungerar, även när du är offline. Detta innebär att FreeAPS X kommer att ställa in en ”neutral” temporär basal (samma som din ordinarie basal) när inga justeringar behövs. Gammal inställning från OpenAPS för att minska ljud och notiser mitt i natten från dessa 'rigs'. Vi rekommenderar att man lämnar neutrala temporära basaler aktiverade. ";

/* Headline "Unsuspend If No Temp” */
"Unsuspend If No Temp" = "Återaktivera om ingen temp. basal";

/* "Unsuspend If No Temp” */
"Many people occasionally forget to resume / unsuspend their pump after reconnecting it. If you’re one of them, and you are willing to reliably set a zero temp basal whenever suspending and disconnecting your pump, this feature has your back. If enabled, it will automatically resume / unsuspend the pump if you forget to do so before your zero temp expires. As long as the zero temp is still running, it will leave the pump suspended." = "Standardvärde Av för denna inställning. Alla eventuella temporära basaler som pågått under tider pumpen varit pausad kommer att raderas, dessutom kommer de ordinarie basaldoserna ersättas med temporära basaler på 0 IE/h.";

/* Headline "Enable UAM" */
"Enable UAM" = "Aktivera UAM";

/* "Enable UAM" */
"With this option enabled, the SMB algorithm can recognize unannounced meals. This is helpful, if you forget to tell FreeAPS X about your carbs or estimate your carbs wrong and the amount of entered carbs is wrong or if a meal with lots of fat and protein has a longer duration than expected. Without any carb entry, UAM can recognize fast glucose increasments caused by carbs, adrenaline, etc, and tries to adjust it with SMBs. This also works the opposite way: if there is a fast glucose decreasement, it can stop SMBs earlier." = "Med denna inställning på kan SMB-algoritmen upptäcka kolhydrater som inte matats in. Detta kan vara till hjälp om du glömmer att mata in eller uppskattar dina kolhydrater fel, eller vid måltider med mycket fett och protein, som har en längre verkan än förväntat. Utan inlagda kolhydrater kan UAM känna igen snabba glukosförändringar orsakade av kolhydrater, adrenalin, etc, och försöker justera dessa med SMBs. Detta fungerar också omvänt: vid snabb glukosminskning stoppas SMB:s tidigare.";

/* Headline "Enable SMB With COB" */
"Enable SMB With COB" = "Använd SMB med kolhydrater (COB)";

/* Enable SMB With COB" */
"This enables supermicrobolus (SMB) while carbs on board (COB) are positive." = "Detta tillåter supermikrobolusar (SMB) medan det finns aktiva kolhydrater (COB).";

/* Headline "Enable SMB With Temptarget” */
"Enable SMB With Temptarget" = "Använd SMB vid ett temporärt målvärde";

/* "Enable SMB With Temptarget” */
"This enables supermicrobolus (SMB) with eating soon / low temp targets. With this feature enabled, any temporary target below 100mg/dL, such as a temp target of 99 (or 80, the typical eating soon target) will enable SMB." = "Detta tillåter supermikrobolusar (SMB) vid låga tillfälliga målvärden (tex 'Äter snart'). Med denna funktion aktiverad, kommer SMB:ar vara aktiva även vid tillfälliga målvärden under 100mg/dL (5,6 mmol/l).";

/* Headline "Enable SMB Always" */
"Enable SMB Always" = "Använd alltid SMB";

/* "Enable SMB Always" */
"Defaults to false. When true, always enable supermicrobolus (unless disabled by high temptarget)." = "Av som standard. Vid läge på, tillåts alltid supermikrobolusar (SMB) (såvida inte automatiskt inaktiverat av ett högt målvärde).";

/* Headline "Enable SMB After Carbs" */
"Enable SMB After Carbs" = "Använd SMB även efter kolhydrater";

/* "Enable SMB After Carbs" */
"Defaults to false. When true, enables supermicrobolus (SMB) for 6h after carbs, even with 0 carbs on board (COB)." = "Av som standard. Tillåter supermikrobolusar (SMB) även 6h efter kolhydrater, också vid 0 aktiva kolhydrater (COB).";

/* Enable "Allow SMB With High Temptarget" */
"Allow SMB With High Temptarget" = "Tillåt SMB vid högt temporärt målvärde";

/* Headline "Allow SMB With High Temptarget" */
"Allow SMB With High Temptarget" = "Tillåt SMB vid högt temporärt målvärde";

/* "Allow SMB With High Temptarget" */
"Defaults to false. When true, allows supermicrobolus (if otherwise enabled) even with high temp targets (> 100 mg/dl)." = "Av som standard. När läge på, tillåts SMB:ar även vid höga temporära målvärden.";

/* Headline "Use Custom Peak Time” */
"Use Custom Peak Time" = "Använd anpassad tid, i minuter, för insulinets maximala blodsockersänkande effekt";

/* "Use Custom Peak Time” */
"Defaults to false. Setting to true allows changing insulinPeakTime" = "Av som standard. Läge på tillåter ändring av 'insulinPeakTime', dvs tiden i minuter när insulinet har som störst blodsockersänkande effekt.";

/* Headline "Suspend Zeros IOB” */
"Suspend Zeros IOB" = "Ersätt med 0 U/h - basaler";

/* "Suspend Zeros IOB” */
"Default is false. Any existing temp basals during times the pump was suspended will be deleted and 0 temp basals to negate the profile basal rates during times pump is suspended will be added." = "Av som standard. Alla eventuella temporära basaler som pågått under tider pumpen varit pausad kommer att raderas, dessutom kommer de ordinarie basaldoserna ersättas med temporära basaler på 0 IE/h.";

/* Headline "Max IOB" */
"Max IOB" = "Max aktivt insulin (IOB)";

/* "Max IOB" */
"Max IOB is the maximum amount of insulin on board from all sources – both basal (or SMB correction) and bolus insulin – that your loop is allowed to accumulate to treat higher-than-target BG. Unlike the other two OpenAPS safety settings (max_daily_safety_multiplier and current_basal_safety_multiplier), max_iob is set as a fixed number of units of insulin. As of now manual boluses are NOT limited by this setting. \n\n To test your basal rates during nighttime, you can modify the Max IOB setting to zero while in Closed Loop. This will enable low glucose suspend mode while testing your basal rates settings\n\n(Tip from https://www.loopandlearn.org/freeaps-x/#open-loop)." = "Max IOB är den maximalt tillåtna mängden aktivt insulin från alla källor – basal, SMB och bolusinsulin – som din loop tillåts att ackumulera för att behandla BS högre än målvärdet. Till skillnad från de andra två säkerhetsinställningarna i FreeAPS X ('Max Daily Safety Multiplier' och 'Current Basal Safety Multiplier'), är 'Max IOB' inställd som ett fast antal insulinenheter. Obs! I nuläget är manuella bolusar inte begränsade av denna inställning.\n\n Om du vill testa dina basaldoser säkert nattetid kan du ställa in Max IOB till 0 samtidigt som du kör Closed Loop. Detta gör att FreeAPS X kan sänka eller stänga av basalinsulin om det skulle behövas, för att undika lågt blodsocker.\n\n(Tips från https://www.loopandlearn.org/freeaps-x/#open-loop).";

/* Headline "Max Daily Safety Multiplier" */
"Max Daily Safety Multiplier" = "Multiplikator för dygnets högsta basaldos";

/* "Max Daily Safety Multiplier" */
"This is an important OpenAPS safety limit. The default setting (which is unlikely to need adjusting) is 3. This means that OpenAPS will never be allowed to set a temporary basal rate that is more than 3x the highest hourly basal rate programmed in a user’s pump, or, if enabled, determined by autotune." = "Detta är en viktig säkerhetsgräns för FreeAPS X. Standardinställningen (som sannolikt inte behöver justeras) är 3. Detta innebär att FreeAPS X aldrig kommer att tillåtas att ställa in en temporär basaldos som är mer än 3x den högsta basaldosen inställd i pumpen, eller, om aktiverad, den som är inställd av 'Autotune'.";

/* Headline "Current Basal Safety Multiplier" */
"Current Basal Safety Multiplier" = "Multiplikator för nuvarande ordinarie basal";

/* "Current Basal Safety Multiplier" */
"This is another important OpenAPS safety limit. The default setting (which is also unlikely to need adjusting) is 4. This means that OpenAPS will never be allowed to set a temporary basal rate that is more than 4x the current hourly basal rate programmed in a user’s pump, or, if enabled, determined by autotune." = "Detta är en viktig säkerhetsgräns i FreeAPS X. Standardinställningen (som sannolikt inte behöver justeras) är 4, vilket innebär att det aldrig kommer att tillåtas att ställa in en temporär basaldos som är mer än 4x den högsta ordinarie basaldosen, sparad i pumpen, eller, om aktiverad, den som är ställts in av 'Autotune'.";

/* Headline "Autosens Max" */
"Autosens Max" = "Autosens maxinställning";

/* "Autosens Max" */
"This is a multiplier cap for autosens (and autotune) to set a 20% max limit on how high the autosens ratio can be, which in turn determines how high autosens can adjust basals, how low it can adjust ISF, and how low it can set the BG target." = "Standardvärde: 1.2. Denna multipel begränsar hur mycket autosens (och autotune) automatiskt kan justera upp basaler, sänka insulinkänslighet och/eller målvärde. Med standardvärde upp till 20%.";

/* Headline "Autosens Min" */
"Autosens Min" = "Autosens minimuminställning";

/* "Autosens Min" */
"The other side of the autosens safety limits, putting a cap on how low autosens can adjust basals, and how high it can adjust ISF and BG targets." = "Standardvärde: 0.7. Denna multipel begränsar hur mycket autosens (och autotune) automatiskt kan justera ned basaler och öka insulinkänslighet och/eller målvärde.";

/* Headline "Half Basal Exercise Target" */
"Half Basal Exercise Target" = "Halva basaldosen vid Motionsläge";

/* "Half Basal Exercise Target" */
"Set to a number, e.g. 160, which means when temp target is 160 mg/dL and exercise_mode=true, run 50% basal at this level (120 = 75%; 140 = 60%). This can be adjusted, to give you more control over your exercise modes." = "Inställd till ett blodsockervärde, t.ex. 160 (mg/dl = 8.9 mmol/l), vilket innebär att när det temporära målvärdet är 8.9 mmol/l och 'Exercise Mode' är på, används endast en 50%-ig basal vid detta blodsocker (120 = 75%; 140 = 60%). Detta kan justeras, för att ge dig mer kontroll över dina temporära målvärden vid träning.";

/* Headline "Max COB" */
"Max COB" = "Max mängd aktiva kolhydrater (COB)";

/* "Max COB" */
"This defaults maxCOB to 120 because that’s the most a typical body can absorb over 4 hours. (If someone enters more carbs or stacks more; OpenAPS will just truncate dosing based on 120. Essentially, this just limits AMA as a safety cap against weird COB calculations due to fluky data.)" = "Standardvärde 120, eftersom det är vad kroppen typiskt här anses absorbera över 4 timmar. (I händelse att någon matar in mer/överlappar med mer kolhydrater, kommer FreeAPS X att minska dosering baserad på 120. I grund och botten begränsar detta endast AMA med ett tak, för skydd mot felaktiga aktiva kolhydrater-beräkningar på grund av opålitlig data.)";

/* Headline "Bolus Snooze DIA Divisor" */
"Bolus Snooze DIA Divisor" = "Bolus \"snooze\" - nämnare";

/* "Bolus Snooze DIA Divisor" */
"Bolus snooze is enacted after you do a meal bolus, so the loop won’t counteract with low temps when you’ve just eaten. The example here and default is 2; so a 3 hour DIA means that bolus snooze will be gradually phased out over 1.5 hours (3DIA/2)." = "Denna är aktiv efter att du har gett en måltidsbolus, för att motverka en låg temporär basal när du just ätit. I detta exempel med standardvärdet 2 och med DIA-inställning på 3 h kommer 'Bolus Snooze' att fasas ut över 1,5 h (3 DIA / 2).";

/* Headline "Min 5m Carbimpact" */
"Min 5m Carbimpact" = "Lägsta absorptionshastighet";

/* "Min 5m Carbimpact" */
"This is a setting for default carb absorption impact per 5 minutes. The default is an expected 8 mg/dL/5min. This affects how fast COB is decayed in situations when carb absorption is not visible in BG deviations. The default of 8 mg/dL/5min corresponds to a minimum carb absorption rate of 24g/hr at a CSF of 4 mg/dL/g." = "Standardvärde är 8 mg/dl/5min (0,4 mmol/l/5 min). Detta är en inställning för kolhydratsabsorptionseffekt per 5 minuter, som påverkar hur snabbt aktiva kolhydrater klingar av i situationer när kolhydratsabsorption inte syns i BS-avvikelser. Standarden på 0,4 mmol/l/5 min motsvarar en minsta absorptionshastighet på 24g/h vid en CSF ('Carb Sensitivity Factor', hur mycket ditt blodsocker stiger per gram kolhydrat) på 0,2 mmol/l/g.";

/* Headline "Autotune ISF Adjustment Fraction" */
"Autotune ISF Adjustment Fraction" = "Autotune - standard ISF - skillnad";

/* "Autotune ISF Adjustment Fraction" */
"The default of 0.5 for this value keeps autotune ISF closer to pump ISF via a weighted average of fullNewISF and pumpISF. 1.0 allows full adjustment, 0 is no adjustment from pump ISF." = "Standardvärdet 0,5 håller 'Autotune ISF' närmare pumpens ISF (insulinkänslighet) via ett viktat genomsnitt av 'fullNewISF' och 'pumpISF'. Värdet 1.0 tillåter full justering, medan 0 innebär att ingen skillnad från pumpens ISF kommer att föreligga.";

/* Headline "Remaining Carbs Fraction" */
"Remaining Carbs Fraction" = "Absorption av återstående kolhydrater";

/* "Remaining Carbs Fraction" */
"This is the fraction of carbs we’ll assume will absorb over 4h if we don’t yet see carb absorption." = "Del av kolhydrater som vi antar kommer att absorberas över 4h om vi ännu inte ser 'carb absorption'.";

/* Headline "Remaining Carbs Cap" */
"Remaining Carbs Cap" = "Max mängd absorption av kolhydrater";

/* "Remaining Carbs Cap" */
"This is the amount of the maximum number of carbs we’ll assume will absorb over 4h if we don’t yet see carb absorption." = "Mängd av maximala antal kolhydrater som vi antar kommer att absorberas över 4h om vi ännu inte ser 'carb absorption'.";

/* Headline ”Max SMB Basal Minutes" */
"Max SMB Basal Minutes" = "Basalminuter för automatiska bolusar (SMB)";

/* ”Max SMB Basal Minutes" */
"Defaults to start at 30. This is the maximum minutes of basal that can be delivered as a single SMB with uncovered COB. This gives the ability to make SMB more aggressive if you choose. It is recommended that the value is set to start at 30, in line with the default, and if you choose to increase this value, do so in no more than 15 minute increments, keeping a close eye on the effects of the changes. It is not recommended to set this value higher than 90 mins, as this may affect the ability for the algorithm to safely zero temp. It is also recommended that pushover is used when setting the value to be greater than default, so that alerts are generated for any predicted lows or highs." = "Standardvärde 30. Detta är det maximala antal minuter av din ordinarie basal som kommer att ges som en SMB. Denna inställning ger möjlighet att göra SMB större och behandlingen med SMB mer aggressiv. Det rekommenderas att börja med 30 minuter, och om du väljer att öka detta värde, göra det stegvis i högst 15 minuters steg, samtidigt som du noga följer effekterna av de nya inställningarna. Det rekommenderas inte att ställa in detta värde högre än 90 minuter, eftersom detta påverkar algoritmens förmåga att säkert kunna balansera med temporära basaler på 0 IE/h. Det rekommenderas också att pushover används när värdet sätts till att vara större än standard, så att varningar och notiser kan genereras för alla förväntade blodsockerdalar eller toppar.";

/* Headline "Max UAM SMB Basal Minutes" */
"Max UAM SMB Basal Minutes" = "Basalminuter för autobolusar vid oannonserade måltider (UAM SMBs)";

/* "Max UAM SMB Basal Minutes" */
"Defaults to start at 30. This is the maximum minutes of basal that can be delivered by UAM as a single SMB when IOB exceeds COB. This gives the ability to make UAM more or less aggressive if you choose. It is recommended that the value is set to start at 30, in line with the default, and if you choose to increase this value, do so in no more than 15 minute increments, keeping a close eye on the effects of the changes. Reducing the value will cause UAM to dose less insulin for each SMB. It is not recommended to set this value higher than 60 mins, as this may affect the ability for the algorithm to safely zero temp. It is also recommended that pushover is used when setting the value to be greater than default, so that alerts are generated for any predicted lows or highs." = "Standardvärde 30. Detta är det maximala antal minuter av din ordinarie basal som kommer att användas för UAM för att ges som en SMB. Denna inställning ger möjlighet att göra behandlingen med UAM mer aggressiv, om du väljer att öka detta värde. Det rekommenderas att börja med 30 minuter, och om du väljer att öka detta värde, görs det stegvis i högst 15 minuters steg, samtidigt som du noga följer effekterna av nya inställningarna. En reducering av värdet leder till att UAM doserar mindre insulin med varje SMB. Det rekommenderas inte att ställa in detta värde högre än 60 minuter, eftersom detta påverkar algoritmens förmåga att säkert kunna balansera med temporära basaler på 0 IE/h. Det rekommenderas också att pushover används när värdet sätts till att vara större än standard, så att varningar och notiser kan genereras för alla förväntade blodsockerdalar eller toppar.";

/* Headline "SMB Interval" */
"SMB Interval" = "SMB-intervall (minuter)";

/* "SMB Interval" */
"Minimum duration in minutes between two enacted SMBs" = "Minsta tidsintervall mellan två supermikrobolusar.";

/* Headline "Bolus Increment" */
"Bolus Increment" = "Minsta bolusmångd";

/* "Bolus Increment" */
"Smallest SMB / SMB increment in oref0. Minimum amount for Medtronic pumps is 0.1 U, whereas for Omnipod it’s 0.05 U. The default value is 0.1." = "Minsta möjliga SMB (supermikrobolus) i oref0. För Medtronic är minsta möjliga dos 0,1 U, medan det för Omnipod är 0,05 U.";

/* Headline "Insulin Peak Time" */
"Insulin Peak Time" = "Tid för insulinets maximala blodsockersänkande effekt, i minuter";

/* "Insulin Peak Time" */
"Time of maximum blood glucose lowering effect of insulin, in minutes. Beware: Oref assumes for ultra-rapid (Lyumjev) & rapid-acting (Fiasp) curves minimal (35 & 50 min) and maximal (100 & 120 min) applicable insulinPeakTimes. Using a custom insulinPeakTime outside these bounds will result in issues with FreeAPS-X, longer loop calculations and possible red loops." = "Tid i minuter för när insulinet har som störst blodsockersänkande effekt. Observera att inte ange ett lägre värde än 35 min för Lyumjev eller 50 min för Fiasp, eller högre än 100, respektive 120 min. Om du gör så kommer det att leda till problem med FreeAPS X, som röda loopar, långa Loop-beräkningar och överdrivet stora loggfiler.";

/* Headline "Carbs Req Threshold" */
"Carbs Req Threshold" = "Tröskelvärde för notis om kolhydrater som krävs";

/* "Carbs Req Threshold" */
"Grams of carbsReq to trigger a pushover. Defaults to 1 (for 1 gram of carbohydrate). Can be increased if you only want to get Pushover for carbsReq at X threshold." = "Antal kolhydrater för att utlösa en pushover-notis, av det totala antal kolhydrater nödvändiga (carbsReq) för att undvika ett lågt blodsockervärde, som krävs. Standardvärde är 1 (gram kolhydrater). Kan ökas om du bara vill få en Pushover-notis vid en större mängd nödvändiga kolhydrater.";

/* Headline "Noisy CGM Target Multiplier" */
"Noisy CGM Target Multiplier" = "Multipel vid CGM-brus";

/* "Noisy CGM Target Multiplier" */
"Defaults to 1.3. Increase target by this amount when looping off raw/noisy CGM data" = "Standardvärde 1,3. Öka målvärdet med denna multipel när du loopar med ofiltrerad CGM-data med mycket brus";

/* Headline "SMB DeliveryRatio" */
"SMB DeliveryRatio" = "Kvot av SMB / beräknad insulindos";

/* SMB DeliveryRatio */
"Default value: 0.5 This is another key OpenAPS safety cap, and specifies what share of the total insulin required can be delivered as SMB. Increase this experimental value slowly and with caution." = "Standardvärde: 0.5 Den andel av det totala insulin som (beräknas) krävas som kan ges som en autobolus (SMB). Bör som regel iinte ändras. Ändras endast långsamt och med stor försiktighet.";

// Dynamic ISF + CR Settings:
/* Headline "Adjust Dynamic ISF constant" */

"Adjust Dynamic ISF constant" = "Ändra AF-konstant";

/* Adjust Dynamic ISF constant */
"Adjust Dynamic ISF constant" = "Ändra AF-konstant";

/* Enable Dynamic ISF, Headline */
"Enable Dynamic ISF" = "Aktivera dynamisk insulinkänslighet (ISF)";

/* Headline "Enable Dynamic ISF" */
"Enable Dynamic ISF" = "Aktivera dynamisk insulinkänslighet (ISF)";

/* Enable Dynamic ISF */
"Calculate a new ISF with every loop cycle. New ISF will be based on current BG, TDD of insulin (past 24 hours or a weighted average) and an Adjustment Factor (default is 1).\n\nDynamic ISF and CR ratios will be limited by your autosens.min/max limits.\n\nDynamic ratio replaces the autosens.ratio: New ISF = Static ISF / Dynamic ratio,\nDynamic ratio = profile.sens * adjustmentFactor * tdd * Math.log(BG/insulinFactor+1) / 1800,\ninsulinFactor = 120 - InsulinPeakTimeInMinutes" = "Beräkna ny insulinkänslighet varje loopcykel. Ny ISF (insulinkänslighet) beräknas på nuvarande blodsocker, TDD (insulin senaste 24 timmarna, eller ett viktad genomsnitt) och AF-konstant (standardvärde är 1).\n\nDynamiska ISF och CR (kolhydratkvot) kvoter begränsas av dina autosens.min/max-inställningar.\n\nDynamiska kvoterna ersätter autosens-kvoten: Ny ISF =inställd ISF / dynamisk kvot,\nDynamisk kvot = profile.sens * adjustmentFactor * tdd * Math.log(BG/insulinFactor+1) / 1800,\ninsulinFactor = 120 - tiden, i minuter, för insulinets maximala blodsockersänkande effekt.";

/* Headline "Enable Dynamic CR" */
"Enable Dynamic CR" = "Aktivera dynamisk insulinkvot (CR)";

/* Enable Dynamic CR */
"Use Dynamic CR. The dynamic ratio will be used for CR as follows:\n\n When ratio > 1:  dynCR = (newRatio - 1) / 2 + 1.\nWhen ratio < 1: dynCR = CR/dynCR.\n\nDon't use toghether with a high Insulin Fraction (> 2)" = "Använd dynamisk kolhydratkvot. Den dynamiska kvoten kommer att beräknas som flöjer::\n\n när kvot  > 1:  dynamisk kolhydratkvot = (dynamiskISFkvot - 1) / 2 + 1.\nNär kvot < 1: dynamisk kolhydratkvot = inställd kolhydratkvot/dynamisk kolhydratkvot.\n\nUndvik att använda tillsamans med en inställning för \"Kvot av rekommenderad mängd insulin\" över 2";

/* Headline "Adjust Dynamic ISF constant" */
"Adjust Dynamic ISF constant" = "Ändra AF-konstant";

/* Adjust Dynamic ISF constant */
"Adjust Dynamic ratios by a constant. Default is 1. Higher than 1 => lower ISF" = "Justera dynamiska kvoterna med en konstant (AF). Standardvärde är 1. Högre än 1 => lägre insulinkänslighet";


/* Headline "Use Sigmoid Function" */
"Use Sigmoid Function" = "Använd S-formad dynamisk insulinkänslighet";

/* Use Sigmoid Function */
"Use a sigmoid function for ISF (and for CR, when enabled), instead of the Logarithmic formula. Is only used when the Dynamic ISF setting is enabled in settings\n\nThe autosens.min/max settings determines the power with which dynamic ratio is adjusted, the height of the graph (Y-interval, Y: Dynamic ratio) and where the sigmoid curve flattens out, thus also limiting how high and how low the the ISF can be adjusted.\n\nThe Adjustment settings adjusts the slope of the curve. A lower value ==> less steep == less aggressive.\n\nYour scheduled/autotuned ISF setting and your min BG target determines when Dynamic ratio = 1 (ISF unchanged), meaning when current BG = minimum target BG => new ISF will always be set to your current scheduled/autotuned ISF, unlike the default logarithmic formula.\n\nDynamic CR is used when the setting 'Enable Dynamic CR' is enabled in settings." = "Använd en sigmoid kurva för dynamisk insulinkänslighet (och för dynamisk kolhydratkvot, när denna är aktiverad). Används bara när inställningen 'Använd dynamisk ISF' är på.\n\nDina Autosens.min/max - inställningar avgör med hur mycket den dynamiska kvoten justeras, höjden på kurvan (Y-intervallet, Y: Dynamisk kvot) och vid vilka värden S-kurvan plattas ut (vid max- och min-nivåerna).\n\nAF-konstanten bestämmer hur snabbt dynamiska kvoten kan sjunka eller stiga,  dvs lutningen på grafen. Ett lägre värde  ==> mindre snabbt == mindre aggressivt.\n\nDitt inställda undre blodsockermålvärde beståmmer när den dynamiska kvoten = 1 (insulinkänslighet oförändrad från fast inställning), vilket betyder att när ditt blodsocker = målvärde => kommer din insulinkänslighet alltid att vara din normla insulinkänslighet (eller den av Autotune inställda).\n\nDynamisk kolhydratkvot används när inställningen 'Använd dynamisk kolhydratkvot' är på.";


/* Headline "Threshold Setting" */
"Threshold Setting (mg/dl)" = "Inställning för tröskelvärde (mg/dl)";

/* Threshold Setting */
"The default threshold in FAX depends on your current minimum BG target, as follows:\n\nIf your minimum BG target = 90 mg/dl -> threshold = 65 mg/dl,\n\nif minimum BG target = 100 mg/dl -> threshold = 70 mg/dl,\n\nminimum BG target = 110 mg/dl -> threshold = 75 mg/dl,\n\nand if minimum BG target = 130 mg/dl  -> threshold = 85 mg/dl.\n\nThis setting allows you to change the default to a higher threshold for looping with dynISF. Valid values are 65 mg/dl<= Threshold Setting <= 120 mg/dl." = "Tröskelvärde för blodsocker beror på ditt nuvarande undre blodsockermålvärde, enligt följande:\n\nOm ditt målvräde = 5 mmol/l -> tröskelvörde = 3,6 mmol/l,\n\nOm ditt målvräde = 5,6 -> tröskelärde = 3,9 mmol/l,\n\nOm ditt målvräde = 6,1 mmol/l -> tröskelvärde = 4,2 mmol/l,\n\nOch om ditt målvräde = 7,2 mmol/l  -> tröskelvärde = 4,7 mmol/l.\n\nDenna inställning tillåter dig att ändra trösklevärdet till en högre inställnig när du loopar med dynamiska kvoter. Giltiga värden är 3,6 - 6,7.";

/* Headline "Weighted Average of TDD. Weight of past 24 hours:" */
"Weighted Average of TDD. Weight of past 24 hours:" = "Viktat Genomsnitt av TDD. Vikt de senaste 24 timmarna:";

/* Weight of past 24 hours of insulin */
"Has to be > 0 and <= 1.\nDefault is 0.65 (65 %) * TDD. The rest will be from average of total data (up to 14 days) of all TDD calculations (35 %). To only use past 24 hours, set this to 1.\n\nTo avoid sudden fluctuations, for instance after a big meal, an average of the past 2 hours of TDD calculations is used instead of just the current TDD (past 24 hours at this moment)." = "Måste vara  > 0 och <= 1.\nStandardvärde är 0.65 (65 %) * TDD. Resten består av medelvärdet av all TDD-data, upp till 14 dagar,  (35 %). För att endast använda nuvarande TDD (sista 24 timmarna av insulindoser) ställ in till värdet 1.\n\nFör att unvika plötsliga förändringar pga stora måltider används ett medelvärde av de 2 sista timmarnas alla TDD-beräkningar istället för endast den senaste TDD-beräkningen.";

/* Headline "Adjust basal" */
"Adjust basal" = "Justera basal";

/* Enable adjustment of basal profile */
"Enable adjustment of basal based on the ratio of current TDD / 7 day average TDD" = "Justera även basal enligt följande: ny basal = basal * (TDD / 7-dagars medelvärde av TDD)";

/* Headline "Max Delta-BG Threshold SMB" */
"Max Delta-BG Threshold SMB" = "Högsta tillåtna blodsockerförändring";

/* Max Delta-BG Threshold SMB */
"Defaults to 0.2 (20%). Maximum positive percentual change of BG level to use SMB, above that will disable SMB. Hardcoded cap of 40%. For UAM fully-closed-loop 30% is advisable. Observe in log and popup (maxDelta 27 > 20% of BG 100 - disabling SMB!)." = "Standardvärde 0,2 (20%). Maximal blodsockerförändring (ökning) som tillåter användning av SMB (autobolus). Över detta värde kommer SMB tillfälligt att avaktiveras. Högsta tillåtna värde är 0,4 (40%). Om du loopar utan att ange kolhydrater (UAM fully-closed-loop) rekommederas 30%. I loggar kommer detta registreras likt exempel: '(maxDelta 27 > 20% of BG 100 - disabling SMB!'.";

/* Headline "... When Blood Glucose Is Over (mg/dl):" */
"... When Blood Glucose Is Over (mg/dl):" = "... när blodsocker är över (mg/dl):";

/* ... When Blood Glucose Is Over (mg/dl): */
"Set the value enableSMB_high_bg will compare against to enable SMB. If BG > than this value, SMBs should enable." = "Ange blodsockervärdet vid vilket SMB kommer att aktiveras. När blodsocker är högre än detta värde bör SMB aktiveras, även om andra inställningar för SMB är av.";

/* Headline "Enable SMB With High BG" */
"Enable SMB With High BG" = "Aktivera SMB vid ett högt blodsocker";

/* "Enable SMB With High BG" */
"Enable SMBs when a high BG is detected, based on the high BG target (adjusted or profile)" = "Aktivera SMB: er vid högt blodsocker, eller enligt inställning nedan";

/* Headline "Dynamic settings" */
"Dynamic settings" = "Dynamiska inställningar";

/* Insulin curve */
"Insulin curve" = "Insulintyp";

/* Headline "Adjustment Factor" */
"Adjustment Factor" = "Justeringskonstant";<|MERGE_RESOLUTION|>--- conflicted
+++ resolved
@@ -924,12 +924,6 @@
 /* Shared app group xDrip4iOS */
 "Using shared app group with external CGM app xDrip4iOS" = "Använder delad appgrupp med CGM-app xDrip4iOS";
 
-<<<<<<< HEAD
-=======
-/* Shared app group xDrip4iOS */
-"Using shared app group with external CGM app xDrip4iOS" = "Använder delad appgrupp med CGM-app xDrip4iOS";
-
->>>>>>> 181b6fc6
 /* Shared app group GlucoseDirect */
 "Using shared app group with external CGM app GlucoseDirect" = "Använder delad appgrupp med CGM-app GlucoseDirect";
 
@@ -952,19 +946,11 @@
 "Online or internal server" = "Online eller intern server";
 
 /* -------------- Developer settings ---------------------- */
-<<<<<<< HEAD
-
 /* Debug options */
+
 "Developer" = "Utvecklare";
 
-/* Debug option view Upload Profile */
-=======
-/* Debug options */
-
-"Developer" = "Utvecklare";
-
 /* Debug option view NS Upload Profile */
->>>>>>> 181b6fc6
 "NS Upload Profile" = "Ladda upp profil till NS";
 
 /* Debug option view NS Uploaded Profile */
@@ -1009,18 +995,10 @@
 /* Debug option view */
 "Loop Cycles" = "Loopar";
 
-<<<<<<< HEAD
-/* Debug option view Saved Glucose Data used for statistics */
-"Glucose Data used for statistics" = "Sparade blodglukosvärden för statistik";
-
-/* --------------- HealthKit intergration --------------------*/
-
-=======
 /* Debug option view Glucose Data used for statistics */
 "Glucose Data used for statistics" = "Sparade blodglukosvärden för statistik";
 
 /* --------------- HealthKit intergration --------------------*/
->>>>>>> 181b6fc6
 /* */
 "Apple Health" = "Apple Hälsa";
 
@@ -1198,20 +1176,12 @@
 
 //* -----------------------------------------------------------------------*/
 /* ----------------------Statistics strings -------------------------------*/
-<<<<<<< HEAD
+/* Headline Statistics */
+
+
+"Statistics" = "Statistik";
+
 /* Option in preferences */
-
-/* Headline Statistics */
-"Statistics" = "Statistik";
-
-=======
-/* Headline Statistics */
-
-
-"Statistics" = "Statistik";
-
-/* Option in preferences */
->>>>>>> 181b6fc6
 "Display Statistics" = "Visa statistik";
 
 /* infoText: Description for Display Statistics */
@@ -1226,11 +1196,7 @@
 /* infoText: Description for Low Glucose Limit */
 "BG Under This Value Will Be Displayed As Low Glucose Percentage" = "Blodsocker under detta värde kommer att visas som lågt blodsocker i statistiken.";
 /* infoText: Description for High Glucose Limit */
-<<<<<<< HEAD
-"BG Under This Value Will Be Displayed As High Glucose Percentage" = "Blodsocker under detta värde kommer att visas som högt blodsocker i statistiken";
-=======
 "BG Under This Value Will Be Displayed As High Glucose Percentage" = "Ett blodsocker under detta värde kommer att visas som ett högt blodsocker i statistiken";
->>>>>>> 181b6fc6
 
 /* When statistics.json was last updated */
 "Updated" = "Uppdaterades";
