/*
  Localizable.strings
  FreeAPS X
*/
/* -------------------------------- */
/* Bolus screen when adding insulin */
"Add insulin without actually bolusing" = "Add insulin without actually bolusing";

/* Add insulin from source outside of pump */
"Add %@ without bolusing" = "Add %@ without bolusing";

"Bolus" = "Bolus";

"Close" = "Close";

/* Continue after added carbs without bolus */
"Continue without bolus" = "Continue without bolus";

/* Header */
"Enact Bolus" = "Enact Bolus";

/* Button */
"Enact bolus" = "Enact bolus";

/*  */
"Insulin recommended" = "Insulin recommended";

/*  */
"Insulin required" = "Insulin required";

/* Bolus screen */
"Recommendation" = "Recommendation";

/* Button */
"Clear" = "Clear";

/* Button */
"Done" = "Done";

/*  */
"Wait please" = "Wait please";

/*  */
"Agree and continue" = "Agree and Continue";

/* Enacted at a date */
"Enacted at %@" = "Enacted at %@";

/* Home title */
"Home" = "Home";

/* Looping in progress */
"looping" = "looping";

/* min ago since last loop */
"min ago" = "min ago";

/* Status Title */
"No suggestion" = "No suggestion";

/* Replace pod text in Header */
"Replace pod" = "Replace pod";

/* Suggested at a date */
"Suggested at %@" = "Suggested at %@";

/* Add carbs screen */
"Add Carbs" = "Add Carbs";

/* Add carbs header and button in Watch app. You can skip the last " " space. It's just for differentiation */
"Add Carbs " = "Add Carbs ";

/*  */
"Amount Carbs" = "Amount Carbs";

/* Grams unit */
"grams" = "grams";

/*  */
"Carbs required" = "Carbs required";

/* */
"Are you sure?" = "Are you sure?";

/* Bottom target temp */
"Bottom target" = "Bottom target";

/* Cancel preset name */
"Cancel" = "Cancel";

/*  */
"Cancel Temp Target" = "Cancel Temp Target";

/* Custom temp target */
"Custom" = "Custom";

/*  */
"Date" = "Date";

/*  */
"Delete" = "Delete";

/* Delete preset temp target */
"Delete preset \"%@\"" = "Delete preset \"%@\"";

/* Duration of target temp or temp basal */
"Duration" = "Duration";

/*  */
"Enact Temp Target" = "Enact Temp Target";

/*  */
"Enter preset name" = "Enter preset name";

/* Preset name */
"Name" = "Name";

/* minutes of target temp */
"minutes" = "minutes";

/*  */
"Presets" = "Presets";

/* Save preset name */
"Save" = "Save";

/*  */
"Save as preset" = "Save as preset";

/* Upper temp target limit */
"Top target" = "Top target";

/*  */
"Autotune" = "Autotune";

/*  */
"Basal profile" = "Basal profile";

/*  */
"Carb ratio" = "Carb ratio";

/*  */
"Delete autotune data" = "Delete autotune data";

/*  */
"Run now" = "Run now";

/*  */
"Last run" = "Last run";

/*  */
"Sensitivity" = "Sensitivity";

/*  */
"Use Autotune" = "use Autotune";

/* Add profile basal */
"Add" = "Add";

/*  */
"Basal Profile" = "Basal Profile";

/* Rate basal profile */
"Rate" = "Rate";

/*  */
"Save on Pump" = "Save on Pump";

/*  */
"Saving..." = "Saving...";

/*  */
"Schedule" = "Schedule";

/*  */
"starts at" = "starts at";

/* Time basal profile */
"Time" = "Time";

/* */
"Calculated Ratio" = "Calculated Ratio";

/* Carb Ratios header */
"Carb Ratios" = "Carb Ratios";

/*  */
"Ratio" = "Ratio";

/*  */
"Autosens" = "Autosens";

/*  */
"Calculated Sensitivity" = "Calculated Sensitivity";

/*  */
"Insulin Sensitivities" = "Insulin Sensitivities";

/* */
"Sensitivity Ratio" = "Sensitivity Ratio";

/*  */
"Dismiss" = "Dismiss";

/*  */
"Important message" = "Important message";

/*  */
"Amount" = "Amount";

/* */
"Cancel Temp Basal" = "Cancel Temp Basal";

/* Enact
Enact a temp Basal or a temp target */
"Enact" = "Enact";

/* */
"Manual Temp Basal" = "Manual Temp Basal";

/* Allow uploads tp NS */
"Allow uploads" = "Allow uploads";

/* API secret in NS */
"API secret" = "API secret";

/* Connect to NS */
"Connect" = "Connect";

/* Connected to NS */
"Connected!" = "Connected!";

/* Connecting to NS */
"Connecting..." = "Connecting...";

/*  */
"Invalid URL" = "Invalid URL";

/*  */
"Local glucose source" = "Local glucose source";

/* Header */
"Nightscout Config" = "Nightscout Config";

/*  */
"Port" = "Port";

/*  */
"URL" = "URL";

/**/
"Use local glucose server" = "Use local glucose server";

/*  */
"Edit settings json" = "Edit settings json";

/* */
"Glucose units" = "Glucose units";

/*  */
"Preferences" = "Preferences";

/* Recommended Insulin Fraction in preferences */
"Recommended Insulin Fraction" = "Recommended Insulin Fraction";

/* Do you want to show bolus screen after added carbs? */
"Skip Bolus screen after carbs" = "Skip Bolus screen after carbs";

/* Allow remote control from NS */
"Remote control" = "Remote control";

/* Add Medtronic pump */
"Add Medtronic" = "Add Medtronic";

/* Add Omnipod pump */
"Add Omnipod" = "Add Omnipod";

/* Add Simulator pump */
"Add Simulator" = "Add Simulator";

/* Insulin model */
"Model" = "Model";

/*  */
"Pump config" = "Pump config";

/*  */
"Delivery limits" = "Delivery limits";

/*  */
"Duration of Insulin Action" = "Duration of Insulin Action";

/* hours of duration of insulin activity */
"hours" = "hours";

/* Max setting */
"Max Basal" = "Max Basal";

/* Max setting */
"Max Bolus" = "Max Bolus";

/* */
"Pump Settings" = "Pump Settings";

/* Insulin unit per hour */
"U/hr" = "U/hr";

/* Unit in number of units delivered (keep the space character!) */
" U" = " U";

/* /Insulin unit */
"/U" = "/U";

/* Insulin unit */
"U" = "U";

/* Unit per hour with space */
" U/hr" = " U/hr";

/* Number of units per hour*/
"%@ U/hr" = "%@ U/hr";

/* Number of units insulin delivered */
"%@ U" = "%@ U";

/*Carb ratio unit */
"g/U" = "g/U";

/* grams */
" g" = " g";

/* The short unit display string for grams */
"g" = "g";

/* when 0 U/hr */
"0 U/hr" = "0 U/hr";

/* abbreviation for days */
"d" = "d";

/* abbreviation for hours */
"h" = "h";

/* abbreviation for minutes */
"m" = "m";

/*  */
"Closed loop" = "Closed loop";

/* */
"Configuration" = "Configuration";

/* */
"Devices" = "Devices";

/*  */
"Pump" = "Pump";

/*  */
"Services" = "Services";

/*  */
"Settings" = "Settings";

/* 2 log files to share */
"Share logs" = "Share logs";

/* Upper target */
"High target" = "High target";

/* Lower target */
"Low target" = "Low target";

/*  */
"Target Ranges" = "Target Ranges";

/* When bolusing */
"Bolusing" = "Bolusing";

/* */
"Pump suspended" = "Pump suspended";

/* */
"Middleware" = "Middleware";

/* Header */
"History" = "History";

/* CGM option */
"Upload glucose to Nightscout" = "Upload glucose to Nightscout";

/* Type of CGM or glucose source */
"Type" = "Type";

/* CGM */
"CGM" = "CGM";

/* CGM Transmitter ID */
"Transmitter ID" = "Transmitter ID";

/* Other CGM setting */
"Other" = "Other";

/* Whatch app alert */
"Set temp targets presets on iPhone first" = "Set temp targets presets on iPhone first";

/* Updating Watch app */
"Updating..." = "Updating...";

/* Header for Temp targets in Watch app */
"Temp Targets" = "Temp Targets";


/* Calendar and Libre transmitter settings ---------------
 */
/* */
"Configure Libre Transmitter" = "Configure Libre Transmitter";

/* */
"Calibrations" = "Calibrations";

/* */
"Create events in calendar" = "Create events in calendar";

/* */
"Calendar" = "Calendar";

/* */
"Other" = "Other";

/* */
"Libre Transmitter" = "Libre Transmitter";

/* */
"Libre Transmitters" = "Libre Transmitters";

/* */
"Bluetooth Transmitters" = "Bluetooth Transmitters";

/* */
"Modes" = "Modes";

/* Libre 2 Direct */
"Libre 2 Direct" = "Libre 2 Direct";

/* */
"Select the third party transmitter you want to connect to" = "Select the third party transmitter you want to connect to";

/* State was restored */
"State was restored" = "State was restored";

/* The short unit display string for millimoles of glucose per liter */
"mmol/L" = "mmol/L";

/* The short unit display string for milligrams of glucose per decilter */
"mg/dL" = "mg/dL";

/* */
"Add calibration" = "Add calibration";

/* When adding capillary glucose meater reading */
"Meter glucose" = "Meter glucose";

/* */
"Info" = "Info";

/*v*/
"Slope" = "Slope";

/* */
"Intercept" = "Intercept";

/* */
"Chart" = "Chart";

/* */
"Remove" = "Remove";

/* */
"Remove Last" = "Remove Last";

/* */
"Remove All" = "Remove All";

/* */
"About the Process" = "About the Process";

/* */
"Please make sure that your Libre 2 sensor is already activated and finished warming up. If you have other apps connecting to the sensor via bluetooth, these need to be shut down or uninstalled. \n\n You can only have one app communicating with the sensor via bluetooth. Then press the \"pariring and connection\" button below to start the process. Please note that the bluetooth connection might take up to a couple of minutes before it starts working." = "Please make sure that your Libre 2 sensor is already activated and finished warming up. If you have other apps connecting to the sensor via bluetooth, these need to be shut down or uninstalled. \n\n You can only have one app communicating with the sensor via bluetooth. Then press the \"pariring and connection\" button below to start the process. Please note that the bluetooth connection might take up to a couple of minutes before it starts working.";

/* */
"Pairinginfo" = "Pairinginfo";

/* */
"PatchInfo" = "PatchInfo";

/* */
"Calibrationinfo" = "Calibrationinfo";

/* */
"Unknown" = "Unknown";

/* */
"Not paired yet" = "Not paired yet";

/* */
"Pair Sensor & connect" = "Pair Sensor & connect";

/* */
"Phone NFC required!" = "Phone NFC required!";

/* */
"Your phone or app is not enabled for NFC communications, which is needed to pair to libre2 sensors" = "Your phone or app is not enabled for NFC communications, which is needed to pair to libre2 sensors";

/* Bluetooth Power Off */
"Bluetooth Power Off" = "Bluetooth Power Off";

/* Please turn on Bluetooth */
"Please turn on Bluetooth" = "Please turn on Bluetooth";

/* No Libre Transmitter Selected */
"No Libre Transmitter Selected" = "No Libre Transmitter Selected";

/* Delete Transmitter and start anew. */
"Delete CGMManager and start anew. Your libreoopweb credentials will be preserved" = "Delete CGMManager and start anew. Your libreoopweb credentials will be preserved";

/* Invalid libre checksum */
"Invalid libre checksum" = "Invalid libre checksum";

/* Libre sensor was incorrectly read, CRCs were not valid */
"Libre sensor was incorrectly read, CRCs were not valid" = "Libre sensor was incorrectly read, CRCs were not valid";

/* Glucose */
"Glucose" = "Glucose";

/* LOWALERT! */
"LOWALERT!" = "LOWALERT!";

/* HIGHALERT! */
"HIGHALERT!" = "HIGHALERT!";

/* (Snoozed)*/
"(Snoozed)" = "(Snoozed)";

/* Glucose: %@ */
"Glucose: %@" = "Glucose: %@";

/* Transmitter: %@%% */
"Transmitter: %@%%" = "Transmitter: %@%%";

/* No Sensor Detected */
"No Sensor Detected" = "No Sensor Detected";

/* This might be an intermittent problem, but please check that your transmitter is tightly secured over your sensor */
"This might be an intermittent problem, but please check that your transmitter is tightly secured over your sensor" = "This might be an intermittent problem, but please check that your transmitter is tightly secured over your sensor";

/* New Sensor Detected */
"New Sensor Detected" = "New Sensor Detected";

/* Please wait up to 30 minutes before glucose readings are available! */
"Please wait up to 30 minutes before glucose readings are available!" = "Please wait up to 30 minutes before glucose readings are available!";

/* Invalid Glucose sample detected, try again later */
"Invalid Glucose sample detected, try again later" = "Invalid Glucose sample detected, try again later";

/* ensor might have temporarily stopped, fallen off or is too cold or too warm */
"Sensor might have temporarily stopped, fallen off or is too cold or too warm" = "Sensor might have temporarily stopped, fallen off or is too cold or too warm";

/* Invalid Sensor Detected */
"Invalid Sensor Detected" = "Invalid Sensor Detected";

/* Detected sensor seems not to be a libre 1 sensor! */
"Detected sensor seems not to be a libre 1 sensor!" = "Detected sensor seems not to be a libre 1 sensor!";

/* Detected sensor is invalid: %@ */
"Detected sensor is invalid: %@" = "Detected sensor is invalid: %@";

/* Low Battery */
"Low battery" = "Low battery";

/* */
"Invalid sensor" = "Invalid sensor";

/* */
"Sensor change" = "Sensor change";

/* */
"Sensor expires soon" = "Sensor expires soon";

/* Battery is running low %@, consider charging your %@ device as soon as possible */
"Battery is running low %@, consider charging your %@ device as soon as possible" = "Battery is running low %@, consider charging your %@ device as soon as possible";

/* Extracting calibrationdata from sensor */
"Extracting calibrationdata from sensor" = "Extracting calibrationdata from sensor";

/* Sensor Ending Soon */
"Sensor Ending Soon" = "Sensor Ending Soon";

/* Current Sensor is Ending soon! Sensor Life left in %@ */
"Current Sensor is Ending soon! Sensor Life left in %@" = "Current Sensor is Ending soon! Sensor Life left in %@";

/* */
"Libre Bluetooth" = "Libre Bluetooth";

/* */
"Snooze Alerts" = "Snooze Alerts";

/* */
"Last measurement" = "Last measurement";

/* */
"Sensor Footer checksum" = "Sensor Footer checksum";

/* */
"Last Blood Sugar prediction" = "Last Blood Sugar prediction";

/* */
"CurrentBG" = "CurrentBG";

/* */
"Sensor Info" = "Sensor Info";

/* */
"Sensor Age" = "Sensor Age";

/* */
"Sensor Age Left" = "Sensor Age Left";

/* */
"Sensor Endtime" = "Sensor Endtime";

/* */
"Sensor State" = "Sensor State";

/* */
"Sensor Serial" = "Sensor Serial";

/* */
"Transmitter Info" = "Transmitter Info";

/* */
"Hardware" = "Hardware";

/* */
"Firmware" = "Firmware";

/* */
"Connection State" = "Connection State";

/* */
"Transmitter Type" = "Transmitter Type";

/* */
"Sensor Type" = "Sensor Type";

/* */
"Factory Calibration Parameters" = "Factory Calibration Parameters";

/* */
"Valid for footer" = "Valid for footer";

/* */
"Edit calibrations" = "Edit calibrations";

/* */
"edit calibration clicked" = "edit calibration clicked";

/* */
"Delete CGM" = "Delete CGM";

/* */
"Are you sure you want to remove this cgm from loop?" = "Are you sure you want to remove this cgm from loop?";

/* */
"There is no undo" = "There is no undo";

/* */
"Advanced" = "Advanced";

/* */
"Alarms" = "Alarms";

/* */
"Glucose Settings" = "Glucose Settings";

/* */
"Notifications" = "Notifications";

/* */
"Export logs" = "Export logs";

/* */
"Export not available" = "Export not available";

/* */
"Log export requires ios 15" = "Log export requires ios 15";

/* */
"Got it!" = "Got it!";

/* */
"Saved to %@" = "Saved to %@";

/* */
"No logs available" = "No logs available";

/* */
"Glucose Notification visibility" = "Glucose Notification visibility";

/* */
"Always Notify Glucose" = "Always Notify Glucose";

/* */
"Notify per reading" = "Notify per reading";

/* */
"Value" = "Value";

/* */
"Adds Phone Battery" = "Adds Phone Battery";

/* */
"Adds Transmitter Battery" = "Adds Transmitter Battery";

/* */
"Also vibrate" = "Also vibrate";

/* */
"Additional notification types" = "Additional notification types";

/* */
"Misc" = "Misc";

/* */
"Unit override" = "Unit override";

/* */
"Low" = "Low";

/* */
"High" = "High";

/* */
"glucose" = "glucose";

/* */
"Schedule " = "Schedule ";

/* */
"tapped save schedules" = "tapped save schedules";

/* */
"Error" = "Error";

/* */
"Some ui element was incorrectly specified" = "Some ui element was incorrectly specified";

/* */
"Success" = "Success";

/* */
"Schedules were saved successfully!" = "Schedules were saved successfully!";

/* */
"High Glucose Alarm active" = "High Glucose Alarm active";

/* */
"Low Glucose Alarm active" = "Low Glucose Alarm active";

/* */
"No Glucose Alarm active" = "No Glucose Alarm active";

/* */
"snoozing until %@" = "snoozing until %@";

/* */
"not snoozing" = "not snoozing";

/* */
"nothing to see here" = "nothing to see here";

/* */
"snooze from testview clicked" = "snooze from testview clicked";

/* */
"will snooze for %@ until %@" = "will snooze for %@ until %@";

/* */
"Click to Snooze Alerts" = "Click to Snooze Alerts";

/* */
"Strength" = "Strength";

/* */
"Hold the top of your iPhone near the sensor to pair" = "Hold the top of your iPhone near the sensor to pair";

/* */
"Sensor not found" = "Sensor not found";

/* */
"Also play alert sound" = "Also play alert sound";

/* */
"Notification Settings" = "Notification Settings";

/* */
"Found devices: %d" = "Found devices: %d";

/* */
"Backfill options" = "Backfill options";

/* */
"Backfilling from trend is currently not well supported by Loop" = "Backfilling from trend is currently not well supported by Loop";

/* */
"Backfill from history" = "Backfill from history";

/* */
"Backfill from trend" = "Backfill from trend";

/* */
"Debug options" = "Debug options";

/* */
"Adds a lot of data to the Issue Report " = "Adds a lot of data to the Issue Report ";

/* */
"Persist sensordata" = "Persist sensordata";

/* */
"Battery" = "Battery";

/* */
"Also add source info" = "Also add source info";

/* */
"Carbs Required Threshold" = "Carbs Required Threshold";

/* */
"Carbs required: %d g" = "Carbs required: %d g";

/* */
"To prevent LOW required %d g of carbs" = "To prevent LOW required %d g of carbs";
<<<<<<< HEAD

/* */
"FreeAPS X not active" = "FreeAPS X not active";

/* */
"Last loop was more then %d min ago" = "Last loop was more then %d min ago";

/* Glucose badge */
"Show glucose on the app badge" = "Show glucose on the app badge";

/* */
"Backfill glucose" = "Backfill glucose";
=======
>>>>>>> 885d3fbe

/* */
"FreeAPS X not active" = "FreeAPS X not active";

/* */
"Last loop was more then %d min ago" = "Last loop was more then %d min ago";

/* Glucose badge */
"Show glucose on the app badge" = "Show glucose on the app badge";

/* */
"Backfill glucose" = "Backfill glucose";

/* About this source */
"About this source" = "About this source";


/* Headers for settings ----------------------- */
"OpenAPS main settings" = "OpenAPS main settings";

"OpenAPS SMB settings" = "OpenAPS SMB settings";

"OpenAPS targets settings" = "OpenAPS targets settings";

"OpenAPS other settings" = "OpenAPS other settings";

/* Glucose Simulator CGM */
"Glucose Simulator" = "Glucose Simulator";

/* Restored state message */
"Bluetooth State restored (APS restarted?). Found %d peripherals, and connected to %@ with identifier %@" = "Bluetooth State restored (APS restarted?). Found %d peripherals, and connected to %@ with identifier %@";

/* Shared app group */
"Shared app group" = "Shared app group";

/* Native G6 app */
"Native G6 app" = "Native G6 app";

/* Native G5 app */
"Native G5 app" = "Native G5 app";

/* Minilink transmitter */
"Minilink transmitter" = "Minilink transmitter";

/* Simple simulator */
"Simple simulator" = "Simple simulator";

/* Direct connection with Libre 1 transmitters or Libre 2 */
"Direct connection with Libre 1 transmitters or Libre 2" = "Direct connection with Libre 1 transmitters or Libre 2";

/* Online or internal server */
"Online or internal server" = "Online or internal server";

/* HealthKit intergration --------------------*/
/* */
"Apple Health" = "Apple Health";

/* */
"Connect to Apple Health" = "Connect to Apple Health";

/* Show when have not permissions for writing to Health */
"For write data to Apple Health you must give permissions in Settings > Health > Data Access" = "For write data to Apple Health you must give permissions in Settings > Health > Data Access";
/* --------------------------------------------


  Infotexts from openaps.docs and androidaps.docs
  FreeAPS X
*/
/* ”Rewind Resets Autosens” */

"This feature, enabled by default, resets the autosens ratio to neutral when you rewind your pump, on the assumption that this corresponds to a probable site change. Autosens will begin learning sensitivity anew from the time of the rewind, which may take up to 6 hours. If you usually rewind your pump independently of site changes, you may want to consider disabling this feature." = "This feature, enabled by default, resets the autosens ratio to neutral when you rewind your pump, on the assumption that this corresponds to a probable site change. Autosens will begin learning sensitivity anew from the time of the rewind, which may take up to 6 hours. If you usually rewind your pump independently of site changes, you may want to consider disabling this feature.";

/* ”High Temptarget Raises Sensitivity" */
"Defaults to false. When set to true, raises sensitivity (lower sensitivity ratio) for temp targets set to >= 111. Synonym for exercise_mode. The higher your temp target above 110 will result in more sensitive (lower) ratios, e.g., temp target of 120 results in sensitivity ratio of 0.75, while 140 results in 0.6 (with default halfBasalTarget of 160)." = "Defaults to false. When set to true, raises sensitivity (lower sensitivity ratio) for temp targets set to >= 111. Synonym for exercise_mode. The higher your temp target above 110 will result in more sensitive (lower) ratios, e.g., temp target of 120 results in sensitivity ratio of 0.75, while 140 results in 0.6 (with default halfBasalTarget of 160).";

/* ”Low Temptarget Lowers Sensitivity" */
"Defaults to false. When set to true, can lower sensitivity (higher sensitivity ratio) for temptargets <= 99. The lower your temp target below 100 will result in less sensitive (higher) ratios, e.g., temp target of 95 results in sensitivity ratio of 1.09, while 85 results in 1.33 (with default halfBasalTarget of 160)." = "Defaults to false. When set to true, can lower sensitivity (higher sensitivity ratio) for temptargets <= 99. The lower your temp target below 100 will result in less sensitive (higher) ratios, e.g., temp target of 95 results in sensitivity ratio of 1.09, while 85 results in 1.33 (with default halfBasalTarget of 160).";

/* ”Sensitivity Raises Target" */
"When true, raises BG target when autosens detects sensitivity" = "When true, raises BG target when autosens detects sensitivity";

/* ”Resistance Lowers Target" */
"Defaults to false. When true, will lower BG target when autosens detects resistance" = "Defaults to false. When true, will lower BG target when autosens detects resistance";

/* ”Advanced Target Adjustments" */
"This feature was previously enabled by default but will now default to false (will NOT be enabled automatically) in oref0 0.6.0 and beyond. (There is no need for this with 0.6.0). This feature lowers oref0’s target BG automatically when current BG and eventualBG are high. This helps prevent and mitigate high BG, but automatically switches to low-temping to ensure that BG comes down smoothly toward your actual target. If you find this behavior too aggressive, you can disable this feature. If you do so, please let us know so we can better understand what settings work best for everyone." = "This feature was previously enabled by default but will now default to false (will NOT be enabled automatically) in oref0 0.6.0 and beyond. (There is no need for this with 0.6.0). This feature lowers oref0’s target BG automatically when current BG and eventualBG are high. This helps prevent and mitigate high BG, but automatically switches to low-temping to ensure that BG comes down smoothly toward your actual target. If you find this behavior too aggressive, you can disable this feature. If you do so, please let us know so we can better understand what settings work best for everyone.";

/* "Exercise Mode" */
"Defaults to false. When true, > 105 mg/dL high temp target adjusts sensitivityRatio for exercise_mode. Synonym for high_temptarget_raises_sensitivity" = "Defaults to false. When true, > 105 mg/dL high temp target adjusts sensitivityRatio for exercise_mode. Synonym for high_temptarget_raises_sensitivity";

/* "Wide BG Target Range" */
"Defaults to false, which means by default only the low end of the pump’s BG target range is used as OpenAPS target. This is a safety feature to prevent too-wide targets and less-optimal outcomes. Therefore the higher end of the target range is used only for avoiding bolus wizard overcorrections. Use wide_bg_target_range: true to force neutral temps over a wider range of eventualBGs." = "Defaults to false, which means by default only the low end of the pump’s BG target range is used as OpenAPS target. This is a safety feature to prevent too-wide targets and less-optimal outcomes. Therefore the higher end of the target range is used only for avoiding bolus wizard overcorrections. Use wide_bg_target_range: true to force neutral temps over a wider range of eventualBGs.";

/* "Skip Neutral Temps" */
"Defaults to false, so that FreeAPS X will set temps whenever it can, so it will be easier to see if the system is working, even when you are offline. This means FreeAPS X will set a “neutral” temp (same as your default basal) if no adjustments are needed. This is an old setting for OpenAPS to have the options to minimise sounds and notifications from the 'rig', that may wake you up during the night." = "Defaults to false, so that FreeAPS X will set temps whenever it can, so it will be easier to see if the system is working, even when you are offline. This means OpenAPS will set a “neutral” temp (same as your default basal) if no adjustments are needed. This is an old setting for OpenAPS to have the options to minimise sounds and notifications form the 'rig', that may wake you up during the night. ";

/* "Unsuspend If No Temp” */
"Many people occasionally forget to resume / unsuspend their pump after reconnecting it. If you’re one of them, and you are willing to reliably set a zero temp basal whenever suspending and disconnecting your pump, this feature has your back. If enabled, it will automatically resume / unsuspend the pump if you forget to do so before your zero temp expires. As long as the zero temp is still running, it will leave the pump suspended." = "Many people occasionally forget to resume / unsuspend their pump after reconnecting it. If you’re one of them, and you are willing to reliably set a zero temp basal whenever suspending and disconnecting your pump, this feature has your back. If enabled, it will automatically resume / unsuspend the pump if you forget to do so before your zero temp expires. As long as the zero temp is still running, it will leave the pump suspended.";

/* "Enable UAM" */
"With this option enabled, the SMB algorithm can recognize unannounced meals. This is helpful, if you forget to tell FreeAPS X about your carbs or estimate your carbs wrong and the amount of entered carbs is wrong or if a meal with lots of fat and protein has a longer duration than expected. Without any carb entry, UAM can recognize fast glucose increasments caused by carbs, adrenaline, etc, and tries to adjust it with SMBs. This also works the opposite way: if there is a fast glucose decreasement, it can stop SMBs earlier." = "With this option enabled, the SMB algorithm can recognize unannounced meals. This is helpful, if you forget to tell FreeAPS X about your carbs or estimate your carbs wrong and the amount of entered carbs is wrong or if a meal with lots of fat and protein has a longer duration than expected. Without any carb entry, UAM can recognize fast glucose increasments caused by carbs, adrenaline, etc, and tries to adjust it with SMBs. This also works the opposite way: if there is a fast glucose decreasement, it can stop SMBs earlier.";

/* Enable SMB With COB" */

"This enables supermicrobolus (SMB) while carbs on board (COB) are positive." = "This enables supermicrobolus (SMB) while carbs on board (COB) are positive.";

/* "Enable SMB With Temptarget” */
"This enables supermicrobolus (SMB) with eating soon / low temp targets. With this feature enabled, any temporary target below 100mg/dL, such as a temp target of 99 (or 80, the typical eating soon target) will enable SMB." = "This enables supermicrobolus (SMB) with eating soon / low temp targets. With this feature enabled, any temporary target below 100mg/dL, such as a temp target of 99 (or 80, the typical eating soon target) will enable SMB.";

/* "Enable SMB Always" */
"Defaults to false. When true, always enable supermicrobolus (unless disabled by high temptarget)." = "Defaults to false. When true, always enable supermicrobolus (unless disabled by high temptarget).";

/* "Enable SMB After Carbs" */
"Defaults to false. When true, enables supermicrobolus (SMB) for 6h after carbs, even with 0 carbs on board (COB)." = "Defaults to false. When true, enables supermicrobolus (SMB) for 6h after carbs, even with 0 carbs on board (COB).";

/* "Allow SMB With High Temptarget" */
"Defaults to false. When true, allows supermicrobolus (if otherwise enabled) even with high temp targets." = "Defaults to false. When true, allows supermicrobolus (if otherwise enabled) even with high temp targets.";

/* "Use Custom Peak Time” */
"Defaults to false. Setting to true allows changing insulinPeakTime" = "Defaults to false. Setting to true allows changing insulinPeakTime";

/* "Suspend Zeros IOB” */
"Default is false. Any existing temp basals during times the pump was suspended will be deleted and 0 temp basals to negate the profile basal rates during times pump is suspended will be added." = "Default is false. Any existing temp basals during times the pump was suspended will be deleted and 0 temp basals to negate the profile basal rates during times pump is suspended will be added.";

/* "Max IOB" */
"Max IOB is the maximum amount of insulin on board from all sources – both basal (or SMB correction) and bolus insulin – that your loop is allowed to accumulate to treat higher-than-target BG. Unlike the other two OpenAPS safety settings (max_daily_safety_multiplier and current_basal_safety_multiplier), max_iob is set as a fixed number of units of insulin. As of now manual boluses are NOT limited by this setting. \n\n To test your basal rates during nighttime, you can modify the Max IOB setting to zero while in Closed Loop. This will enable low glucose suspend mode while testing your basal rates settings\n\n(Tip from https://www.loopandlearn.org/freeaps-x/#open-loop)." = "Max IOB is the maximum amount of insulin on board from all sources – both basal (or SMB correction) and bolus insulin – that your loop is allowed to accumulate to treat higher-than-target BG. Unlike the other two OpenAPS safety settings (max_daily_safety_multiplier and current_basal_safety_multiplier), max_iob is set as a fixed number of units of insulin. As of now manual boluses are NOT limited by this setting. \n\n To test your basal rates during nighttime, you can modify the Max IOB setting to zero while in Closed Loop. This will enable low glucose suspend mode while testing your basal rates settings\n\n(Tip from https://www.loopandlearn.org/freeaps-x/#open-loop).";

/* "Max Daily Safety Multiplier" */
"This is an important OpenAPS safety limit. The default setting (which is unlikely to need adjusting) is 3. This means that OpenAPS will never be allowed to set a temporary basal rate that is more than 3x the highest hourly basal rate programmed in a user’s pump, or, if enabled, determined by autotune." = "This is an important OpenAPS safety limit. The default setting (which is unlikely to need adjusting) is 3. This means that OpenAPS will never be allowed to set a temporary basal rate that is more than 3x the highest hourly basal rate programmed in a user’s pump, or, if enabled, determined by autotune.";

/* "Current Basal Safety Multiplier" */
"This is another important OpenAPS safety limit. The default setting (which is also unlikely to need adjusting) is 4. This means that OpenAPS will never be allowed to set a temporary basal rate that is more than 4x the current hourly basal rate programmed in a user’s pump, or, if enabled, determined by autotune." = "This is another important OpenAPS safety limit. The default setting (which is also unlikely to need adjusting) is 4. This means that OpenAPS will never be allowed to set a temporary basal rate that is more than 4x the current hourly basal rate programmed in a user’s pump, or, if enabled, determined by autotune.";

/* "Autosens Max" */
"This is a multiplier cap for autosens (and autotune) to set a 20% max limit on how high the autosens ratio can be, which in turn determines how high autosens can adjust basals, how low it can adjust ISF, and how low it can set the BG target." = "This is a multiplier cap for autosens (and autotune) to set a 20% max limit on how high the autosens ratio can be, which in turn determines how high autosens can adjust basals, how low it can adjust ISF, and how low it can set the BG target.";

/* "Autosens Min" */
"The other side of the autosens safety limits, putting a cap on how low autosens can adjust basals, and how high it can adjust ISF and BG targets." = "The other side of the autosens safety limits, putting a cap on how low autosens can adjust basals, and how high it can adjust ISF and BG targets.";

/* "Half Basal Exercise Target" */
"Set to a number, e.g. 160, which means when temp target is 160 mg/dL and exercise_mode=true, run 50% basal at this level (120 = 75%; 140 = 60%). This can be adjusted, to give you more control over your exercise modes." = "Set to a number, e.g. 160, which means when temp target is 160 mg/dL and exercise_mode=true, run 50% basal at this level (120 = 75%; 140 = 60%). This can be adjusted, to give you more control over your exercise modes.";

/* "Max COB" */
"This defaults maxCOB to 120 because that’s the most a typical body can absorb over 4 hours. (If someone enters more carbs or stacks more; OpenAPS will just truncate dosing based on 120. Essentially, this just limits AMA as a safety cap against weird COB calculations due to fluky data.)" = "This defaults maxCOB to 120 because that’s the most a typical body can absorb over 4 hours. (If someone enters more carbs or stacks more; OpenAPS will just truncate dosing based on 120. Essentially, this just limits AMA as a safety cap against weird COB calculations due to fluky data.)";

/* "Bolus Snooze DIA Divisor" */
"Bolus snooze is enacted after you do a meal bolus, so the loop won’t counteract with low temps when you’ve just eaten. The example here and default is 2; so a 3 hour DIA means that bolus snooze will be gradually phased out over 1.5 hours (3DIA/2)." = "Bolus snooze is enacted after you do a meal bolus, so the loop won’t counteract with low temps when you’ve just eaten. The example here and default is 2; so a 3 hour DIA means that bolus snooze will be gradually phased out over 1.5 hours (3DIA/2).";

/* "Min 5m Carbimpact" */
"This is a setting for default carb absorption impact per 5 minutes. The default is an expected 8 mg/dL/5min. This affects how fast COB is decayed in situations when carb absorption is not visible in BG deviations. The default of 8 mg/dL/5min corresponds to a minimum carb absorption rate of 24g/hr at a CSF of 4 mg/dL/g." = "This is a setting for default carb absorption impact per 5 minutes. The default is an expected 8 mg/dL/5min. This affects how fast COB is decayed in situations when carb absorption is not visible in BG deviations. The default of 8 mg/dL/5min corresponds to a minimum carb absorption rate of 24g/hr at a CSF of 4 mg/dL/g.";

/* "Autotune ISF Adjustment Fraction" */
"The default of 0.5 for this value keeps autotune ISF closer to pump ISF via a weighted average of fullNewISF and pumpISF. 1.0 allows full adjustment, 0 is no adjustment from pump ISF." = "The default of 0.5 for this value keeps autotune ISF closer to pump ISF via a weighted average of fullNewISF and pumpISF. 1.0 allows full adjustment, 0 is no adjustment from pump ISF.";

/* "Remaining Carbs Fraction" */
"This is the fraction of carbs we’ll assume will absorb over 4h if we don’t yet see carb absorption." = "This is the fraction of carbs we’ll assume will absorb over 4h if we don’t yet see carb absorption.";

/* "Remaining Carbs Cap" */
"This is the amount of the maximum number of carbs we’ll assume will absorb over 4h if we don’t yet see carb absorption." = "This is the amount of the maximum number of carbs we’ll assume will absorb over 4h if we don’t yet see carb absorption.";

/* ”Max SMB Basal Minutes" */
"Defaults to start at 30. This is the maximum minutes of basal that can be delivered as a single SMB with uncovered COB. This gives the ability to make SMB more aggressive if you choose. It is recommended that the value is set to start at 30, in line with the default, and if you choose to increase this value, do so in no more than 15 minute increments, keeping a close eye on the effects of the changes. It is not recommended to set this value higher than 90 mins, as this may affect the ability for the algorithm to safely zero temp. It is also recommended that pushover is used when setting the value to be greater than default, so that alerts are generated for any predicted lows or highs." = "Defaults to start at 30. This is the maximum minutes of basal that can be delivered as a single SMB with uncovered COB. This gives the ability to make SMB more aggressive if you choose. It is recommended that the value is set to start at 30, in line with the default, and if you choose to increase this value, do so in no more than 15 minute increments, keeping a close eye on the effects of the changes. It is not recommended to set this value higher than 90 mins, as this may affect the ability for the algorithm to safely zero temp. It is also recommended that pushover is used when setting the value to be greater than default, so that alerts are generated for any predicted lows or highs.";

/* "Max UAM SMB Basal Minutes" */
"Defaults to start at 30. This is the maximum minutes of basal that can be delivered by UAM as a single SMB when IOB exceeds COB. This gives the ability to make UAM more or less aggressive if you choose. It is recommended that the value is set to start at 30, in line with the default, and if you choose to increase this value, do so in no more than 15 minute increments, keeping a close eye on the effects of the changes. Reducing the value will cause UAM to dose less insulin for each SMB. It is not recommended to set this value higher than 60 mins, as this may affect the ability for the algorithm to safely zero temp. It is also recommended that pushover is used when setting the value to be greater than default, so that alerts are generated for any predicted lows or highs." = "Defaults to start at 30. This is the maximum minutes of basal that can be delivered by UAM as a single SMB when IOB exceeds COB. This gives the ability to make UAM more or less aggressive if you choose. It is recommended that the value is set to start at 30, in line with the default, and if you choose to increase this value, do so in no more than 15 minute increments, keeping a close eye on the effects of the changes. Reducing the value will cause UAM to dose less insulin for each SMB. It is not recommended to set this value higher than 60 mins, as this may affect the ability for the algorithm to safely zero temp. It is also recommended that pushover is used when setting the value to be greater than default, so that alerts are generated for any predicted lows or highs.";

/* "SMB Interval" */
"Minimum duration in minutes between two enacted SMBs" = "Minimum duration in minutes between two enacted SMBs";

/* "Bolus Increment" */
"Smallest possible bolus amount" = "Smallest possible bolus amount";

/* "Insulin Peak Time" */
"Time of maximum blood glucose lowering effect of insulin, in minutes. Beware: Oref assumes for ultra-rapid (Lyumjev) & rapid-acting (Fiasp) curves minimal (35 & 50 min) and maximal (100 & 120 min) applicable insulinPeakTimes. Using a custom insulinPeakTime outside these bounds will result in issues with FreeAPS-X, longer loop calculations and possible red loops." = "Time of maximum blood glucose lowering effect of insulin, in minutes. Beware: Oref assumes for ultra-rapid (Lyumjev) & rapid-acting (Fiasp) curves minimal (35 & 50 min) and maximal (100 & 120 min) applicable insulinPeakTimes. Using a custom insulinPeakTime outside these bounds will result in issues with FreeAPS-X, longer loop calculations and possible red loops.";

/* "Carbs Req Threshold" */
"Grams of carbsReq to trigger a pushover. Defaults to 1 (for 1 gram of carbohydrate). Can be increased if you only want to get Pushover for carbsReq at X threshold." = "Grams of carbsReq to trigger a pushover. Defaults to 1 (for 1 gram of carbohydrate). Can be increased if you only want to get Pushover for carbsReq at X threshold.";

/* "Noisy CGM Target Multiplier" */
"Defaults to 1.3. Increase target by this amount when looping off raw/noisy CGM data" = "Defaults to 1.3. Increase target by this amount when looping off raw/noisy CGM data";<|MERGE_RESOLUTION|>--- conflicted
+++ resolved
@@ -841,7 +841,6 @@
 
 /* */
 "To prevent LOW required %d g of carbs" = "To prevent LOW required %d g of carbs";
-<<<<<<< HEAD
 
 /* */
 "FreeAPS X not active" = "FreeAPS X not active";
@@ -851,12 +850,17 @@
 
 /* Glucose badge */
 "Show glucose on the app badge" = "Show glucose on the app badge";
+/* */
+"Carbs Required Threshold" = "Carbs Required Threshold";
 
 /* */
 "Backfill glucose" = "Backfill glucose";
-=======
->>>>>>> 885d3fbe
-
+"Carbs required: %d g" = "Carbs required: %d g";
+
+/* */
+"To prevent LOW required %d g of carbs" = "To prevent LOW required %d g of carbs";
+
+/* Headers for settings ------------------- */
 /* */
 "FreeAPS X not active" = "FreeAPS X not active";
 
