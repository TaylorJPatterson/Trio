/*
  Localizable.strings
  iAPS
*/
/* -------------------------------- */
/* Bolus screen when adding insulin */
"Add insulin without actually bolusing" = "Legg til insulin uten å gi bolus";

/* Add insulin from source outside of pump */
"Add %@ without bolusing" = "Registrer %@ uten å gi bolus";

"Bolus" = "Bolus";

"Close" = "Lukk";

/* Continue after added carbs without bolus */
"Continue without bolus" = "Fortsett uten å gi bolus";

/* Header */
"Enact Bolus" = "Gi bolus";

/* Button */
"Enact bolus" = "Gi bolus";

/*  */
"Insulin recommended" = "Anbefalt insulindose";

/*  */
"Insulin required" = "Insulinbehov";

/* Bolus screen */
"Recommendation" = "Anbefaling";

/* Button */
"Clear" = "Fjern";

/* Button */
"Done" = "Ferdig";

/*  */
"Wait please" = "Vennligst vent";

/*  */
"Agree and continue" = "Godta og fortsett";

/* Headline in enacted pop up (at: at what time) */
"Enacted at" = "Utført kl.";

/* Headline in suggested pop up (at: at what time) */
"Suggested at" = "Foreslått kl.";

/* Headline in enacted pop up (at: at what time) */
"Error at" = "Feil kl.";

/* Home title */
"Home" = "Hjem";

/* Looping in progress */
"looping" = "looper";

/* min ago since last loop */
"min ago" = "min";

/* Status Title */
"No suggestion" = "Ingen forslag";

/* Replace pod text in Header */
"Replace pod" = "Bytt pod";

/* Add carbs screen */
"Add Carbs" = "Legg til karbo";

/* Add carbs header and button in Watch app. You can skip the last " " space. It's just for differentiation */
"Add Carbs " = "Legg til karbo ";

/*  */
"Amount Carbs" = "Mengde karbo";

/* Grams unit */
"grams" = "gram";

/*  */
"Carbs required" = "Karbo nødvendig";

/* */
"Are you sure?" = "Er du sikker?";

/* Bottom target temp */
"Bottom target" = "Nedre mål";

/* Cancel preset name */
"Cancel" = "Avbryt";

/*  */
"Cancel Temp Target" = "Avbryt midlertidig mål";

/* Custom temp target */
"Custom" = "Egendefinert";

/*  */
"Date" = "Dato";

/*  */
"Delete" = "Slett";

/* Delete preset temp target */
"Delete preset \"%@\"" = "Slett forhåndsinnstilling \"%@\"";

/* Duration of target temp or temp basal */
"Duration" = "Varighet";

/*  */
"Enact Temp Target" = "Start midlertidig mål";

/* */
"Target" = "Mål";

/* */
"Basal Insulin and Sensitivity ratio" = "Basalinsulin og følsomhetsforhold";

/* */
"A lower 'Half Basal Target' setting will reduce the basal and raise the ISF earlier, at a lower target glucose." = "Et lavere mål for \"Half Bassl Target\" vil redusere basal og øke ISF tidligere, ved et lavere blodsukkermål.";

/* */
" Your setting: " = " Dine innstillinger: ";

/* */
"mg/dl. Autosens.max limits the max endpoint" = "mg/dl. Autosens.max begrenser den maksimale verdien";

/*  */
"Enter preset name" = "Angi navn på forhåndsinnstilling";

/* Preset name */
"Name" = "Navn";

/* minutes of target temp */
"minutes" = "minutter";

/*  */
"Presets" = "Forhåndsinnstillinger";

/* Save preset name */
"Save" = "Lagre";

/*  */
"Save as Preset" = "Lagre som forvalg";

/* Delete Meal Preset */
"Delete Preset" = "Slette forvalg";

/* Confirm Deletion */
"Delete preset '%@'?" = "Slette forvalg '%@'?";

/* Button */
"No" = "Nei";

/* Button */
"Yes" = "Ja";

/* + Button */
"[ +1 ]" = "[ +1 ]";

/* - Button */
"[ -1 ]" = "[ -1 ]";

/* Upper temp target limit */
"Top target" = "Øvre mål";

/*  Temp target set for ... minutes */
"for" = "i";

/*  Temp target set for ... minutes */
"min" = "min";

/*  */
"Autotune" = "Autotune";

/*  */
"Basal profile" = "Basalprofil";

/*  */
"Carb ratio" = "Karbohydratforhold";

/*  */
"Delete autotune data" = "Slett autotune data";

/*  */
"Run now" = "Kjør nå";

/*  */
"Last run" = "Siste kjøring";

/*  */
"Sensitivity" = "Insulinfølsomhet";

/*  */
"Use Autotune" = "Bruk Autotune";

/* Add profile basal */
"Add" = "Legg til";

/*  */
"Basal Profile" = "Basalprofil";

/* Rate basal profile */
"Rate" = "Ratio";

/*  */
"Save on Pump" = "Lagre på pumpen";

/*  */
"Saving..." = "Lagrer...";

/*  */
"Schedule" = "Tidsplan";

/*  */
"starts at" = "starter kl.";

/* Time basal profile */
"Time" = "Tidspunkt";

/* */
"Calculated Ratio" = "Beregnet karbohydratforhold";

/* Carb Ratios header */
"Carb Ratios" = "Karbohydratforhold";

/*  */
"Ratio" = "Forhold";

/*  */
"Autosens" = "Autosens";

/*  */
"Calculated Sensitivity" = "Beregnet insulinfølsomhet";

/*  */
"Insulin Sensitivities" = "Insulinfølsomhet";

/* */
"Sensitivity Ratio" = "Sensitivitetsratio";

/*  */
"Dismiss" = "Avskjedige";

/*  */
"Important message" = "Viktig melding";

/*  */
"Amount" = "Mengde";

/* */
"Cancel Temp Basal" = "Avbryt manuell basal";

/* Enact
Enact a temp Basal or a temp target */
"Enact" = "Start";

/* */
"Manual Temp Basal" = "Manuell basal";

/* Allow uploads to different services */
"Allow uploads" = "Tillat opplastinger";

/* API secret in NS */
"API secret" = "API nøkkel";

/* Connect to NS */
"Connect" = "Koble til";

/* Connected to NS */
"Connected!" = "Tilkoblet!";

/* Connecting to NS */
"Connecting..." = "Kobler til...";

/*  */
"Invalid URL" = "Ugyldig nettadresse (URL)";

/*  */
"Local glucose source" = "Lokal glukosekilde";

/* Header */
"Nightscout Config" = "Nightscout";

/*  */
"Port" = "Port";

/*  */
"URL" = "Nettadresse";

/**/
"Use local glucose server" = "Bruk lokal glukoseserver";

/*  */
"Edit settings json" = "Rediger \"freeaps_settings.json\"";

/* */
"Glucose units" = "Glukoseenheter";

/*  */
"Preferences" = "Innstillinger";

/* Recommended Insulin Fraction in preferences */
"Recommended Insulin Fraction" = "Anbefalt insulin-fraksjon";

/* Do you want to show bolus screen after added carbs? */
"Skip Bolus screen after carbs" = "Hopp over Bolus-skjerm etter karbo";

/* Allow remote control from NS */
"Remote control" = "Fjernstyring";

/* Add Medtronic pump */
"Add Medtronic" = "Legge til Medtronic";

/* Add Omnipod pump */
"Add Omnipod" = "Legg til Omnipod";

/* Add Simulator pump */
"Add Simulator" = "Legg til Simulator";

/* Insulin model */
"Model" = "Modell";

/*  */
"Pump config" = "Pumpe";

/*  */
"Delivery limits" = "Leveringsgrenser";

/*  */
"Duration of Insulin Action" = "Varighet av insulinaktivitet (DIA)";

/* hours of duration of insulin activity */
"hours" = "timer";

/* Max setting */
"Max Basal" = "Maks basal";

/* Max setting */
"Max Bolus" = "Maks bolus";

/* */
"Pump Settings" = "Pumpeinnstillinger";

/* Insulin unit per hour */
"U/hr" = "E/t";

/* Unit in number of units delivered (keep the space character!) */
" U" = " E";

/* /Insulin unit */
"/U" = "/E";

/* Insulin unit */
"U" = "E";

/* Unit per hour with space */
" U/hr" = " E/t";

/* Number of units per hour*/
"%@ U/hr" = "%@ E/t";

/* Number of units insulin delivered */
"%@ U" = "%@ E";

/*Carb ratio unit */
"g/U" = "g/E";

/* grams */
" g" = " g";

/* The short unit display string for grams */
"g" = "g";

/* when 0 U/hr */
"0 U/hr" = "0 E/t";

/* abbreviation for days */
"d" = "d";

/* abbreviation for hours */
"h" = "t";

/* abbreviation for minutes */
"m" = "min";

/*  */
"Closed loop" = "Lukket loop";

/* */
"Configuration" = "Oppsett";

/* */
"Devices" = "Enheter";

/*  */
"Pump" = "Pumpe";

/* */
"Watch" = "Klokke";

/* */
"Watch Configuration" = "Klokkeinnstillinger";

/* */
"Apple Watch" = "Apple Watch";

/* */
"Display on Watch" = "Vis på klokke";

/* */
"Garmin Watch" = "Garmin Watch";

/* */
"Add devices" = "Legg til enheter";

/* */
"Glucose Target" = "Blodsukkermål";

/* */
"Heart Rate" = "Puls";

/* */
"Steps" = "Skritt";

/* */
"ISF" = "ISF";

/* */
"The app Garmin Connect must be installed to use for iAPS.\n Go to App Store to download it" = "Garmin Connect-appen må være installert.\n Gå til App Store for å laste den ned";

/* */
"Garmin is not available" = "Garmin er ikke tilgjengelig";

/*  */
"Services" = "Tjenester";

/*  */
"Settings" = "Innstillinger";

/* Recommendation for a Manual Bolus */
"Recommended Bolus Percentage" = "Anbefalt bolusprosent";

/* 2 log files to share */
"Share logs" = "Del logger";

/* Upper target */
"High target" = "Øvre mål";

/* Lower target */
"Low target" = "Nedre mål";

/*  */
"Target Ranges" = "Målområder";

/* When bolusing */
"Bolusing" = "Leverer bolus";

/* */
"Pump suspended" = "Pumpe satt på pause";

/* */
"Middleware" = "Middelware";

/* Header */
"History" = "Historikk";

/* CGM option */
"Upload glucose to Nightscout" = "Last opp blodsukker til Nightscout";

/* Type of CGM or glucose source */
"Type" = "Type";

/* CGM */
"CGM" = "CGM";

/* CGM Transmitter ID */
"Transmitter ID" = "Sender-ID";

/* Other CGM setting */
"Other" = "Annet";

/* Whatch app alert */
"Set temp targets presets on iPhone first" = "Angi midlertidig mål forhåndsinnstillinger på iPhone først";

/* Updating Watch app */
"Updating..." = "Oppdaterer...";

/* Header for Temp targets in Watch app */
"Temp Targets" = "Midlertidige mål";

/* Delete carbs from data table and Nightscout */
"Delete carbs?" = "Slette karbohydrater?";

/* Delete insulin from pump history and Nightscout */
"Delete insulin?" = "Slette insulin?";

/* Treatments list */
"Treatments" = "Behandlinger";

/* " min" in Treatments list */
" min" = " min";

/* */
"Unable to change anything" = "Kan ikke utføre endringer";


/* Calendar and Libre transmitter settings ---------------
 */
/* */
"Configure Libre Transmitter" = "Konfigurer Libre-sender";

/* */
"Calibrations" = "Kalibreringer";

/* */
"Create events in calendar" = "Opprett hendelser i kalenderen";

/* */
"Calendar" = "Kalender";

/* */
"Other" = "Annet";

/* */
"Libre Transmitter" = "Libre-sender";

/* */
"Libre Transmitters" = "Libre-sendere";

/* */
"Bluetooth Transmitters" = "Bluetooth-sendere";

/* */
"Modes" = "Moduser";

/* Libre 2 Direct */
"Libre 2 Direct" = "Libre 2 direkte";

/* */
"Select the third party transmitter you want to connect to" = "Velg tredjeparts-senderen du vil koble til";

/* State was restored */
"State was restored" = "Tilbakestilt";

/* The short unit display string for millimoles of glucose per liter */
"mmol/L" = "mmol/L";

/* The short unit display string for milligrams of glucose per decilter */
"mg/dL" = "mg/dL";

/* */
"Add calibration" = "Legg til kalibrering";

/* When adding capillary glucose meater reading */
"Meter glucose" = "Blodsukkermåling";

/* */
"Info" = "Info";

/*v*/
"Slope" = "Stigningstall";

/* */
"Intercept" = "Skjæringspunkt";

/* */
"Chart" = "Diagram";

/* */
"Remove" = "Fjern";

/* */
"Remove Last" = "Fjern siste";

/* */
"Remove All" = "Fjern alle";

/* */
"About the Process" = "Om prosessen";

/* */
"Please make sure that your Libre 2 sensor is already activated and finished warming up. If you have other apps connecting to the sensor via bluetooth, these need to be shut down or uninstalled. \n\n You can only have one app communicating with the sensor via bluetooth. Then press the \"pariring and connection\" button below to start the process. Please note that the bluetooth connection might take up to a couple of minutes before it starts working." = "Sørg for at Libre 2-sensoren allerede er aktivert og ferdig med oppvarmingen. Hvis du har andre apper som kobler til sensoren via bluetooth, må disse stoppes eller avinstalleres. \n\n Kun én app kan kommunisere med sensoren om gangen. Trykk på \\«Parkobling»\\ knappen nedenfor for å starte prosessen. Vær oppmerksom på at blåtannforbindelsen kan ta opp til et par minutter før den begynner å virke.";

/* */
"Pairinginfo" = "Info om parkobling";

/* */
"PatchInfo" = "Patch-info";

/* */
"Calibrationinfo" = "Kalibrerings-info";

/* */
"Unknown" = "Ukjent";

/* */
"Not paired yet" = "Ikke parkoblet ennå";

/* */
"Pair Sensor & connect" = "Parkoble sensor";

/* */
"Phone NFC required!" = "Telefon med NFC kreves!";

/* */
"Your phone or app is not enabled for NFC communications, which is needed to pair to libre2 sensors" = "NFC-kommunikasjon er ikke aktivert på telefonen eller i appen. Dette er nødvendig for å koble til libre2-sensorer";

/* Bluetooth Power Off */
"Bluetooth Power Off" = "Strøm til Bluetooth av";

/* Please turn on Bluetooth */
"Please turn on Bluetooth" = "Vennligst slå på Bluetooth";

/* No Libre Transmitter Selected */
"No Libre Transmitter Selected" = "Ingen Libre sender er valgt";

/* Delete Transmitter and start anew. */
"Delete CGMManager and start anew. Your libreoopweb credentials will be preserved" = "Slett CGM-styring og start på nytt. Innloggingsinformasjon for libreoopweb lagres.";

/* Invalid libre checksum */
"Invalid libre checksum" = "Ugyldig sjekksum for Libre";

/* Libre sensor was incorrectly read, CRCs were not valid */
"Libre sensor was incorrectly read, CRCs were not valid" = "Libre-sensoren var feil lest, CRC-er var ugyldige";

/* Glucose */
"Glucose" = "Blodsukker";

/* LOWALERT! */
"LOWALERT!" = "LAV ALARM!";

/* HIGHALERT! */
"HIGHALERT!" = "HØY ALARM!";

/* (Snoozed)*/
"(Snoozed)" = "(Slumret)";

/* Glucose: %@ */
"Glucose: %@" = "Blodsukker: %@";

/* Transmitter: %@%% */
"Transmitter: %@%%" = "Sender: %@";

/* No Sensor Detected */
"No Sensor Detected" = "Ingen sensor oppdaget";

/* This might be an intermittent problem, but please check that your transmitter is tightly secured over your sensor */
"This might be an intermittent problem, but please check that your transmitter is tightly secured over your sensor" = "Dette kan være et forbigående problem, men kontroller at senderen er godt festet over sensoren";

/* New Sensor Detected */
"New Sensor Detected" = "Ny sensor oppdaget";

/* Please wait up to 30 minutes before glucose readings are available! */
"Please wait up to 30 minutes before glucose readings are available!" = "Vennligst vent opptil 30 minutter før blodsukker-avlesningen er tilgjengelig!";

/* Invalid Glucose sample detected, try again later */
"Invalid Glucose sample detected, try again later" = "Ugyldig blodsukkermåling, prøv igjen senere";

/* ensor might have temporarily stopped, fallen off or is too cold or too warm */
"Sensor might have temporarily stopped, fallen off or is too cold or too warm" = "Sensoren kan ha stoppet midlertidig, falt av eller er for kald eller for varm";

/* Invalid Sensor Detected */
"Invalid Sensor Detected" = "Ugyldig sensor funnet";

/* Detected sensor seems not to be a libre 1 sensor! */
"Detected sensor seems not to be a libre 1 sensor!" = "Oppdaget sensor ser ikke ut til å være en Libre 1 sensor!";

/* Detected sensor is invalid: %@ */
"Detected sensor is invalid: %@" = "Oppdaget sensor er ugyldig: %@";

/* Low Battery */
"Low battery" = "Lavt batterinivå";

/* */
"Invalid sensor" = "Ugyldig sensor";

/* */
"Sensor change" = "Endring av sensor";

/* */
"Sensor expires soon" = "Sensor utløper snart";

/* Battery is running low %@, consider charging your %@ device as soon as possible */
"Battery is running low %@, consider charging your %@ device as soon as possible" = "Batterinivået er lavt %@, vurder å lade %@ enheten din så snart som mulig";

/* Extracting calibrationdata from sensor */
"Extracting calibrationdata from sensor" = "Henter ut kalibreringsdata fra sensoren";

/* Sensor Ending Soon */
"Sensor Ending Soon" = "Sensoren utløper snart";

/* Current Sensor is Ending soon! Sensor Life left in %@ */
"Current Sensor is Ending soon! Sensor Life left in %@" = "Gjeldende sensor utløper snart! Sensor-tid gjenstår i %@";

/* */
"Libre Bluetooth" = "Libre Bluetooth";

/* */
"Snooze Alerts" = "Slumre varsler";

/* */
"Last measurement" = "Siste måling";

/* */
"Sensor Footer checksum" = "Sjekk-sum for sensor";

/* */
"Last Blood Sugar prediction" = "Siste blodsukker-prediksjon";

/* */
"CurrentBG" = "Nåværende BS";

/* */
"Sensor Info" = "Sensor-info";

/* */
"Sensor Age" = "Sensoralder";

/* */
"Sensor Age Left" = "Sensoralder gjenstår";

/* */
"Sensor Endtime" = "Utløpstid for sensor";

/* */
"Sensor State" = "Sensortilstand";

/* */
"Sensor Serial" = "Sensor serienummer";

/* */
"Transmitter Info" = "Senderinfo";

/* */
"Hardware" = "Maskinvare";

/* */
"Firmware" = "Fastvare";

/* */
"Connection State" = "Tilkoblingsstatus";

/* */
"Transmitter Type" = "Type sender";

/* */
"Sensor Type" = "Type sensor";

/* */
"Factory Calibration Parameters" = "Fabrikkens kalibreringsparametre";

/* */
"Valid for footer" = "Gyldig i bunntekst";

/* */
"Edit calibrations" = "Rediger kalibreringer";

/* */
"edit calibration clicked" = "rediger valgt kalibrering";

/* */
"Delete CGM" = "Slett CGM";

/* */
"Are you sure you want to remove this cgm from loop?" = "Er du sikker på at du vil fjerne denne CGM-en?";

/* */
"There is no undo" = "Dette kan ikke angres";

/* */
"Advanced" = "Avansert";

/* */
"Alarms" = "Alarmer";

/* */
"Glucose Settings" = "Blodsukker-innstillinger";

/* */
"Notifications" = "Varsler";

/* */
"Export logs" = "Eksporter logger";

/* */
"Export not available" = "Eksport ikke tilgjengelig";

/* */
"Log export requires ios 15" = "Loggeksportering krever ios 15";

/* */
"Got it!" = "Skjønner!";

/* */
"Saved to %@" = "Lagret til %@";

/* */
"No logs available" = "Ingen logger tilgjengelig";

/* */
"Glucose Notification visibility" = "Blodsukker-varsel";

/* */
"Always Notify Glucose" = "Alltid varsle om blodsukker";

/* */
"Notify per reading" = "Varsle per lesing";

/* */
"Value" = "Verdi";

/* */
"Adds Phone Battery" = "Legger til telefonbatteri";

/* */
"Adds Transmitter Battery" = "Legger til senderbatteri";

/* */
"Also vibrate" = "Også vibrasjon";

/* */
"Additional notification types" = "Andre varslingstyper";

/* */
"Misc" = "Diverse";

/* */
"Unit override" = "Overstyr enhet";

/* */
"Low" = "Lav";

/* */
"High" = "Høy";

/* */
"glucose" = "blodsukker";

/* */
"Schedule " = "Tidsplan ";

/* */
"tapped save schedules" = "valgt lagre tidsplaner";

/* */
"Error" = "Feil";

/* */
"Some ui element was incorrectly specified" = "Et ui-element var feil spesifisert";

/* */
"Success" = "Vellykket";

/* */
"Schedules were saved successfully!" = "Tidsplaner ble lagret!";

/* */
"High Glucose Alarm active" = "Høy glukosealarm aktiv";

/* */
"Low Glucose Alarm active" = "Lav glukosealarm aktiv";

/* */
"No Glucose Alarm active" = "Ingen glukosealarm aktiv";

/* */
"snoozing until %@" = "slumrer til %@";

/* */
"not snoozing" = "slumrer ikke";

/* */
"nothing to see here" = "ingenting å se her";

/* */
"snooze from testview clicked" = "trykket på slumre fra testvisning";

/* */
"will snooze for %@ until %@" = "vil slumre i %@ til %@";

/* */
"Click to Snooze Alerts" = "Klikk for å slumre varslinger";

/* */
"Strength" = "Styrke";

/* */
"Hold the top of your iPhone near the sensor to pair" = "Hold den øverste delen av telefonen nær sensoren for å parkoble";

/* */
"Sensor not found" = "Sensor ikke funnet";

/* */
"Also play alert sound" = "Spill også alarmlyd";

/* */
"Notification Settings" = "Varslingsinnstillinger";

/* */
"Found devices: %d" = "Fant enheter: %d";

/* */
"Backfill options" = "Alternativer for etterfylling";

/* */
"Backfilling from trend is currently not well supported by Loop" = "Etterfylling av data fra trenden er for øyeblikket ikke godt støttet";

/* */
"Backfill from history" = "Etterfylling fra historikk";

/* */
"Backfill from trend" = "Etterfylling fra trend";

/* */
"Debug options" = "Alternativ for feilsøking";

/* */
"Adds a lot of data to the Issue Report " = "Legger til en rekke data i Hendelsesrapport ";

/* */
"Persist sensordata" = "Vedvarende sensordata";

/* */
"Battery" = "Batteri";

/* */
"Also add source info" = "Legg også til kildeinfo";

/* */
"Carbs Required Threshold" = "Terskel for karbo nødvendig";

/* */
"Carbs required: %d g" = "Karbo nødvendig: %d g";

/* */
"To prevent LOW required %d g of carbs" = "For å forhindre lavt blodsukker: %d g karbo nødvendig";

/* */
"iAPS not active" = "iAPS ikke aktiv";

/* */
"Last loop was more then %d min ago" = "Siste loop var mer enn %d min siden";

/* Glucose badge */
"Show glucose on the app badge" = "Vis blodsukker på app-ikonet";

/* */
"Backfill glucose" = "Tilbakefyll blodsukker";

/* About this source */
"About this source" = "Om denne kilden";

/* */
"Bolus failed" = "Bolus mislyktes";

/* */
"Bolus failed or inaccurate. Check pump history before repeating." = "Bolus mislyktes eller var upresis. Kontroller bolus-historikken før du gjentar.";

/* */
"Carbs" = "Karbo";

/* */
"Temp Basal" = "Midlertidig basal";

/* */
"Temp Target" = "Midlertidig mål";

/* */
"Resume" = "Gjenoppta leveranse";

/* */
"Suspend" = "Pause leveranse";

/* */
"Animated Background" = "Animert bakgrunn";

/* Sensor day(s) */
" day(s)" = " dag(er)";

/* Option to show HR in Watch app*/
"Display HR on Watch" = "Vis puls på klokken";


/* Headers for settings ----------------------- */
"OpenAPS main settings" = "OpenAPS hovedinnstillinger";

"OpenAPS SMB settings" = "OpenAPS SMB innstillinger";

"OpenAPS targets settings" = "OpenAPS mål-innstillinger";

"OpenAPS other settings" = "OpenAPS andre innstillinger";

/* Glucose Simulator CGM */
"Glucose Simulator" = "Blodsukker-simulator";

/* Restored state message */
"Bluetooth State restored (APS restarted?). Found %d peripherals, and connected to %@ with identifier %@" = "Bluetooth-status gjenopprettet (APS restartet?). Funnet %d ennheter, og koblet til %@ med identifikator %@";

/* Shared app group xDrip4iOS */
"Using shared app group with external CGM app xDrip4iOS" = "Bruk delt appgruppe med ekstern CGM-app xDrip4iOS";

/* Shared app group GlucoseDirect */
"Using shared app group with external CGM app GlucoseDirect" = "Bruk delt appgruppe med ekstern CGM app GlucoseDirect";

/* Dexcom G6 app */
"Dexcom G6 app" = "Opprinnelig G6-app";

/* Native G5 app */
"Native G5 app" = "Opprinnelig G5-app";

/* Minilink transmitter */
"Minilink transmitter" = "Minilink sender";

/* Simple simulator */
"Simple simulator" = "Enkel simulator";

/* Direct connection with Libre 1 transmitters or Libre 2 */
"Direct connection with Libre 1 transmitters or European Libre 2 sensors" = "Direkte tilkobling av Libre 1 med sender, eller direkte tilkobling til europeisk versjon av Libre 2";

/* Online or internal server */
"Online or internal server" = "Online eller intern server";

/* -------------- Developer settings ---------------------- */
/* Debug options */

"Developer" = "Utvikler";

/* Debug option view NS Upload Profile */
"NS Upload Profile" = "NS opplastingsprofil";

/* Debug option view NS Uploaded Profile */
"NS Uploaded Profile" = "NS opplastet profil";

/* Debug option view Autosense */
"Autosense" = "Autosense";

/* Debug option view Pump History */
"Pump History" = "Pumpehistorikk";

/* Debug option view Target Ranges */
"Target ranges" = "Målområder";

/* Debug option view Temp targets */
"Temp targets" = "Midlertidige mål";

/* Debug option view Meal */
"Meal" = "Måltid";

/* Debug option view Pump profile */
"Pump profile" = "Pumpens profil";

/* Debug option view Profile */
"Profile" = "Profil";

/* Debug option view Enacted */
"Enacted" = "Utført";

/* Debug option view Announcements (from NS) */
"Announcements" = "Kunngjøringer";

/* Debug option view Enacted announcements announcements (from NS) */
"Enacted announcements" = "Utførte kunngjøringer";

/* Debug option view Autotune */
"Autotune" = "Autotune";

/* Debug option view Target presets */
"Target presets" = "Forhåndsinnstilte mål";

/* Debug option view */
"Loop Cycles" = "Loop-sykluser";

/* Debug option view Glucose Data used for statistics */
"Glucose Data used for statistics" = "Glukosedata som brukes til statistikk";

/* --------------- HealthKit intergration --------------------*/
/* */
"Apple Health" = "Apple Helse";

/* */
"Connect to Apple Health" = "Koble til Apple Helse";

/* Show when have not permissions for writing to Health */
"For write data to Apple Health you must give permissions in Settings > Health > Data Access" = "For å skrive data til Apple Health må du gi rettigheter i Innstillinger > Helse > Datatilgang";

/* */
"After you create glucose records in the Health app, please open iAPS to help us guaranteed transfer changed data" = "Etter at du har lagt til blodsukker i Helse-appen, vennligst åpne iAPS for å sikre overføring av endrede data";

/* New ALerts ------------------------- */
/* Info title */
"Info" = "Info";

/* Warning title */
"Warning" = "Advarsel";

/* Error title */
"Error" = "Feil";

/* Manual temp basal mode */
"Manual" = "Manuell";

/* Status highlight when manual temp basal is running. */
"Manual Basal" = "Manuell basal";

/* Current Manual Temp basal */
" -  Manual Basal ⚠️" = " -  Manuell basal ⚠️";

/* Total AT / Scheduled basal insulin */
" U/day" = " E/dag";

/* Total AT / Scheduled basal insulin */
"Total" = "Sum";

/* -------------------------------------------- FPU Strings ------------------------------------------------------*/
/* Enable FPU */

"Enable" = "Aktiver";

/* Header */
"Conversion settings" = "Innstillinger for omregning";

/* Delay */
"Delay In Minutes" = "Forsinkelse i minutter";

/* Duration */
"Maximum Duration In Hours" = "Maks varighet i timer";

/* Interval */
"Interval In Minutes" = "Intervall (minutter)";

/* Override */
"Override With A Factor Of " = "Overstyre med en faktor på ";

/* Description */
"Allows fat and protein to be converted into future carb equivalents using the Warsaw formula of kilocalories divided by 10.\n\nThis spreads the carb equivilants over a maximum duration setting that can be configured from 5-12 hours.\n\nDelay is time from now until the first future carb entry.\n\nInterval in minutes is how many minutes are between entries. The shorter the interval, the smoother the result. 10, 15, 20, 30, or 60 are reasonable choices.\n\nAdjustment factor is how much effect the fat and protein has on the entries. 1.0 is full effect (original Warsaw Method) and 0.5 is half effect. Note that you may find that your normal carb ratio needs to increase to a larger number if you begin adding fat and protein entries. For this reason, it is best to start with a factor of about 0.5 to ease into it.\n\nDefault settings: Time Cap: 8 h, Interval: 30 min, Factor: 0.5, Delay 60 min" = "Bruker Warsaw-formelen til å konvertere fett og proteiner til fremtidige karbohydrat-ekvivalenter.\n\nDette fordeler karbohydrat-ekvivalentene over et antall timer som kan justeres mellom 5 og 12.\n\nForsinkelse er tiden fra nå til den første fremtidige karbohydrat-ekvivalenten blir lagt til.\n\nIntervall i minutter er antall minutter mellom hver registrering. Jo kortere intervall, jo jevnere blir resultatet. 10, 15, 20, 30 eller 60 er fornuftige valg.\n\nJusteringsfaktor er hvor stor effekt fett og proteiner har på registreringene. 1,0 er full effekt (original Warsaw-formel) og 0,5 er halv effekt. Merk at du kan ha behov for å justere opp din vanlige karbohydrat-ratio hvis du begynner å registrere fett og proteiner. På grunn av dette, anbefales det å starte med en faktor på rundt 0,5 for å starte forsiktig.\n\nStandardinnstilling: Maks varighet: 8 t, Intervall: 30 min, Faktor: 0,5, Forsinkelse: 60 min";

/* FPU Settings Title */
"Fat and Protein" = "Fett og Proteiner";

/* Display fat and protein entities */
"Fat & Protein" = "Fett og protein";

/* */
"Hide Fat & Protein" = "Skjul fett og protein";

/* Add Fat */
"Fat" = "Fett";

/* Add Protein */
"Protein" = "Proteiner";

/* Service Section */
"Fat And Protein Conversion" = "Omregning av fett og protein";

/* Service Section */
"Profile Override" = "Overstyring av profil";

/* */
"Override Profiles" = "Overstyre Profil";

/* */
"Normal " = "Normal ";

<<<<<<< HEAD
=======
/* */
>>>>>>> 1747074b
"Currently no Override active" = "Ingen aktiv overstyring";

/* */
"Total Insulin Adjustment" = "Total justering av insulin";

/* */
"Override your Basal, ISF, CR and Target profiles" = "Overstyre basal, ISF, CR og blodsukkermål";

/* */
"Enable indefinitely" = "Uten sluttid";

/* */
"Override Profile target" = "Overstyre blodsukkermål";

/* */
"Disable SMBs" = "Deaktiver SMB";

/* Your normal Profile. Use a short string */
"Normal Profile" = "Normal profil";

/* Custom but unsaved Profile */
"Custom Profile" = "Egendefinert profil";

/* */
"Profiles" = "Profiler";

/* */
"More options" = "Flere valg";

/* */
"Schedule when SMBs are Off" = "Tidsplan for når SMB er av";

<<<<<<< HEAD
/* */
"Change ISF and CR" = "Endre ISF og CR";

/* */
"Change ISF" = "Endre ISF";

/* */
"Change CR" = "Endre CR";

/* */
"SMB Minutes" = "SMB minutter";

/* */
"UAM SMB Minutes" = "UAM SMB minutter";

/* */
"Start new Profile" = "Start ny profil";

/* */
"Save as Profile" = "Lagre som profil";

/* */
"Return to Normal" = "Gå tilbake til normal";

/* Alert */
"Return to Normal?" = "Gå tilbake til normal?";

/* */
"This will change settings back to your normal profile." = "Dette vil endre innstillinger tilbake til din vanlige profil.";

/* Start Profile Alert */
"Start Profile" = "Start profil";

/* */
"Your profile basal insulin will be adjusted with the override percentage and your profile ISF and CR will be inversly adjusted with the percentage." = "Profilens basaldose vil bli justert med prosentsatsen og profilens ISF og CR vil bli omvendt justert med prosentsatsen.";

/* */
=======
/* */
"Change ISF and CR" = "Endre ISF og CR";

/* */
"Change ISF" = "Endre ISF";

/* */
"Change CR" = "Endre CR";

/* */
"SMB Minutes" = "SMB minutter";

/* */
"UAM SMB Minutes" = "UAM SMB minutter";

/* */
"Start new Profile" = "Start ny profil";

/* */
"Save as Profile" = "Lagre som profil";

/* */
"Return to Normal" = "Gå tilbake til normal";

/* Alert */
"Return to Normal?" = "Gå tilbake til normal?";

/* */
"This will change settings back to your normal profile." = "Dette vil endre innstillinger tilbake til din vanlige profil.";

/* Start Profile Alert */
"Start Profile" = "Start profil";

/* */
"Your profile basal insulin will be adjusted with the override percentage and your profile ISF and CR will be inversly adjusted with the percentage." = "Profilens basaldose vil bli justert med prosentsatsen og profilens ISF og CR vil bli omvendt justert med prosentsatsen.";

/* */
>>>>>>> 1747074b
"Starting this override will change your Profiles and/or your Target Glucose used for looping during the entire selected duration. Tapping ”Start Profile” will start your new profile or edit your current active profile." = "Ved å starte denne overstyringen, endres profilen og/eller blodsukkermålet som brukes ved looping, gjennom hele den valgte varigheten. Ved å trykke \"Start profil\" vil den nye profilen starte eller du vil kunne redigere den aktive profilen.";

/* Change Target glucose in profile settings */
"Override Profile Target" = "Overstyre profilens blodsukkermål";

/* Alert string. Keep spaces. */
" SMBs are disabled either by schedule or during the entire duration." = " SMB er deaktivert enten ved tidsplan eller gjennom hele varigheten.";

/* Alert strings. Keep spaces */
" infinite duration." = " uendelig varighet.";

/* Service Section */
"App Icons" = "App-ikon";

/* */
"iAPS Icon" = "iAPS ikon";

/* Service Section */
"Statistics and Home View" = "Statistikk og startskjerm";

/* Alert text */
"Delete carb equivalents?" = "Slette karboekvivalenter?";

/* */
"Meal Presets" = "Forvalg av måltid";

/* */
"Empty" = "Tom";

/* */
"Delete Selected Preset" = "Slett valgt forvalg";

/* */
"Enter Meal Preset Name" = "Gi et navn til forvalget";

/* */
"Name Of Dish" = "Navn på måltid";

/* Save Carbs and continue to bolus recommendation */
"Save and continue" = "Lagre og fortsett";

/* */
"Save as Preset" = "Lagre som forvalg";

/* ----------------------- New Bolus Calculator ---------------------------*/
/* Warning about bolus recommendation. Title */

"Warning!" = "Advarsel!";

/* Alert to confirm bolus amount to add */
"\n\nTap 'Add' to continue with selected amount." = "\n\nTrykk 'Legg til' for å fortsette med den anbefalte mengden.";

/* */
"Eventual Glucose" = "Beregnet blodsukker";

/* */
"Target Glucose" = "Blodsukkermål";

/* */
"Percentage setting" = "Prosent-innstilling";

/* */
"Insulin Sensitivity" = "Insulinfølsomhet";

/* Formula displayed in Bolus info pop-up. Make translation short! */
"(Eventual Glucose - Target) / ISF" = "(Beregnet blodsukker - Blodsukkermål) / ISF";

/* */
"Formula =" = "Formel =";

/* Bolus pop-up footer */
"Carbs and previous insulin are included in the glucose prediction, but if the Eventual Glucose is lower than the Target Glucose, a bolus will not be recommended." = "Karbohydrater og tidligere insulin er inkludert i blodsukkerprognosen, men hvis Beregnet Blodsukker er lavere enn Blodsukkermål, anbefales det ikke en bolusdose.";

/* Hide pop-up */
"Hide" = "Skjul";

/* Bolus pop-up / Alert string. Make translations concise! */
"Eventual Glucose > Target Glucose, but glucose is predicted to drop down to " = "Beregnet blodsukker > blodsukkermål, men blodsukkeret er først beregnet å falle til ";

/* Bolus pop-up / Alert string. Make translations concise! */
"which is below your Threshold (" = "som er under terskelen din (";

/* Bolus pop-up / Alert string. Make translations concise! */
"Eventual Glucose > Target Glucose, but glucose is climbing slower than expected. Expected: " = "Beregnet blodsukker > Blodsukkermål, men blodsukkeret stiger saktere enn forventet. Forventet: ";

//* Bolus pop-up / Alert string. Make translations concise! */
". Climbing: " = ". Stiger: ";

/* Bolus pop-up / Alert string. Make translations concise! */
"Eventual Glucose > Target Glucose, but glucose is falling faster than expected. Expected: " = "Beregnet blodsukker > Blodsukkermål, men blodsukkeret synker raskere enn forventet. Forventet: ";

/* Bolus pop-up / Alert string. Make translations concise! */
". Falling: " = ". Synker: ";

/* Bolus pop-up / Alert string. Make translations concise! */
"Eventual Glucose > Target Glucose, but glucose is changing faster than expected. Expected: " = "Beregnet blodsukker > Blodsukkermål, men blodsukkeret endres raskere enn forventet. Forventet: ";

/* Bolus pop-up / Alert string. Make translations concise! */
". Changing: " = ". Endring: ";

/* Add insulin without bolusing alert */
" without bolusing" = " uten bolus";

/* -------------------------------------------------------------------------------------------
  DASH strings
*/
"Attach Pod" = "Fest pod";

"Deactivate Pod" = "Deaktiver Pod";

/* */
"Deactivating..." = "Deaktiverer...";

"Pair Pod" = "Parkoble pod";

/* Text for previous pod information row */
"Previous Pod Information" = "Informasjon om forrige pod";

/* Text for confidence reminders navigation link */
"Confidence Reminders" = "Bekreftelseslyder";

"Confidence reminders are beeps from the pod which can be used to acknowledge selected commands." = "Bekreftelseslyder er pipelyder fra pod som kan brukes som kvittering for utførte kommandoer.";

/* button title for saving low reservoir reminder while saving */
"Saving..." = "Lagrer...";

/* button title for saving low reservoir reminder */
"Save" = "Lagre";

/* Alert title for error when updating confidence reminder preference */
"Failed to update confidence reminder preference." = "Kunne ikke oppdatere innstillinger for bekreftelseslyder.";

/* */
"No Error" = "Ingen feil";

/* description label for active time pod details row */
"Active Time" = "Aktiveringstidspunkt";

/* Title string for BeepPreference.silent */
"Disabled" = "Deaktivert";

/* Title string for BeepPreference.manualCommands */
"Enabled" = "Aktivert";

/* Title string for BeepPreference.extended */
"Extended" = "Utvidet";

/* Description for BeepPreference.silent */
"No confidence reminders are used." = "Det brukes ingen bekreftelseslyder.";

/* Description for BeepPreference.manualCommands */
"Confidence reminders will sound for commands you initiate, like bolus, cancel bolus, suspend, resume, save notification reminders, etc. When Loop automatically adjusts delivery, no confidence reminders are used." = "Bekreftelseslyder vil høres ved manuelle kommandoer som bolus, avbryt bolus, pause leveranse, gjenoppta leveranse, lagre varsler, etc. Det er ikke bekreftelseslyder når appen endrer insulintiførsel automatisk.";

/* Description for BeepPreference.extended */
"Confidence reminders will sound when Loop automatically adjusts delivery as well as for commands you initiate." = "Bekreftelseslyder vil høres ved endret insulintiførsel, både fra automatiske justeringer og manuelle kommandoer.";

/* Label text for expiration reminder default row */
"Expiration Reminder Default" = "Utløpspåminnelse";

/* */
"Expiration Reminder" = "Utløpspåminnelse";

/* */
"Low Reservoir" = "Lite insulin i pod";

/* Value text for no expiration reminder */
"No Reminder" = "Ingen påminnelse";

/* */
"Scheduled Reminder" = "Planlagt påminnelse";

/* */
"Low Reservoir Reminder" = "Påminnelse om lite insulin i pod";

/* The action string on pod status page when pod data is stale */
"Make sure your phone and pod are close to each other. If communication issues persist, move to a new area." = "Sørg for at telefonen og poden er nær hverandre. Gå til et nytt område hvis kommunikasjonsproblemene vedvarer.";
/* Format string for the action string on pod status page when pod expired. (1: service time remaining) */
"Change Pod now. Insulin delivery will stop in %1$@ or when no more insulin remains." = "Bytt pod nå. Insulintilførselen stopper om %1$@, eller når det er tomt for insulin.";

/* Label text for temporary basal rate summary */
"Rate" = "Ratio";

/* Summary string for temporary basal rate configuration page */
"%1$@ for %2$@" = "%1$@ i %2$@";

/* Description text on manual temp basal action sheet */
"Loop will not automatically adjust your insulin delivery until the temporary basal rate finishes or is canceled." = "Appen vil ikke automatisk justere insulintilførselen før den manuelle basalraten er fullført eller kansellert.";
/* Button text for setting manual temporary basal rate*/
"Set Temporary Basal" = "Angi manuell basal";

/* Navigation Title for ManualTempBasalEntryView */
"Temporary Basal" = "Manuell basal";

/* Alert title for a failure to set temporary basal */
"Temporary Basal Failed" = "Manuell basal mislyktes";

/* Alert format string for a failure to set temporary basal with recovery suggestion. (1: error description) (2: recovery text) */
"Unable to set a temporary basal rate: %1$@\n\n%2$@" = "Kunne ikke angi en manuell basalrate: %1$@\n\n%2$@";

/* Alert format string for a failure to set temporary basal. (1: error description) */
"Unable to set a temporary basal rate: %1$@" = "Kunne ikke angi en manuell basalrate: %1$@";

/* Alert title for missing temp basal configuration */
"Missing Config" = "Manglende konfigurasjon";

/* Alert format string for missing temp basal configuration. */
"This PumpManager has not been configured with a maximum basal rate because it was added before manual temp basal was a feature. Please go to therapy settings -> delivery limits and set a new maximum basal rate." = "Denne pumpedriveren har ikke blitt konfigurert med en maksimal basalrate fordi den ble lagt til før manuell midlertidig basal var en tilgjengelig funksjon. Gå til Pumpeinnstillinger -> leveringsgrenser og sett en ny maksimal basal rate.";

/* description label for active time pod details row */
"Active Time" = "Aktiveringstidspunkt";

/* description label for total delivery pod details row */
"Total Delivery" = "Total leveranse";

/* */
"Add Omnipod Dash" = "Legg til Omnipod Dash";

/* */
"Insert Cannula" = "Sett inn kanyle";

/* */
"Check Cannula" = "Kontroller kanyle";

/* */
"Setup Complete" = "Oppsett ferdig";

/* */
"Insulin Suspended" = "Insulintilførsel pauset";

/* Text for suspend resume button when insulin delivery is suspending */
"Suspending insulin delivery..." = "Stopper insulintilførsel...";

/* Text for suspend resume button when insulin delivery is suspended */
"Resume Insulin Delivery" = "Gjenoppta insulintilførsel";

/* Text for suspend resume button when insulin delivery is resuming */
"Resuming insulin delivery..." = "Gjenopptar insulintilførselen...";

/* Alert title for suspend error */
"Failed to Suspend Insulin Delivery" = "Insulintilførselen kunne ikke settes på pause";

//* -----------------------------------------------------------------------*/
/* ----------------------Statistics strings -------------------------------*/
/* */


"Today" = "I dag";

/* */
"Day" = "Dag";

/* */
"Week" = "Uke";

/* */
"Month" = "Måned";

/* */
"Total" = "Sum";

/* Headline Statistics */
"Statistics" = "Statistikk";

/* Option in preferences */
"Allow Upload of Statistics to NS" = "Tillat opplasting av statistikk til NS";

/* Low Glucose Threshold in Statistics settings */
"Low" = "Lav";

/* High Glucose Threshold in Statistics settings */
"High" = "Høy";

/* In Range */
"In Range" = "I målområde";

/* Display % */
"Change HbA1c Unit" = "Endre HbA1c-enhet";

/* */
"Display Chart X - Grid lines" = "Vise rutenett (X)";

/* */
"Display Chart Y - Grid lines" = "Vise rutenett (Y)";

/* */
"Display Chart Threshold lines for Low and High" = "Vise grenselinjer for høye og lave verdier";

/* */
"Standing / Laying TIR Chart" = "Stående / liggende TIR-diagram";

/* */
"Hours X-Axis (6 default)" = "Timer å vise (6 er standard)";

/* Average BG = */
"Average" = "Gj.snitt";

/* Median BG */
"Median" = "Median";

/* CGM readings in statView */
"Readings today" = "Avlesninger i dag";

/* CGM readings in statView */
"Readings / 24h" = "Avlesninger / 24t";

/* Days of saved readings*/
"Days" = "Dager";

/* Normal BG (within TIR) */
"Normal" = "Normalt";

/* Title High BG in statPanel */
"High (>" = "Høyt (>";

/* Title Low BG in statPanel */
"Low (<" = "Lavt (<";

/* SD */
"SD" = "SA";

/* CV */
"CV" = "CV";

/* Estimated HbA1c */
"HbA1c" = "HbA1c";

/* Total number of days of data for HbA1c estimation, part 1/2*/
"All" = "Alle";

/* Total number of days of data for HbA1c estimation, part 2/2*/
"days" = "dager";

/* Nr of Loops in statPanel */
"Loops" = "Looper";

/* Loop Errors in statPanel */
"Errors" = "Feil";

/* Average loop interval */
"Interval" = "Intervall";

/* Median loop interval */
"Duration" = "Varighet";

/* "Display SD */
"Display SD instead of CV" = "Vis SD i stedet for CV";

/* Description for display SD */
"Display Standard Deviation (SD) instead of Coefficient of Variation (CV) in statPanel" = "Vis standardavvik (SD) i stedet for variasjonskoeffisient (CV) i statistikkpanel";

/* How often to update the statistics */
"Update every number of minutes:" = "Tid mellom oppdatering (i minutter):";

/* Description for update interval for statistics */
"Default is 20 minutes. How often to update and save the statistics.json and to upload last array, when enabled, to Nightscout." = "Standard er 20 minutter. Hvor ofte skal skal statistics.json oppdateres og lagres, for deretter å laste opp til Nightscout (hvis aktivert)?";

/* Duration displayed in statPanel */
"Past 24 Hours " = "Siste 24 timer ";

/* Duration displayed in statPanel */
"Past Week " = "Siste uke ";

/* Duration displayed in statPanel */
"Past Month " = "Siste måned ";

/* Duration displayed in statPanel */
"Past 90 Days " = "Siste 90 dager ";

/* Duration displayed in statPanel */
"All Past Days of Data " = "Alle tidligere dager med data ";

/* "Display Loop statistics in statPanel */
"Display Loop Cycle statistics" = "Vis statistikk for loop-sykluser";

/* Description for Display Loop statistics */
"Displays Loop statistics in the statPanel in Home View" = "Viser Loop-statistikk i statPanel på hjemmeskjermen";

/* Description for Override HbA1c unit */
"Change default HbA1c unit in statPanlel. The unit in statPanel will be updateded with next statistics.json update" = "Endre enhet for HbA1c i statPanel. Enheten i statPanel vil bli oppdatert neste gang statistikken oppdateres";

/* HbA1c for all glucose storage days */
"all" = "alle";

/* --------------------------------------------------------  Dexcom G7 --------------------------------------*/

"CGM Configuration" = "CGM-innstillinger";

"Heartbeat" = "Puls";

"CGM address :" = "CGM-adresse:";

"CGM is not used as heartbeat." = "CGM brukes ikke som heartbeat.";

"Are you sure you want to delete this CGM?" = "Sikker på at du vil slette denne CGM?";

/* New Experimental feature */
"Experimental" = "Eksperimentell";
/* Smoothing of CGM readings */
"Smooth Glucose Value" = "Utjevning av blodsukkerverdi";

/* -----------------------------------------------------------------------------------------------------------

  Infotexts from openaps.docs and androidaps.docs
  iAPS
*/
/* Headline Rewind Resets Autosens */

"Rewind Resets Autosens" = "Omstart nullstiller Autosens";

/* ”Rewind Resets Autosens” */
"This feature, enabled by default, resets the autosens ratio to neutral when you rewind your pump, on the assumption that this corresponds to a probable site change. Autosens will begin learning sensitivity anew from the time of the rewind, which may take up to 6 hours. If you usually rewind your pump independently of site changes, you may want to consider disabling this feature." = "Denne funksjonen (standard slått på), nullstiller autosens-ratio til nøytral verdi når du starter om pumpen. Det antas at nullstilling av pumpen skyldes bytte av infusjonssted. Autosens vil begynne å lære sensitivitet på nytt fra det tidspunktet pumpen er startet om. Det kan ta opp til 6 timer. Hvis du ofte starter om pumpen uavhengig av bytte av infusjonssted, kan det være lurt å skru av denne funksjonen.";

/* Headline "High Temptarget Raises Sensitivity" */
"High Temptarget Raises Sensitivity" = "Høyt midlertidig mål øker sensitivitet";

/* ”High Temptarget Raises Sensitivity" */
"Defaults to false. When set to true, raises sensitivity (lower sensitivity ratio) for temp targets set to >= 111. Synonym for exercise_mode. The higher your temp target above 110 will result in more sensitive (lower) ratios, e.g., temp target of 120 results in sensitivity ratio of 0.75, while 140 results in 0.6 (with default halfBasalTarget of 160)." = "Standard slått av. Når slått på, vil insulinfølsomheten økes (senke følsomhetsforhold) for midlertidige mål >= 111. Synonymt med exercise_mode. Jo høyere midlertidig mål over 110, desto høyere følsomhet (lavere følsomhetsforhold). For eksempel vil et midlertidig mål på 120 føre til et følsomhetsforhold på 0.75, mens 140 fører til 0.6 (med standard halfBasalTarget på 160).";

/* Headline ”Low Temptarget Lowers Sensitivity" */
"Low Temptarget Lowers Sensitivity" = "Lavt midlertidig mål senker sensitivitet";

/* ”Low Temptarget Lowers Sensitivity" */
"Defaults to false. When set to true, can lower sensitivity (higher sensitivity ratio) for temptargets <= 99. The lower your temp target below 100 will result in less sensitive (higher) ratios, e.g., temp target of 95 results in sensitivity ratio of 1.09, while 85 results in 1.33 (with default halfBasalTarget of 160)." = "Standard slått av. Når slått på, kan insulinfølsomheten senkes (høyere følsomhetsforhold) for midlertidige mål <= 99. Jo lavere midlertidig mål under 100, desto mindre insulinfølsomhet (høyere følsomhetsforhold). For eksempel vil et midlertidig mål på 95 gi et følsomhetsforhold på 1.09, mens 85 fører til 1.33 (med standard halfBasalTarget på 160).";

/* Headline ”Sensitivity Raises Target" */
"Sensitivity Raises Target" = "Sensitivitet øker målverdi";

/* ”Sensitivity Raises Target" */
"When true, raises BG target when autosens detects sensitivity" = "Når slått på, økes BS-målet når autosens oppdager insulinfølsomhet";

/* Headline ”Resistance Lowers Target" */
"Resistance Lowers Target" = "Resistens senker målverdi";

/* ”Resistance Lowers Target" */
"Defaults to false. When true, will lower BG target when autosens detects resistance" = "Standard slått av. Når slått på, vil BS-målet senkes når autosens oppdater insulinresistens";

/* Headline ”Advanced Target Adjustments" */
"Advanced Target Adjustments" = "Avanserte mål-justeringer";

/* ”Advanced Target Adjustments" */
"This feature was previously enabled by default but will now default to false (will NOT be enabled automatically) in oref0 0.6.0 and beyond. (There is no need for this with 0.6.0). This feature lowers oref0’s target BG automatically when current BG and eventualBG are high. This helps prevent and mitigate high BG, but automatically switches to low-temping to ensure that BG comes down smoothly toward your actual target. If you find this behavior too aggressive, you can disable this feature. If you do so, please let us know so we can better understand what settings work best for everyone." = "Denne funksjonen var tidligere slått på som standard, men vil nå være slått av som standard (IKKE automatisk aktivert) i oref0 0.6.0 og fremover. (Funksjonen trengs ikke etter 0.6.0). Denne funksjonen senker oref0's BS-mål automatisk når gjeldende BS og fremtidig BS er høyt. Dette hjelper å unngå og behandle høyt BS, men endrer automatisk til midlertidig lavt mål for å sikre at BS kommer rolig ned mot ditt faktiske mål. Hvis du synes dette blir for aggressivt, kan du slå av denne funksjonen. Hvis du gjør det, si fra til utviklerne slik at vi bedre kan forstå hvilke innstillinegr som passer best for alle.";

/* Headline "Exercise Mode" */
"Exercise Mode" = "Treningsmodus";

/* "Exercise Mode" */
"Defaults to false. When true, > 105 mg/dL high temp target adjusts sensitivityRatio for exercise_mode. Synonym for high_temptarget_raises_sensitivity" = "Standard slått av. Når slått på, vil midlertidige BS-mål > 105 mg/dL justere følsomhetsforhold for exercise_mode. Synonymt med high_temptarget_raises_sensitivity";

/* Headline "Wide BG Target Range" */
"Wide BG Target Range" = "Større målområde for BS";

/* "Wide BG Target Range" */
"Defaults to false, which means by default only the low end of the pump’s BG target range is used as OpenAPS target. This is a safety feature to prevent too-wide targets and less-optimal outcomes. Therefore the higher end of the target range is used only for avoiding bolus wizard overcorrections. Use wide_bg_target_range: true to force neutral temps over a wider range of eventualBGs." = "Standard slått av. Som standard vil bare den nederste enden av pumpens BS-målområde bli brukt som OpenAPS-mål. Dette er en sikkerhetsfunksjon for å hindre for brede målområder og mindre optimalt utfall. Derfor brukes den høyeste delen av målområdet kun for å unngå overkorreksjon i bolus-veiviseren. Bruk wide_bg_target_range: true for å tvinge nøytrale midertidige mål over et bredere område av estimerte BS-verdier.";

/* Headline "Skip Neutral Temps" */
"Skip Neutral Temps" = "Hopp over nøytrale midlertidige mål";

/* "Skip Neutral Temps" */
"Defaults to false, so that iAPS will set temps whenever it can, so it will be easier to see if the system is working, even when you are offline. This means iAPS will set a “neutral” temp (same as your default basal) if no adjustments are needed. This is an old setting for OpenAPS to have the options to minimise sounds and notifications from the 'rig', that may wake you up during the night." = "Standard slått av. iAPS setter midlertidige mål så ofte den kan, slik at det blir enklere å se at systemet jobber, selv når du er offline. Dette betyr at OpenAPS vil sette et \"nøytralt\" midlertidig mål (samme som din standard basal) hvis det ikke trengs noen justeringer. Dette er en gammel innstilling for OpenAPS for å ha muligheten til å minimere antall varsler og lyder fra pumpen, som ellers kunne ha vekket deg om natten. ";

/* Headline "Unsuspend If No Temp” */
"Unsuspend If No Temp" = "Fjern pause hvis det ikke finnes et midlertidig mål";

/* "Unsuspend If No Temp” */
"Many people occasionally forget to resume / unsuspend their pump after reconnecting it. If you’re one of them, and you are willing to reliably set a zero temp basal whenever suspending and disconnecting your pump, this feature has your back. If enabled, it will automatically resume / unsuspend the pump if you forget to do so before your zero temp expires. As long as the zero temp is still running, it will leave the pump suspended." = "Mange brukere glemmer å skru på insulintilførsel etter å ha koblet til pumpen igjen. Hvis du er en av dem og du er villig til å sette et midlertidig null-mål når du deaktiverer og kobler fra pumpen, kan denne funksjonen hjelpe deg. Hvis du slår den på, vil den automatisk skru på insulintilførsel hvis du glemmer å gjøre det før null-målet går ut. Så lenge dette 0-målet fremdeles pågår, vil det la pumpen være frakoblet.";

/* Headline "Enable UAM" */
"Enable UAM" = "Aktiver UAM";

/* "Enable UAM" */
"With this option enabled, the SMB algorithm can recognize unannounced meals. This is helpful, if you forget to tell iAPS about your carbs or estimate your carbs wrong and the amount of entered carbs is wrong or if a meal with lots of fat and protein has a longer duration than expected. Without any carb entry, UAM can recognize fast glucose increasments caused by carbs, adrenaline, etc, and tries to adjust it with SMBs. This also works the opposite way: if there is a fast glucose decreasement, it can stop SMBs earlier." = "Med denne funksjonen påslått, vil SMB-algoritmen kjenne igjen uannonserte måltider. Dette er til hjelp hvis du glemmer å fortelle iAPS om karbohydrater eller hvis du estimerer og legger inn feil antall karbohydrater. Det er også til hjelp ved måltider med mye fett og protein som har lenger varighet enn antatt. Uten registrering av karbohydrater, vil UAM kjenne igjen rask stigning i blodsukkeret forårsaket av karbohydrater, adrenalin, etc, og forsøker å justere dette med SMB. Dette fungerer også motsatt, hvis blodsukkeret synker raskt vil den stoppe SMB tidligere.";

/* Headline "Enable SMB With COB" */
"Enable SMB With COB" = "Aktiver SMB med COB";

/* Enable SMB With COB" */
"This enables supermicrobolus (SMB) while carbs on board (COB) are positive." = "Dette slår på supermikrobolus (SMB) så lenge aktive karbohydrater (COB) er positiv.";

/* Headline "Enable SMB With Temptarget” */
"Enable SMB With Temptarget" = "Aktiver SMB med midlertidig mål";

/* "Enable SMB With Temptarget” */
"This enables supermicrobolus (SMB) with eating soon / low temp targets. With this feature enabled, any temporary target below 100mg/dL, such as a temp target of 99 (or 80, the typical eating soon target) will enable SMB." = "Dette slår på supermikrobolus (SMB) ved spise-snart / lave midlertidige mål. Med denne funksjonen på, vil SMB bli slått på med midlertidige mål under 100mg/dL, slik som 99 (eller 80, et typisk mål for spise-snart).";

/* Headline "Enable SMB Always" */
"Enable SMB Always" = "Aktiver SMB alltid";

/* "Enable SMB Always" */
"Defaults to false. When true, always enable supermicrobolus (unless disabled by high temptarget)." = "Standard slått av. Når slått på, vil supermikrobolus alltid være slått på, med mindre det bli deaktivert av et høyt midlertidig mål.";

/* Headline "Enable SMB After Carbs" */
"Enable SMB After Carbs" = "Aktiver SMB etter karbo";

/* "Enable SMB After Carbs" */
"Defaults to false. When true, enables supermicrobolus (SMB) for 6h after carbs, even with 0 carbs on board (COB)." = "Standard slått av. Når slått på, vil supermikrobolus (SMB) aktiveres i 6 timer etter karbohydrat-inntak, selv om det er 0 aktive karbohydrater (COB).";

/* Enable "Allow SMB With High Temptarget" */
"Allow SMB With High Temptarget" = "Aktiver SMB ved høyt midlertidig mål";

/* Headline "Allow SMB With High Temptarget" */
"Allow SMB With High Temptarget" = "Aktiver SMB ved høyt midlertidig mål";

/* "Allow SMB With High Temptarget" */
"Defaults to false. When true, allows supermicrobolus (if otherwise enabled) even with high temp targets (> 100 mg/dl)." = "Standard slått av. Når slått på, tillates supermikrobolus også med høye midlertidige mål, såfremt SMB er slått på i utgangspunktet.";

/* Headline "Use Custom Peak Time” */
"Use Custom Peak Time" = "Bruk egendefinert topptid for insulineffekt";

/* "Use Custom Peak Time” */
"Defaults to false. Setting to true allows changing insulinPeakTime" = "Standard slått av. Når den slås på tillates det å endre insulinPeakTime";

/* Headline "Suspend Zeros IOB” */
"Suspend Zeros IOB" = "Pausing av pumpe nullstiller IOB";

/* "Suspend Zeros IOB” */
"Default is false. Any existing temp basals during times the pump was suspended will be deleted and 0 temp basals to negate the profile basal rates during times pump is suspended will be added." = "Standard slått av. Midlertidig basal som er angitt mens pumpen er deaktivert, vil bli slettet. Midlertidig basal på 0 vil bli lagt til for å jevne ut profilens basalrate mens pumpen er deaktivert.";

/* Headline "Max IOB" */
"Max IOB" = "Maks IOB";

/* "Max IOB" */
"Max IOB is the maximum amount of insulin on board from all sources – both basal (or SMB correction) and bolus insulin – that your loop is allowed to accumulate to treat higher-than-target BG. Unlike the other two OpenAPS safety settings (max_daily_safety_multiplier and current_basal_safety_multiplier), max_iob is set as a fixed number of units of insulin. As of now manual boluses are NOT limited by this setting. \n\n To test your basal rates during nighttime, you can modify the Max IOB setting to zero while in Closed Loop. This will enable low glucose suspend mode while testing your basal rates settings\n\n(Tip from https://www.loopandlearn.org/freeaps-x/#open-loop)." = "Maks IOB er den høyeste mengden insulin ombord fra alle kilder - både basal (eller SMB-korreksjoner) og bolus-insulin - som din loop er tillatt å samle opp for å behandle BS høyere enn målverdien. I motsetning til de andre to OpenAPS sikkerhetsinnstillingene (max_daily_safety_multiplier og current_basal_safety_multiplier), settes max_iob til et bestemt antall enheter insulin. Til nå er IKKE manuell bolus begrenset av denne innstillingen. \n\n For å teste basalrater om natten, kan du endre Maks IOB til 0 mens du har slått på Lukket Loop. Dette vil aktivere \"low-glucose-suspend\"-modus mens du tester basalratene\n\n(Tips fra https://www.loopandlearn.org/freeaps-x/#open-loop).";

/* Headline "Max Daily Safety Multiplier" */
"Max Daily Safety Multiplier" = "Maks daglig sikkerhetsmultiplikator";

/* "Max Daily Safety Multiplier" */
"This is an important OpenAPS safety limit. The default setting (which is unlikely to need adjusting) is 3. This means that OpenAPS will never be allowed to set a temporary basal rate that is more than 3x the highest hourly basal rate programmed in a user’s pump, or, if enabled, determined by autotune." = "Dette er en viktig OpenAPS sikkerhetsbegrensning. Standard innstilling (som neppe trenger justering) er 3. Dette betyr at OpenAPS aldri vil få lov til å sette en midlertidig basalrate som er mer enn 3x den høyeste basalraten i profilen/pumpen, eller, hvis aktivert, basalraten beregnet av autotune.";

/* Headline "Current Basal Safety Multiplier" */
"Current Basal Safety Multiplier" = "Sikkerhetsmultiplikator for nåværende basal";

/* "Current Basal Safety Multiplier" */
"This is another important OpenAPS safety limit. The default setting (which is also unlikely to need adjusting) is 4. This means that OpenAPS will never be allowed to set a temporary basal rate that is more than 4x the current hourly basal rate programmed in a user’s pump, or, if enabled, determined by autotune." = "Dette er en viktig OpenAPS sikkerhetsbegrensning. Standard innstilling (som neppe trenger justering) er 4. Dette betyr at OpenAPS aldri vil få lov til å sette en midlertidig basalrate som er mer enn 4x den nåværende basalraten i profilen/pumpen, eller, hvis aktivert, basalraten beregnet av autotune.";

/* Headline "Autosens Max" */
"Autosens Max" = "Autosens Maks";

/* "Autosens Max" */
"This is a multiplier cap for autosens (and autotune) to set a 20% max limit on how high the autosens ratio can be, which in turn determines how high autosens can adjust basals, how low it can adjust ISF, and how low it can set the BG target." = "Dette er en begrensning (maks multiplikator) for autosens og autotune, som setter en 20% maksimal begrensning for hvor høy autosens-faktoren kan være, som igjen avgjør hvor høyt autosens kan justere basalrater, hvor lavt den kan justere ISF og hvor lavt den kan sette BS-målet.";

/* Headline "Autosens Min" */
"Autosens Min" = "Autosens Min";

/* "Autosens Min" */
"The other side of the autosens safety limits, putting a cap on how low autosens can adjust basals, and how high it can adjust ISF and BG targets." = "Den andre siden av autosens sikkerhetsbegrensninger, begrenser hvor lavt autosens kan justere basaldoser og hvor høyt den kan justere ISF og BS-mål.";

/* Headline "Half Basal Exercise Target" */
"Half Basal Exercise Target" = "Målverdi for halv basal ved trening";

/* "Half Basal Exercise Target" */
"Set to a number, e.g. 160, which means when temp target is 160 mg/dL and exercise_mode=true, run 50% basal at this level (120 = 75%; 140 = 60%). This can be adjusted, to give you more control over your exercise modes." = "Angi et tall, f.eks. 160. Det betyr at når midlertidig mål er satt til 160 mg/dL og exercise_mode=true, så gis 50% basal på dette nivået (120 = 75%; 140 = 60%). Dette kan justeres for å gi deg mer kontroll over treningsmodus.";

/* Headline "Max COB" */
"Max COB" = "Maks COB";

/* "Max COB" */
"This defaults maxCOB to 120 because that’s the most a typical body can absorb over 4 hours. (If someone enters more carbs or stacks more; OpenAPS will just truncate dosing based on 120. Essentially, this just limits AMA as a safety cap against weird COB calculations due to fluky data.)" = "Denne setter maxCOB til 120 fordi det er den mengden kroppen typisk kan absorbere i løpet av 4 timer. (Hvis noen legger inn mer karbohydrater, vil OpenAPS kun forholde seg til 120. Dette begrenser AMA som en sikkerhetsmekanisme mot merkelige COB-beregninger basert på dårlige data.)";

/* Headline "Bolus Snooze DIA Divisor" */
"Bolus Snooze DIA Divisor" = "Divisor for Bolus Snooze";

/* "Bolus Snooze DIA Divisor" */
"Bolus snooze is enacted after you do a meal bolus, so the loop won’t counteract with low temps when you’ve just eaten. The example here and default is 2; so a 3 hour DIA means that bolus snooze will be gradually phased out over 1.5 hours (3DIA/2)." = "Bolus snooze intreffer etter at du har gitt en måltidsbolus, slik at loop ikke motarbeider midlertidig lavt BS-mål når du nettopp har spist. Eksempelet og standardverdi er 2. En 3-timers DIA betyr at bolus snooze gradvis blir faset ut i løpet av 1.5 timer (3DIA/2).";

/* Headline "Min 5m Carbimpact" */
"Min 5m Carbimpact" = "Min 5min effekt av karbo";

/* "Min 5m Carbimpact" */
"This is a setting for default carb absorption impact per 5 minutes. The default is an expected 8 mg/dL/5min. This affects how fast COB is decayed in situations when carb absorption is not visible in BG deviations. The default of 8 mg/dL/5min corresponds to a minimum carb absorption rate of 24g/hr at a CSF of 4 mg/dL/g." = "Dette er en innstilling for standard opptak av karbohydrater per 5 minutter. Standardverdi er 8 mg/dL/5min. Dette påvirker hvor raskt COB reduseres i situasjoner der karbohydratopptak ikke er synlig i BS-variasjoner. Standardverdien på 8 mg/dL/5min tilsvarer en minimum opptaksrate på 24gr/t ved en CSF på 4 mg/dL/g.";

/* Headline "Autotune ISF Adjustment Fraction" */
"Autotune ISF Adjustment Fraction" = "Justeringsbrøk for ISF for Autotune";

/* "Autotune ISF Adjustment Fraction" */
"The default of 0.5 for this value keeps autotune ISF closer to pump ISF via a weighted average of fullNewISF and pumpISF. 1.0 allows full adjustment, 0 is no adjustment from pump ISF." = "Standardverdien på 0,5 holder Autotune ISF nærmere pumpens ISF ved hjelp av et vektet gjennomsnitt av fullNewISF og pumpISF. Verdien 1,0 tillater full justering, mens 0,0 gir ingen justering fra pumpens ISF.";

/* Headline "Remaining Carbs Fraction" */
"Remaining Carbs Fraction" = "Brøk for gjensværende karbo";

/* "Remaining Carbs Fraction" */
"This is the fraction of carbs we’ll assume will absorb over 4h if we don’t yet see carb absorption." = "Dette er en brøkdel av karbohydrater vi antar vil tas opp i løpet av 4 timer hvis vi ikke oppdager karbohydratopptak.";

/* Headline "Remaining Carbs Cap" */
"Remaining Carbs Cap" = "Grense for gjenværende karbo";

/* "Remaining Carbs Cap" */
"This is the amount of the maximum number of carbs we’ll assume will absorb over 4h if we don’t yet see carb absorption." = "Dette er andelen av det maksimale antall karbohydrater vi antar vil tas opp i løpet av 4 timer hvis vi ikke oppdager karbohydratopptak.";

/* Headline ”Max SMB Basal Minutes" */
"Max SMB Basal Minutes" = "Maks basalminutter for SMB";

/* ”Max SMB Basal Minutes" */
"Defaults to start at 30. This is the maximum minutes of basal that can be delivered as a single SMB with uncovered COB. This gives the ability to make SMB more aggressive if you choose. It is recommended that the value is set to start at 30, in line with the default, and if you choose to increase this value, do so in no more than 15 minute increments, keeping a close eye on the effects of the changes. It is not recommended to set this value higher than 90 mins, as this may affect the ability for the algorithm to safely zero temp. It is also recommended that pushover is used when setting the value to be greater than default, so that alerts are generated for any predicted lows or highs." = "Standardverdi er 30. Dette er maksimalt antall minutter basal som kan bli levert som én enkelt SMB ved udekket COB. Dette gir muligheten til å gjøre SMB mer aggressiv hvis du ønsker det. Det er anbefalt at verdien starter på 30, og at du ikke endrer med mer enn 15 minutter av gangen. Følg nøye med på effekten av hver endring. Det er ikke anbefalt å sette denne høyere enn 90 minutter, da det kan påvirke algoritmens mulighet til trygt å sette 0-mål. Det er også anbefalt at pushover benyttes dersom du setter en verdi høyere enn standard. Dette gir varsler for enhver antatt lav eller høy verdi.";

/* Headline "Max UAM SMB Basal Minutes" */
"Max UAM SMB Basal Minutes" = "Maks basalminutter for UAM SMB";

/* "Max UAM SMB Basal Minutes" */
"Defaults to start at 30. This is the maximum minutes of basal that can be delivered by UAM as a single SMB when IOB exceeds COB. This gives the ability to make UAM more or less aggressive if you choose. It is recommended that the value is set to start at 30, in line with the default, and if you choose to increase this value, do so in no more than 15 minute increments, keeping a close eye on the effects of the changes. Reducing the value will cause UAM to dose less insulin for each SMB. It is not recommended to set this value higher than 60 mins, as this may affect the ability for the algorithm to safely zero temp. It is also recommended that pushover is used when setting the value to be greater than default, so that alerts are generated for any predicted lows or highs." = "Standardverdi er 30. Dette er maksimalt antall minutter basal som kan bli levert av UAM som én enkelt SMB når IOB er mer enn COB. Dette gir muligheten til å gjøre UAM mer eller mindre aggressiv hvis du ønsker det. Det er anbefalt at verdien starter på 30, og at du ikke endrer med mer enn 15 minutter av gangen. Hvis du reduserer verdien vil UAM dosere mindre insulin for hver SMB. Det er ikke anbefalt å sette verdien høyere enn 60 min, da det kan påvirke algoritmens mulighet til trygt å sette 0-mål. Det er også anbefalt at pushover benyttes dersom du setter en verdi høyere enn standard. Dette gir varsler for enhver antatt lav eller høy verdi.";

/* Headline "SMB Interval" */
"SMB Interval" = "SMB-intervall";

/* "SMB Interval" */
"Minimum duration in minutes for new SMB since last SMB or manual bolus" = "Minimum varighet i minutter for ny SMB, etter siste SMB eller manuell bolus";

/* Headline "Bolus Increment" */
"Bolus Increment" = "Bolus-økning";

/* "Bolus Increment" */
"Smallest enacted SMB amount. Minimum amount for Omnipod pumps is 0.05 U, whereas for Medtronic pumps it differs for various models, from 0.025 U to 0.10 U. Please check the minimum bolus amount which can be delivered by your pump. The default value is 0.1." = "Minste gjennomførte SMB-mengde. Minste mengde for Omnipod-pumper er 0.05 E, mens for Medtronic-pumper avviker den for ulike modeller, fra 0.25 E til 0.10 U. Kontroller minimum bolusmengde som kan leveres av pumpen. Standardverdien er 0.1.";

/* Headline "Insulin Peak Time" */
"Insulin Peak Time" = "Topptid for insulineffekt";

/* "Insulin Peak Time" */
"Time of maximum blood glucose lowering effect of insulin, in minutes. Beware: Oref assumes for ultra-rapid (Lyumjev) & rapid-acting (Fiasp) curves minimal (35 & 50 min) and maximal (100 & 120 min) applicable insulinPeakTimes. Using a custom insulinPeakTime outside these bounds will result in issues with iAPS, longer loop calculations and possible red loops." = "Tid for maksimal blodsukker-reduserende effekt av insulin, i minutter. OBS: For ultra-rapid (Lyumjev) og rapid-acting (Fiasp) minimum (35 & 50 min) og maksimalt (100 & 120 min) insulinPeakTimes. Hvis du bruker en tilpasset insulinPeakTime utenfor disse områdene vil du få problemer med iAPS, lengre beregningstid for loop og mulig røde loops.";

/* Headline "Carbs Req Threshold" */
"Carbs Req Threshold" = "Grense for varsling om nødvendige karbo";

/* "Carbs Req Threshold" */
"Grams of carbsReq to trigger a pushover. Defaults to 1 (for 1 gram of carbohydrate). Can be increased if you only want to get Pushover for carbsReq at X threshold." = "Gram carbsReq som trigger en pushover. Standardverdi er 1 (for 1 gram karbohydrater). Kan økes hvis du bare vil ha pushover for carbsReq ved en bestemt terskel.";

/* Headline "Noisy CGM Target Multiplier" */
"Noisy CGM Target Multiplier" = "Multiplikator for mål-BS ved støyende CGM-verdier";

/* "Noisy CGM Target Multiplier" */
"Defaults to 1.3. Increase target by this amount when looping off raw/noisy CGM data" = "Standardverdi er 1.3. Øker BS-mål med denne mengden når du looper med rå/støyende CGM-data";

/* Headline "SMB DeliveryRatio" */
"SMB DeliveryRatio" = "SMB leveringsratio";

/* SMB DeliveryRatio */
"Default value: 0.5 This is another key OpenAPS safety cap, and specifies what share of the total insulin required can be delivered as SMB. Increase this experimental value slowly and with caution." = "Standardverdi: 0.5 Dette er en viktig OpenAPS sikkerhetsfunksjon som angir hvilken andel av det totale nødvendige insulinet som kan leveres som SMB. Øk den eksperimentelle verdien langsomt og med varsomhet.";

// Dynamic ISF + CR Settings:
/* Headline "Adjust Dynamic ISF constant" */

"Adjust Dynamic ISF constant" = "Juster konstant for dynamisk ISF";

/* Adjust Dynamic ISF constant */
"Adjust Dynamic ISF constant" = "Juster konstant for dynamisk ISF";

/* Enable Dynamic ISF, Headline */
"Enable Dynamic ISF" = "Aktiver dynamisk ISF";

/* Headline "Enable Dynamic ISF" */
"Enable Dynamic ISF" = "Aktiver dynamisk ISF";

/* Enable Dynamic ISF */
"Calculate a new ISF with every loop cycle. New ISF will be based on current BG, TDD of insulin (past 24 hours or a weighted average) and an Adjustment Factor (default is 1).\n\nDynamic ISF and CR ratios will be limited by your autosens.min/max limits.\n\nDynamic ratio replaces the autosens.ratio: New ISF = Static ISF / Dynamic ratio,\nDynamic ratio = profile.sens * adjustmentFactor * tdd * Math.log(BG/insulinFactor+1) / 1800,\ninsulinFactor = 120 - InsulinPeakTimeInMinutes" = "Beregn ny ISF ved hver loop-syklus. Ny ISF vil baseres på nåværende BS, TDD med insulin (siste 24 timer eller vektet gjennomsnitt) og en justeringsfaktor (standardverdi er 1).\n\nDynamisk ISF og CR-ratier vil bli begrenset av dine autosens-innstillinger.\n\nDynamisk ratio erstatter autosens-ratio: Ny ISF = Statisk ISF / Dyamisk ratio,\nDynamisk ratio = profile.sens * adjustmentFactor * tdd * Math.log(BS/insulinFactor+1) / 1800,\ninsulinFactor = 120 - InsulinPeakTimeInMinutes";

/* Headline "Enable Dynamic CR" */
"Enable Dynamic CR" = "Aktiver dynamisk CR";

/* Enable Dynamic CR */
"Use Dynamic CR. The dynamic ratio will be used for CR as follows:\n\n When ratio > 1:  dynCR = (newRatio - 1) / 2 + 1.\nWhen ratio < 1: dynCR = CR/dynCR.\n\nDon't use toghether with a high Insulin Fraction (> 2)" = "Bruk dynamisk CR. Dynamisk ratio brukes for CR som følger:\n\n Når ratio > 1: dynCR = (newRatio - 1) / 2 + 1.\nNår ratio < 1: dynCR = CR/dynCR.\n\nIkke bruk denne innstillingen sammen med en høy insulinbrøk (Insulin Fraction > 2)";

/* Headline "Adjust Dynamic ISF constant" */
"Adjust Dynamic ISF constant" = "Juster konstant for dynamisk ISF";

/* Adjust Dynamic ISF constant */
"Adjust Dynamic ratios by a constant. Default is 0.5. The higher the value, the larger the correction of your ISF will be for a high or a low BG. Maximum correction is determined by the Autosens min/max settings. For Sigmoid function an adjustment factor of 0.4 - 0.5 is recommended to begin with. For the logaritmic formula there is less consensus, but starting with 0.5 - 0.8 is more appropiate for most users" = "Juster dynamisk forholdstall med en konstant. Standard er 0,5. Jo høyere verdien er, jo større blir korreksjonen av ISF ved høyt eller lavt BS. Maksimal korrigering bestemmes av min/maks innstillingene for Autosens. For Sigmoidfunksjon anbefales det å starte en justeringsfaktor på 0,4-0,5. For den logaritmiske formelens er det mindre konsensus, men å starte med 0.5 – 0,8 er anbefalt for de fleste brukere";


/* Headline "Use Sigmoid Function" */
"Use Sigmoid Function" = "Bruk signmoid-funksjon";

/* Use Sigmoid Function */
"Use a sigmoid function for ISF (and for CR, when enabled), instead of the default Logarithmic formula. Requires the Dynamic ISF setting to be enabled in settings\n\nThe Adjustment setting adjusts the slope of the curve (Y: Dynamic ratio, X: Blood Glucose). A lower value ==> less steep == less aggressive.\n\nThe autosens.min/max settings determines both the max/min limits for the dynamic ratio AND how much the dynamic ratio is adjusted. If AF is the slope of the curve, the autosens.min/max is the height of the graph, the Y-interval, where Y: dynamic ratio. The curve will always have a sigmoid shape, no matter which autosens.min/max settings are used, meaning these settings have big consequences for the outcome of the computed dynamic ISF. Please be careful setting a too high autosens.max value. With a proper profile ISF setting, you will probably never need it to be higher than 1.5\n\nAn Autosens.max limit > 1.5 is not advisable when using the sigmoid function." = "Use a sigmoid function for ISF (and for CR, when enabled), instead of the default Logarithmic formula. Requires the Dynamic ISF setting to be enabled in settings\n\nThe Adjustment setting adjusts the slope of the curve (Y: Dynamic ratio, X: Blood Glucose). A lower value ==> less steep == less aggressive.\n\nThe autosens.min/max settings determines both the max/min limits for the dynamic ratio AND how much the dynamic ratio is adjusted. If AF is the slope of the curve, the autosens.min/max is the height of the graph, the Y-interval, where Y: dynamic ratio. The curve will always have a sigmoid shape, no matter which autosens.min/max settings are used, meaning these settings have big consequences for the outcome of the computed dynamic ISF. Please be careful setting a too high autosens.max value. With a proper profile ISF setting, you will probably never need it to be higher than 1.5\n\nAn Autosens.max limit > 1.5 is not advisable when using the sigmoid function.";


/* Headline "Threshold Setting" */
"Threshold Setting (mg/dl)" = "Terskelinnstilling (mg/dl)";

/* Threshold Setting */
"The default threshold in FAX depends on your current minimum BG target, as follows:\n\nIf your minimum BG target = 90 mg/dl -> threshold = 65 mg/dl,\n\nif minimum BG target = 100 mg/dl -> threshold = 70 mg/dl,\n\nminimum BG target = 110 mg/dl -> threshold = 75 mg/dl,\n\nand if minimum BG target = 130 mg/dl  -> threshold = 85 mg/dl.\n\nThis setting allows you to change the default to a higher threshold for looping with dynISF. Valid values are 65 mg/dl<= Threshold Setting <= 120 mg/dl." = "Standard terskel i FAX er avhengig av ditt nåværende laveste BS-mål, som følger:\n\nDersom ditt laveste BS-mål = 90 mg/dL -> terskel = 65 mg/dL,\n\ndersom laveste BS-mål = 100 mg/dL -> terskel = 70 mg/dL,\n\nlaveste BS-mål = 110 mg/dL -> terskel = 75 mg/dL,\n\nog dersom laveste BS-mål = 130 mg/dL -> terskel = 85 mg/dL.\n\nDenne innstillingen tillater deg å endre til en høyere terskel for å loope med dynamisk ISF. Gyldige verdier er 65 mg/dL <= terskel-innstilling <= 120 mg/dL.";

/* Headline "Weighted Average of TDD. Weight of past 24 hours:" */
"Weighted Average of TDD. Weight of past 24 hours:" = "Vektet snitt av TDD. Vekting av siste 24 timer:";

/* Weight of past 24 hours of insulin */
"Has to be > 0 and <= 1.\nDefault is 0.65 (65 %) * TDD. The rest will be from average of total data (up to 14 days) of all TDD calculations (35 %). To only use past 24 hours, set this to 1.\n\nTo avoid sudden fluctuations, for instance after a big meal, an average of the past 2 hours of TDD calculations is used instead of just the current TDD (past 24 hours at this moment)." = "Må være > 0 og <= 1.\nStandardverdi er 0.65 (65%) * TDD. Resten vil være fra gjennomsnittet av totalen (opp til 14 dager) av alle TDD-beregninger (35%). For å bruke bare de siste 24 timene, sett denne til 1.\n\nFor å unngå plutselige svingninger, for eksempel etter et stort måltid, vil et gjennomsnitt av de siste 2 timers TDD-beregning benyttes i stedet for bare nåværende TDD (siste 24 timer).";

/* Headline "Adjust basal" */
"Adjust basal" = "Juster basal";

/* Enable adjustment of basal profile */
"Enable adjustment of basal based on the ratio of current TDD / 7 day average TDD" = "Aktiverer justering av basal basert på forholdet mellom nåværende TDD / 7-dagers gjennomsnittlig TDD";

/* Headline "Max Delta-BG Threshold SMB" */
"Max Delta-BG Threshold SMB" = "Maks terskel for BS-endring for SMB";

/* Max Delta-BG Threshold SMB */
"Defaults to 0.2 (20%). Maximum positive percentual change of BG level to use SMB, above that will disable SMB. Hardcoded cap of 40%. For UAM fully-closed-loop 30% is advisable. Observe in log and popup (maxDelta 27 > 20% of BG 100 - disabling SMB!)." = "Standardverdi er 0.2 (20%). Maksimal prosentvis stigning i blodsukker hvor SMB fremdeles skal slå inn. Over denne verdien vil SMB ikke slå inn. Hardkodet grense på 40%. For lukket loop med UAM, anbefales 30%. Du kan se at dette slår inn i logg og popup (maxDelta 27 > 20% of BG 100 - disabling SMB!).";

/* Headline "... When Blood Glucose Is Over (mg/dl):" */
"... When Blood Glucose Is Over (mg/dl):" = "... når blodsukkeret er over (mg/dl):";

/* ... When Blood Glucose Is Over (mg/dl): */
"Set the value enableSMB_high_bg will compare against to enable SMB. If BG > than this value, SMBs should enable." = "Sett verdien som enableSMB_high_bg vil sammenligne med for å aktivere SMB. Hvis BS > denne verdien, vil SMB aktiveres.";

/* Headline "Enable SMB With High BG" */
"Enable SMB With High BG" = "Aktiver SMB ved høyt BS";

/* "Enable SMB With High BG" */
"Enable SMBs when a high BG is detected, based on the high BG target (adjusted or profile)" = "Aktiver SMB når høyt BS blir oppdaget, basert på høyt BS-mål (justert eller i henhold til profil)";

/* Headline "Dynamic settings" */
"Dynamic settings" = "Innstillinger for dynamisk funksjonalitet";

/* Insulin curve */
"Insulin curve" = "Insulinkurve";

/* Headline "Adjustment Factor" */
"Adjustment Factor" = "Justeringsfaktor";<|MERGE_RESOLUTION|>--- conflicted
+++ resolved
@@ -1164,12 +1164,6 @@
 /* */
 "Normal " = "Normal ";
 
-<<<<<<< HEAD
-=======
-/* */
->>>>>>> 1747074b
-"Currently no Override active" = "Ingen aktiv overstyring";
-
 /* */
 "Total Insulin Adjustment" = "Total justering av insulin";
 
@@ -1200,7 +1194,6 @@
 /* */
 "Schedule when SMBs are Off" = "Tidsplan for når SMB er av";
 
-<<<<<<< HEAD
 /* */
 "Change ISF and CR" = "Endre ISF og CR";
 
@@ -1238,45 +1231,6 @@
 "Your profile basal insulin will be adjusted with the override percentage and your profile ISF and CR will be inversly adjusted with the percentage." = "Profilens basaldose vil bli justert med prosentsatsen og profilens ISF og CR vil bli omvendt justert med prosentsatsen.";
 
 /* */
-=======
-/* */
-"Change ISF and CR" = "Endre ISF og CR";
-
-/* */
-"Change ISF" = "Endre ISF";
-
-/* */
-"Change CR" = "Endre CR";
-
-/* */
-"SMB Minutes" = "SMB minutter";
-
-/* */
-"UAM SMB Minutes" = "UAM SMB minutter";
-
-/* */
-"Start new Profile" = "Start ny profil";
-
-/* */
-"Save as Profile" = "Lagre som profil";
-
-/* */
-"Return to Normal" = "Gå tilbake til normal";
-
-/* Alert */
-"Return to Normal?" = "Gå tilbake til normal?";
-
-/* */
-"This will change settings back to your normal profile." = "Dette vil endre innstillinger tilbake til din vanlige profil.";
-
-/* Start Profile Alert */
-"Start Profile" = "Start profil";
-
-/* */
-"Your profile basal insulin will be adjusted with the override percentage and your profile ISF and CR will be inversly adjusted with the percentage." = "Profilens basaldose vil bli justert med prosentsatsen og profilens ISF og CR vil bli omvendt justert med prosentsatsen.";
-
-/* */
->>>>>>> 1747074b
 "Starting this override will change your Profiles and/or your Target Glucose used for looping during the entire selected duration. Tapping ”Start Profile” will start your new profile or edit your current active profile." = "Ved å starte denne overstyringen, endres profilen og/eller blodsukkermålet som brukes ved looping, gjennom hele den valgte varigheten. Ved å trykke \"Start profil\" vil den nye profilen starte eller du vil kunne redigere den aktive profilen.";
 
 /* Change Target glucose in profile settings */
