--- conflicted
+++ resolved
@@ -50,11 +50,7 @@
 "Suggested at" = "Suggested at";
 
 /* Headline in enacted pop up (at: at what time) */
-<<<<<<< HEAD
  "Error at" = "Error at";
-=======
-"Error at" = "Error at";
->>>>>>> ec55d511
 
 /* Home title */
 "Home" = "Home";
@@ -423,11 +419,7 @@
 /* Header for Temp targets in Watch app */
 "Temp Targets" = "Temp Targets";
 
-<<<<<<< HEAD
 /* Delete carbs from data table and Nightscout */
-=======
-/* Delete carbs from data table and NS */
->>>>>>> ec55d511
 "Delete carbs?" = "Delete carbs?";
 
 /* Delete insulin from pump history and Nightscout */
@@ -1274,11 +1266,7 @@
 "Update every number of minutes:" = "Update every number of minutes:";
 
 /* Description for update interval for statistics */
-<<<<<<< HEAD
 "Default is 20 minutes. How often to update and save the statistics.json and to upload last array, when enabled, to Nightscout." = "Default is 20 minutes. How often to update and save the statistics.json and to upload last array, when enabled, to Nightscout.";
-=======
-"Default is 30 minutes. How often to update and save the statistics.json and to upload last array, when enabled, to Nightscout. A lower interval than for glucose updates (5 min) is pointless." = "Default is 20 minutes. How often to update and save the statistics.json and to upload last array, when enabled, to Nightscout.";
->>>>>>> ec55d511
 
 /* Duration displayed in statPanel */
 "Past 24 Hours " = "Past 24 Hours ";
@@ -1306,8 +1294,6 @@
 
 /* Description for Override HbA1c unit */
 "Change default HbA1c unit in statPanlel. The unit in statPanel will be updateded with next statistics.json update" = "Change default HbA1c unit in statPanlel. The unit in statPanel will be updateded with next statistics.json update";
-<<<<<<< HEAD
-=======
 
 /* HbA1c for all glucose storage days */
 "all" = "all";
@@ -1321,7 +1307,6 @@
 "CGM address :" = "CGM address :";
 
 "CGM is not used as heartbeat." = "CGM is not used as heartbeat.";
->>>>>>> ec55d511
 
  /* -----------------------------------------------------------------------------------------------------------
 
