/*
  Localizable.strings
  FreeAPS X
*/
/* Bolus screen when adding insulin */

"Add insulin without actually bolusing" = "Adicionar insulina sem tomar bolus";

/* Add insulin from source outside of pump */
"Add %@ without bolusing" = "Adicionar %@ sem tomar bolus";

"Bolus" = "Bolus";

"Close" = "Fechar";

/* Continue after added carbs without bolus */
"Continue without bolus" = "Continuar sem tomar bolus";

/* Header */
"Enact Bolus" = "Aplicar Bolus";

/* Button */
"Enact bolus" = "Aplicar bolus";

/*  */
"Insulin recommended" = "Insulina recomendada";

/*  */
"Insulin required" = "Insulina necessária";

/* Bolus screen */
"Recommendation" = "Recomendação";

/* Button */
"Clear" = "Apagar";

/* Button */
"Done" = "Ok";

/*  */
"Wait please" = "Aguarde";

/*  */
"Agree and continue" = "Concordar e Continuar";

/* Disclaimer when opening app for first time*/
"Disclaimer" = "Termo de responsabilidade";

/* Disclaimer Description */
"FreeAPS X is in an active development state. We do not recommend to use the system for everyday control of blood glucose! Use it for testing purposes only at your own risk. We are not responsible for your decisions and actions." = "FreeAPS X ainda está em estágio de desenvolvimento. Nós não recomendamos o uso deste aplicativo para controle diário da glicemia! Use somente para testes por sua conta e risco. Nós não somos responsáveis por suas decisões e ações.";

/* Enacted at a date */
"Enacted at %@" = "Executado em %@";

/* Home title */
"Home" = "Tela inicial";

/* Looping in progress */
"looping" = "looping";

/* min ago since last loop */
"min ago" = "min atrás";

/* Status Title */
"No suggestion" = "Sem sugestão";

/* Replace pod text in Header */
"Replace pod" = "Substituir pod";

/* Suggested at a date */
"Suggested at %@" = "Sugerido %@";

/* Add carbs screen */
"Add Carbs" = "Adicionar carboidratos";

/*  */
"Amount Carbs" = "Quantidade de Carboidratos";

/* Grams unit */
"grams" = "gramas";

/*  */
"Carbs required" = "Carbos necessários";

/* */
"Are you sure?" = "Tem certeza?";

/* Bottom target temp */
"Bottom target" = "Limite baixo";

/* Cancel preset name */
"Cancel" = "Cancelar";

/*  */
"Cancel Temp Target" = "Cancelar Meta Temporária";

/* Custom temp target */
"Custom" = "Definir";

/*  */
"Date" = "Data";

/*  */
"Delete" = "Apagar";

/* Delete preset temp target */
"Delete preset \"%@\"" = "Apagar predefinido \"%@\"";

/* Duration of target temp or temp basal */
"Duration" = "Duração";

/*  */
"Enact Temp Target" = "Executar Meta Temporária";

/*  */
"Enter preset name" = "Nomear predefinido";

/* Preset name */
"Name" = "Nome";

/* minutes of target temp */
"minutes" = "minutos";

/*  */
"Presets" = "Predefinidos";

/* Save preset name */
"Save" = "Salvar";

/*  */
"Save as preset" = "Salvar como predefinido";

/* Upper temp target limit */
"Top target" = "Limite alto";

/*  */
"Autotune" = "Autotune";

/*  */
"Basal profile" = "Perfil Basal";

/*  */
"Carb ratio" = "Taxas carboidratos";

/*  */
"Delete autotune data" = "Apagar dados autotune";

/*  */
"Run now" = "Run now";

/*  */
"Last run" = "Last run";

/*  */
"Sensitivity" = "Fator de sensibilidade";

/*  */
"Use Autotune" = "usar Autotune";

/* Add profile basal */
"Add" = "Adicionar";

/*  */
"Basal Profile" = "Perfil Basal";

/* Rate basal profile */
"Rate" = "Taxa";

/*  */
"Save on Pump" = "Salvar na Bomba";

/*  */
"Saving..." = "Salvando...";

/*  */
"Schedule" = "Agenda";

/*  */
"starts at" = "começa";

/* Time basal profile */
"Time" = "Hora";

/* */
"Calculated Ratio" = "Taxa calculada";

/* Carb Ratios header */
"Carb Ratios" = "Taxas de carbo";

/*  */
"Ratio" = "Taxa";

/*  */
"Autosens" = "Autosens";

/*  */
"Calculated Sensitivity" = "Sensibilidade Calculada";

/*  */
"Insulin Sensitivities" = "Sensibilidade a Insulina";

/* */
"Sensitivity Ratio" = "Taxa de Sensibilidade";

/*  */
"Dismiss" = "Ignorar";

/*  */
"Important message" = "Mensagem importante";

/*  */
"Amount" = "Quantidade";

/* */
"Cancel Temp Basal" = "Cancelar Basal Temporária";

/* Enact
Enact a temp Basal or a temp target */
"Enact" = "Executar";

/* */
"Manual Temp Basal" = "Basal Temporária Manual";

/* Allow uploads tp NS */
"Allow uploads" = "Permitir uploads";

/* API secret in NS */
"API secret" = "API secret";

/* Connect to NS */
"Connect" = "Conectar";

/* Connected to NS */
"Connected!" = "Conectado!";

/* Connecting to NS */
"Connecting..." = "Conectando...";

/*  */
"Invalid URL" = "URL inválida";

/*  */
"Local glucose source" = "Local glucose source";

/* Header */
"Nightscout Config" = "Ajustes Nightscout";

/*  */
"Port" = "Port";

/*  */
"URL" = "URL";

/**/
"Use local glucose server" = "Usar servidor de glicose local";

/*  */
"Edit settings json" = "Edit settings json";

/* */
"Glucose units" = "Glucose units";

/*  */
"Preferences" = "Preferências";

/* Recommended Insulin Fraction in preferences */
"Recommended Insulin Fraction" = "Fração de insulina recomendada";

/* Do you want to show bolus screen after added carbs? */
"Skip Bolus screen after carbs" = "Pular tela de bolus depois de carbo";

/* Allow remote control from NS */
"Remote control" = "Controle remoto";

/* Add Medtronic pump */
"Add Medtronic" = "Adicionar Medtronic";

/* Add Omnipod pump */
"Add Omnipod" = "Adicionar Omnipod";

/* Add Simulator pump */
"Add Simulator" = "Adicionar Simulador";

/* Insulin model */
"Model" = "Modelo";

/*  */
"Pump config" = "Ajustes bomba";

/*  */
"Delivery limits" = "Limites de entrega";

/*  */
"Duration of Insulin Action" = "Duração da ação da Insulina";

/* hours of duration of insulin activity */
"hours" = "horas";

/* Max setting */
"Max Basal" = "Basal Maxima";

/* Max setting */
"Max Bolus" = "Bolus Máximo";

/* */
"Pump Settings" = "Ajustes Bomba";

/* Insulin unit per hour */
"U/hr" = "U/hr";

/* Unit in number of units delivered (keep the space character!) */
" U" = " U";

/* /Insulin unit */
"/U" = "/U";

/* Insulin unit */
"U" = "U";

/* Unit per hour with space */
" U/hr" = " U/hr";

/* Number of units per hour*/
"%@ U/hr" = "%@ U/hr";

/* Number of units insulin delivered */
"%@ U" = "%@ U";

/*Carb ratio unit */
"g/U" = "g/U";

/* grams */
" g" = " g";

/* when 0 U/hr */
"0 U/hr" = "0 U/hr";

/* abbreviation for days */
"d" = "d";

/* abbreviation for hours */
"h" = "h";

/* abbreviation for minutes */
"m" = "m";

/*  */
"Closed loop" = "Loop fechado";

/* */
"Configuration" = "Ajustes";

/* */
"Devices" = "Devices";

/*  */
"Pump" = "Bomba";

/*  */
<<<<<<< HEAD
"Pump Settings Conf" = "Configurações da Bomba";

/*  */
"Services" = "Serviços";

/*  */
=======
"Services" = "Serviços";

/*  */
>>>>>>> c86f9276
"Settings" = "Configurações";

/* 2 log files to share */
"Share logs" = "Compartilhar logs";
<<<<<<< HEAD

/*  */
"Target Ranges Conf" = "Target Ranges";
=======
>>>>>>> c86f9276

/* Upper target */
"High target" = "High target";

/* Lower target */
"Low target" = "Low target";

/*  */
"Target Ranges" = "Target Ranges";

/* When bolusing */
"Bolusing" = "Aplicando bolus";

/* */
"Pump suspended" = "Bomba suspensa";

/* */
"Middleware" = "Middleware";

/* Header */
"History" = "History";

/* CGM option */
"Upload glucose to Nightscout" = "Upload glicose para o Nightscout";

/* Type of CGM or glucose source */
"Type" = "Type";

/* CGM */
"CGM" = "CGM";

/* CGM Transmitter ID */
"Transmitter ID" = "Transmitter ID";

/* Other CGM setting */
"Other" = "Other";

/*
  Infotexts from openaps.docs and androidaps.docs
  FreeAPS
*/
/* ”Rewind Resets Autosens” */

"This feature, enabled by default, resets the autosens ratio to neutral when you rewind your pump, on the assumption that this corresponds to a probable site change. Autosens will begin learning sensitivity anew from the time of the rewind, which may take up to 6 hours. If you usually rewind your pump independently of site changes, you may want to consider disabling this feature." = "This feature, enabled by default, resets the autosens ratio to neutral when you rewind your pump, on the assumption that this corresponds to a probable site change. Autosens will begin learning sensitivity anew from the time of the rewind, which may take up to 6 hours. If you usually rewind your pump independently of site changes, you may want to consider disabling this feature.";

/* ”High Temptarget Raises Sensitivity" */
"Defaults to false. When set to true, raises sensitivity (lower sensitivity ratio) for temp targets set to >= 111. Synonym for exercise_mode. The higher your temp target above 110 will result in more sensitive (lower) ratios, e.g., temp target of 120 results in sensitivity ratio of 0.75, while 140 results in 0.6 (with default halfBasalTarget of 160)." = "Defaults to false. When set to true, raises sensitivity (lower sensitivity ratio) for temp targets set to >= 111. Synonym for exercise_mode. The higher your temp target above 110 will result in more sensitive (lower) ratios, e.g., temp target of 120 results in sensitivity ratio of 0.75, while 140 results in 0.6 (with default halfBasalTarget of 160).";

/* ”Low Temptarget Lowers Sensitivity" */
"Defaults to false. When set to true, can lower sensitivity (higher sensitivity ratio) for temptargets <= 99. The lower your temp target below 100 will result in less sensitive (higher) ratios, e.g., temp target of 95 results in sensitivity ratio of 1.09, while 85 results in 1.33 (with default halfBasalTarget of 160)." = "Defaults to false. When set to true, can lower sensitivity (higher sensitivity ratio) for temptargets <= 99. The lower your temp target below 100 will result in less sensitive (higher) ratios, e.g., temp target of 95 results in sensitivity ratio of 1.09, while 85 results in 1.33 (with default halfBasalTarget of 160).";

/* ”Sensitivity Raises Target" */
"When true, raises BG target when autosens detects sensitivity" = "When true, raises BG target when autosens detects sensitivity";

/* ”Resistance Lowers Target" */
"Defaults to false. When true, will lower BG target when autosens detects resistance" = "Defaults to false. When true, will lower BG target when autosens detects resistance";

/* ”Advanced Target Adjustments" */
"This feature was previously enabled by default but will now default to false (will NOT be enabled automatically) in oref0 0.6.0 and beyond. (There is no need for this with 0.6.0). This feature lowers oref0’s target BG automatically when current BG and eventualBG are high. This helps prevent and mitigate high BG, but automatically switches to low-temping to ensure that BG comes down smoothly toward your actual target. If you find this behavior too aggressive, you can disable this feature. If you do so, please let us know so we can better understand what settings work best for everyone." = "This feature was previously enabled by default but will now default to false (will NOT be enabled automatically) in oref0 0.6.0 and beyond. (There is no need for this with 0.6.0). This feature lowers oref0’s target BG automatically when current BG and eventualBG are high. This helps prevent and mitigate high BG, but automatically switches to low-temping to ensure that BG comes down smoothly toward your actual target. If you find this behavior too aggressive, you can disable this feature. If you do so, please let us know so we can better understand what settings work best for everyone.";

/* "Exercise Mode" */
"Defaults to false. When true, > 105 mg/dL high temp target adjusts sensitivityRatio for exercise_mode. Synonym for high_temptarget_raises_sensitivity" = "Defaults to false. When true, > 105 mg/dL high temp target adjusts sensitivityRatio for exercise_mode. Synonym for high_temptarget_raises_sensitivity";

/* "Wide BG Target Range" */
"Defaults to false, which means by default only the low end of the pump’s BG target range is used as OpenAPS target. This is a safety feature to prevent too-wide targets and less-optimal outcomes. Therefore the higher end of the target range is used only for avoiding bolus wizard overcorrections. Use wide_bg_target_range: true to force neutral temps over a wider range of eventualBGs." = "Defaults to false, which means by default only the low end of the pump’s BG target range is used as OpenAPS target. This is a safety feature to prevent too-wide targets and less-optimal outcomes. Therefore the higher end of the target range is used only for avoiding bolus wizard overcorrections. Use wide_bg_target_range: true to force neutral temps over a wider range of eventualBGs.";

/* "Skip Neutral Temps" */
"Defaults to false, so that FreeAPS X will set temps whenever it can, so it will be easier to see if the system is working, even when you are offline. This means FreeAPS X will set a “neutral” temp (same as your default basal) if no adjustments are needed. This is an old setting for OpenAPS to have the options to minimise sounds and notifications from the 'rig', that may wake you up during the night." = "Defaults to false, so that FreeAPS X will set temps whenever it can, so it will be easier to see if the system is working, even when you are offline. This means OpenAPS will set a “neutral” temp (same as your default basal) if no adjustments are needed. This is an old setting for OpenAPS to have the options to minimise sounds and notifications form the 'rig', that may wake you up during the night. ";

/* "Unsuspend If No Temp” */
"Many people occasionally forget to resume / unsuspend their pump after reconnecting it. If you’re one of them, and you are willing to reliably set a zero temp basal whenever suspending and disconnecting your pump, this feature has your back. If enabled, it will automatically resume / unsuspend the pump if you forget to do so before your zero temp expires. As long as the zero temp is still running, it will leave the pump suspended." = "Many people occasionally forget to resume / unsuspend their pump after reconnecting it. If you’re one of them, and you are willing to reliably set a zero temp basal whenever suspending and disconnecting your pump, this feature has your back. If enabled, it will automatically resume / unsuspend the pump if you forget to do so before your zero temp expires. As long as the zero temp is still running, it will leave the pump suspended.";

/* "Enable UAM" */
"With this option enabled, the SMB algorithm can recognize unannounced meals. This is helpful, if you forget to tell AndroidAPS about your carbs or estimate your carbs wrong and the amount of entered carbs is wrong or if a meal with lots of fat and protein has a longer duration than expected. Without any carb entry, UAM can recognize fast glucose increasments caused by carbs, adrenaline, etc, and tries to adjust it with SMBs. This also works the opposite way: if there is a fast glucose decreasement, it can stop SMBs earlier." = "With this option enabled, the SMB algorithm can recognize unannounced meals. This is helpful, if you forget to tell AndroidAPS about your carbs or estimate your carbs wrong and the amount of entered carbs is wrong or if a meal with lots of fat and protein has a longer duration than expected. Without any carb entry, UAM can recognize fast glucose increasments caused by carbs, adrenaline, etc, and tries to adjust it with SMBs. This also works the opposite way: if there is a fast glucose decreasement, it can stop SMBs earlier.";

/* Enable SMB With COB" */

"This enables supermicrobolus (SMB) while carbs on board (COB) are positive." = "This enables supermicrobolus (SMB) while carbs on board (COB) are positive.";

/* "Enable SMB With Temptarget” */
"This enables supermicrobolus (SMB) with eating soon / low temp targets. With this feature enabled, any temporary target below 100mg/dL, such as a temp target of 99 (or 80, the typical eating soon target) will enable SMB." = "This enables supermicrobolus (SMB) with eating soon / low temp targets. With this feature enabled, any temporary target below 100mg/dL, such as a temp target of 99 (or 80, the typical eating soon target) will enable SMB.";

/* "Enable SMB Always" */
"Defaults to false. When true, always enable supermicrobolus (unless disabled by high temptarget)." = "Defaults to false. When true, always enable supermicrobolus (unless disabled by high temptarget).";

/* "Enable SMB After Carbs" */
"Defaults to false. When true, enables supermicrobolus (SMB) for 6h after carbs, even with 0 carbs on board (COB)." = "Defaults to false. When true, enables supermicrobolus (SMB) for 6h after carbs, even with 0 carbs on board (COB).";

/* "Allow SMB With High Temptarget" */
"Defaults to false. When true, allows supermicrobolus (if otherwise enabled) even with high temp targets." = "Defaults to false. When true, allows supermicrobolus (if otherwise enabled) even with high temp targets.";

/* "Use Custom Peak Time” */
"Defaults to false. Setting to true allows changing insulinPeakTime" = "Defaults to false. Setting to true allows changing insulinPeakTime";

/* "Suspend Zeros IOB” */
"Default is false. Any existing temp basals during times the pump was suspended will be deleted and 0 temp basals to negate the profile basal rates during times pump is suspended will be added." = "Default is false. Any existing temp basals during times the pump was suspended will be deleted and 0 temp basals to negate the profile basal rates during times pump is suspended will be added.";

/* "Max IOB" */
"Max IOB is the maximum amount of insulin on board from all sources – both basal (or SMB correction) and bolus insulin – that your loop is allowed to accumulate to treat higher-than-target BG. Unlike the other two OpenAPS safety settings (max_daily_safety_multiplier and current_basal_safety_multiplier), max_iob is set as a fixed number of units of insulin. As of now manual boluses are NOT limited by this setting. \n\n To test your basal rates during nighttime, you can modify the Max IOB setting to zero while in Closed Loop. This will enable low glucose suspend mode while testing your basal rates settings\n\n(Tip from https://www.loopandlearn.org/freeaps-x/#open-loop)." = "Max IOB is the maximum amount of insulin on board from all sources – both basal (or SMB correction) and bolus insulin – that your loop is allowed to accumulate to treat higher-than-target BG. Unlike the other two OpenAPS safety settings (max_daily_safety_multiplier and current_basal_safety_multiplier), max_iob is set as a fixed number of units of insulin. As of now manual boluses are NOT limited by this setting. \n\n To test your basal rates during nighttime, you can modify the Max IOB setting to zero while in Closed Loop. This will enable low glucose suspend mode while testing your basal rates settings\n\n(Tip from https://www.loopandlearn.org/freeaps-x/#open-loop).";

/* "Max Daily Safety Multiplier" */
"This is an important OpenAPS safety limit. The default setting (which is unlikely to need adjusting) is 3. This means that OpenAPS will never be allowed to set a temporary basal rate that is more than 3x the highest hourly basal rate programmed in a user’s pump, or, if enabled, determined by autotune." = "This is an important OpenAPS safety limit. The default setting (which is unlikely to need adjusting) is 3. This means that OpenAPS will never be allowed to set a temporary basal rate that is more than 3x the highest hourly basal rate programmed in a user’s pump, or, if enabled, determined by autotune.";

/* "Current Basal Safety Multiplier" */
"This is another important OpenAPS safety limit. The default setting (which is also unlikely to need adjusting) is 4. This means that OpenAPS will never be allowed to set a temporary basal rate that is more than 4x the current hourly basal rate programmed in a user’s pump, or, if enabled, determined by autotune." = "This is another important OpenAPS safety limit. The default setting (which is also unlikely to need adjusting) is 4. This means that OpenAPS will never be allowed to set a temporary basal rate that is more than 4x the current hourly basal rate programmed in a user’s pump, or, if enabled, determined by autotune.";

/* "Autosens Max" */
"This is a multiplier cap for autosens (and autotune) to set a 20% max limit on how high the autosens ratio can be, which in turn determines how high autosens can adjust basals, how low it can adjust ISF, and how low it can set the BG target." = "This is a multiplier cap for autosens (and autotune) to set a 20% max limit on how high the autosens ratio can be, which in turn determines how high autosens can adjust basals, how low it can adjust ISF, and how low it can set the BG target.";

/* "Autosens Min" */
"The other side of the autosens safety limits, putting a cap on how low autosens can adjust basals, and how high it can adjust ISF and BG targets." = "The other side of the autosens safety limits, putting a cap on how low autosens can adjust basals, and how high it can adjust ISF and BG targets.";

/* "Half Basal Exercise Target" */
"Set to a number, e.g. 160, which means when temp target is 160 mg/dL and exercise_mode=true, run 50% basal at this level (120 = 75%; 140 = 60%). This can be adjusted, to give you more control over your exercise modes." = "Set to a number, e.g. 160, which means when temp target is 160 mg/dL and exercise_mode=true, run 50% basal at this level (120 = 75%; 140 = 60%). This can be adjusted, to give you more control over your exercise modes.";

/* "Max COB" */
"This defaults maxCOB to 120 because that’s the most a typical body can absorb over 4 hours. (If someone enters more carbs or stacks more; OpenAPS will just truncate dosing based on 120. Essentially, this just limits AMA as a safety cap against weird COB calculations due to fluky data.)" = "This defaults maxCOB to 120 because that’s the most a typical body can absorb over 4 hours. (If someone enters more carbs or stacks more; OpenAPS will just truncate dosing based on 120. Essentially, this just limits AMA as a safety cap against weird COB calculations due to fluky data.)";

/* "Bolus Snooze DIA Divisor" */
"Bolus snooze is enacted after you do a meal bolus, so the loop won’t counteract with low temps when you’ve just eaten. The example here and default is 2; so a 3 hour DIA means that bolus snooze will be gradually phased out over 1.5 hours (3DIA/2)." = "Bolus snooze is enacted after you do a meal bolus, so the loop won’t counteract with low temps when you’ve just eaten. The example here and default is 2; so a 3 hour DIA means that bolus snooze will be gradually phased out over 1.5 hours (3DIA/2).";

/* "Min 5m Carbimpact" */
"This is a setting for default carb absorption impact per 5 minutes. The default is an expected 8 mg/dL/5min. This affects how fast COB is decayed in situations when carb absorption is not visible in BG deviations. The default of 8 mg/dL/5min corresponds to a minimum carb absorption rate of 24g/hr at a CSF of 4 mg/dL/g." = "This is a setting for default carb absorption impact per 5 minutes. The default is an expected 8 mg/dL/5min. This affects how fast COB is decayed in situations when carb absorption is not visible in BG deviations. The default of 8 mg/dL/5min corresponds to a minimum carb absorption rate of 24g/hr at a CSF of 4 mg/dL/g.";

/* "Autotune ISF Adjustment Fraction" */
"The default of 0.5 for this value keeps autotune ISF closer to pump ISF via a weighted average of fullNewISF and pumpISF. 1.0 allows full adjustment, 0 is no adjustment from pump ISF." = "The default of 0.5 for this value keeps autotune ISF closer to pump ISF via a weighted average of fullNewISF and pumpISF. 1.0 allows full adjustment, 0 is no adjustment from pump ISF.";

/* "Remaining Carbs Fraction" */
"This is the fraction of carbs we’ll assume will absorb over 4h if we don’t yet see carb absorption." = "This is the fraction of carbs we’ll assume will absorb over 4h if we don’t yet see carb absorption.";

/* "Remaining Carbs Cap" */
"This is the amount of the maximum number of carbs we’ll assume will absorb over 4h if we don’t yet see carb absorption." = "This is the amount of the maximum number of carbs we’ll assume will absorb over 4h if we don’t yet see carb absorption.";

/* ”Max SMB Basal Minutes" */
"Defaults to start at 30. This is the maximum minutes of basal that can be delivered as a single SMB with uncovered COB. This gives the ability to make SMB more aggressive if you choose. It is recommended that the value is set to start at 30, in line with the default, and if you choose to increase this value, do so in no more than 15 minute increments, keeping a close eye on the effects of the changes. It is not recommended to set this value higher than 90 mins, as this may affect the ability for the algorithm to safely zero temp. It is also recommended that pushover is used when setting the value to be greater than default, so that alerts are generated for any predicted lows or highs." = "Defaults to start at 30. This is the maximum minutes of basal that can be delivered as a single SMB with uncovered COB. This gives the ability to make SMB more aggressive if you choose. It is recommended that the value is set to start at 30, in line with the default, and if you choose to increase this value, do so in no more than 15 minute increments, keeping a close eye on the effects of the changes. It is not recommended to set this value higher than 90 mins, as this may affect the ability for the algorithm to safely zero temp. It is also recommended that pushover is used when setting the value to be greater than default, so that alerts are generated for any predicted lows or highs.";

/* "Max UAM SMB Basal Minutes" */
"Defaults to start at 30. This is the maximum minutes of basal that can be delivered by UAM as a single SMB when IOB exceeds COB. This gives the ability to make UAM more or less aggressive if you choose. It is recommended that the value is set to start at 30, in line with the default, and if you choose to increase this value, do so in no more than 15 minute increments, keeping a close eye on the effects of the changes. Reducing the value will cause UAM to dose less insulin for each SMB. It is not recommended to set this value higher than 60 mins, as this may affect the ability for the algorithm to safely zero temp. It is also recommended that pushover is used when setting the value to be greater than default, so that alerts are generated for any predicted lows or highs." = "Defaults to start at 30. This is the maximum minutes of basal that can be delivered by UAM as a single SMB when IOB exceeds COB. This gives the ability to make UAM more or less aggressive if you choose. It is recommended that the value is set to start at 30, in line with the default, and if you choose to increase this value, do so in no more than 15 minute increments, keeping a close eye on the effects of the changes. Reducing the value will cause UAM to dose less insulin for each SMB. It is not recommended to set this value higher than 60 mins, as this may affect the ability for the algorithm to safely zero temp. It is also recommended that pushover is used when setting the value to be greater than default, so that alerts are generated for any predicted lows or highs.";

/* "SMB Interval" */
"Minimum duration in minutes between two enacted SMBs" = "Minimum duration in minutes between two enacted SMBs";

/* "Bolus Increment" */
"Smallest possible bolus amount" = "Smallest possible bolus amount";

/* "Insulin Peak Time" */
"Time of maximum blood glucose lowering effect of insulin, in minutes" = "Time of maximum blood glucose lowering effect of insulin, in minutes";

/* "Carbs Req Threshold" */
"Grams of carbsReq to trigger a pushover. Defaults to 1 (for 1 gram of carbohydrate). Can be increased if you only want to get Pushover for carbsReq at X threshold." = "Grams of carbsReq to trigger a pushover. Defaults to 1 (for 1 gram of carbohydrate). Can be increased if you only want to get Pushover for carbsReq at X threshold.";

/* "Noisy CGM Target Multiplier" */
"Defaults to 1.3. Increase target by this amount when looping off raw/noisy CGM data" = "Defaults to 1.3. Increase target by this amount when looping off raw/noisy CGM data";<|MERGE_RESOLUTION|>--- conflicted
+++ resolved
@@ -357,28 +357,13 @@
 "Pump" = "Bomba";
 
 /*  */
-<<<<<<< HEAD
-"Pump Settings Conf" = "Configurações da Bomba";
-
-/*  */
 "Services" = "Serviços";
 
 /*  */
-=======
-"Services" = "Serviços";
-
-/*  */
->>>>>>> c86f9276
 "Settings" = "Configurações";
 
 /* 2 log files to share */
 "Share logs" = "Compartilhar logs";
-<<<<<<< HEAD
-
-/*  */
-"Target Ranges Conf" = "Target Ranges";
-=======
->>>>>>> c86f9276
 
 /* Upper target */
 "High target" = "High target";
