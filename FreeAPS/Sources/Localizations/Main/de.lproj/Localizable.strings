/*
  Localizable.strings
  FreeAPS X
*/
/* Bolus screen when adding insulin */

"Add insulin without actually bolusing" = "Insulin ohne tatsächliche Bolusabgabe erfassen";

/* Add insulin from source outside of pump */
"Add %@ without bolusing" = "Erfasse %@ ohne tatsächliche Bolusabgabe";

"Bolus" = "Bolus";

"Close" = "Schließen";

/* Continue after added carbs without bolus */
"Continue without bolus" = "Ohne Bolusabgabe fortfahren";

/* Header */
"Enact Bolus" = "Bolus abgeben";

/* Button */
"Enact bolus" = "Bolus abgeben";

/*  */
"Insulin recommended" = "Empfohlener Bolus";

/*  */
"Insulin required" = "Benötigtes Insulin";

/* Bolus screen */
"Recommendation" = "Empfehlung";

/* Button */
"Clear" = "Eingabe löschen";

/* Button */
"Done" = "Fertig";

/*  */
"Wait please" = "Bitte warten";

/*  */
"Agree and continue" = "Zustimmen und fortfahren";

/* Disclaimer when opening app for first time*/
"Disclaimer" = "Haftungsausschluss";

/* Disclaimer Description */
"FreeAPS X is in an active development state. We do not recommend to use the system for everyday control of blood glucose! Use it for testing purposes only at your own risk. We are not responsible for your decisions and actions." = "FreeAPS X befindet sich noch in der Entwicklung. Wir empfehlen das System nicht zur alltäglichen Kontrolle Ihres Blutzuckers zu verwenden. Verwendung bitte nur zu Testzwecken und auf eigenes Risiko. Wir können keine Verantwortung für Ihre Entscheidungen und Aktionen übernehmen.";

/* Enacted at a date */
"Enacted at %@" = "Gestartet um %@";

/* Home title */
"Home" = "Start";

/* Looping in progress */
"looping" = "Loop An";

/* min ago since last loop */
"min ago" = "min her";

/* Status Title */
"No suggestion" = "Kein Vorschlag";

/* Replace pod text in Header */
"Replace pod" = "Pod ersetzen";

/* Suggested at a date */
"Suggested at %@" = "Empfohlen um %@";

/* Add carbs screen */
"Add Carbs" = "Kohlenhydrate hinzufügen";

/*  */
"Amount Carbs" = "Kohlenhydratmenge";

/* Grams unit */
"grams" = "Gramm";

/*  */
"Carbs required" = "Kohlenhydrate erforderlich";

/* */
"Are you sure?" = "Sind Sie sicher?";

/* Bottom target temp */
"Bottom target" = "Untergrenze";

/* Cancel preset name */
"Cancel" = "Abbrechen";

/*  */
"Cancel Temp Target" = "Temporäres Ziel abbrechen";

/* Custom temp target */
"Custom" = "Benutzerdefiniert";

/*  */
"Date" = "Datum";

/*  */
"Delete" = "Löschen";

/* Delete preset temp target */
"Delete preset \"%@\"" = "Preset \"%@\" löschen";

/* Duration of target temp or temp basal */
"Duration" = "Dauer";

/*  */
"Enact Temp Target" = "Temporäres Ziel starten";

/*  */
"Enter preset name" = "Geben Sie einen Namen für das Preset ein";

/* Preset name */
"Name" = "Name";

/* minutes of target temp */
"minutes" = "Minuten";

/*  */
"Presets" = "Voreinstellungen";

/* Save preset name */
"Save" = "Speichern";

/*  */
"Save as preset" = "Als Preset speichern";

/* Upper temp target limit */
"Top target" = "Obergrenze";

/*  */
"Autotune" = "Autotune";

/*  */
"Basal profile" = "Basal-Profil";

/*  */
"Carb ratio" = "Kohlenhydratfaktor";

/*  */
"Delete autotune data" = "Autotune Daten löschen";

/*  */
"Run now" = "Jetzt ausführen";

/*  */
"Last run" = "Letzte Berechnung";

/*  */
"Sensitivity" = "Empfindlichkeit";

/*  */
"Use Autotune" = "Autotune verwenden";

/* Add profile basal */
"Add" = "Hinzufügen";

/*  */
"Basal Profile" = "Basal-Profil";

/* Rate basal profile */
"Rate" = "BR";

/*  */
"Save on Pump" = "Auf Pumpe speichern";

/*  */
"Saving..." = "Speichern...";

/*  */
"Schedule" = "Zeitplan";

/*  */
"starts at" = "Startet um";

/* Time basal profile */
"Time" = "Uhrzeit";

/* */
"Calculated Ratio" = "Berechnetes Verhältnis";

/* Carb Ratios header */
"Carb Ratios" = "Kohlenhydratfaktoren";

/*  */
"Ratio" = "Verhältnis";

/*  */
"Autosens" = "Autosense";

/*  */
"Calculated Sensitivity" = "Berechnete Empfindlichkeit";

/*  */
"Insulin Sensitivities" = "Insulinempfindlichkeit";

/* */
"Sensitivity Ratio" = "Empfindlichkeitsverhältnis";

/*  */
"Dismiss" = "Verwerfen";

/*  */
"Important message" = "Wichtige Nachricht";

/*  */
"Amount" = "Menge";

/* */
"Cancel Temp Basal" = "Temporäre Basalrate abbrechen";

/* Enact
Enact a temp Basal or a temp target */
"Enact" = "Starte";

/* */
"Manual Temp Basal" = "Manuelle Temporäre Basalrate";

/* Allow uploads tp NS */
"Allow uploads" = "Erlaube Uploads der Daten";

/* API secret in NS */
"API secret" = "API secret";

/* Connect to NS */
"Connect" = "Verbinden";

/* Connected to NS */
"Connected!" = "Verbunden!";

/* Connecting to NS */
"Connecting..." = "Verbindung wird hergestellt...";

/*  */
"Invalid URL" = "Ungültige URL";

/*  */
"Local glucose source" = "Lokale BZ-Quelle";

/* Header */
"Nightscout Config" = "Nightscout Konfiguration";

/*  */
"Port" = "Port";

/*  */
"URL" = "URL";

/**/
"Use local glucose server" = "Lokalen BZ-Server verwenden";

/*  */
"Edit settings json" = "Einstellungen bearbeiten";

/* */
"Glucose units" = "BZ Einheiten";

/*  */
"Preferences" = "Einstellungen";

/* Recommended Insulin Fraction in preferences */
"Recommended Insulin Fraction" = "Empfohlener Insulin Anteil";

/* Do you want to show bolus screen after added carbs? */
"Skip Bolus screen after carbs" = "Überspringe Bolus-Vorschlag nach Kohlenhydrateingabe";

/* Allow remote control from NS */
"Remote control" = "Fernbedienung";

/* Add Medtronic pump */
"Add Medtronic" = "Medtronic-Pumpe hinzufügen";

/* Add Omnipod pump */
"Add Omnipod" = "Omnipod hinzufügen";

/* Add Simulator pump */
"Add Simulator" = "Simulator hinzufügen";

/* Insulin model */
"Model" = "Modell";

/*  */
"Pump config" = "Pumpenkonfiguration";

/*  */
"Delivery limits" = "Verabreichungsgrenzen";

/*  */
"Duration of Insulin Action" = "Dauer der Insulinwirkung";

/* hours of duration of insulin activity */
"hours" = "Stunden";

/* Max setting */
"Max Basal" = "Maximale Basalrate";

/* Max setting */
"Max Bolus" = "Maximaler Bolus";

/* */
"Pump Settings" = "Pumpeneinstellungen";

/* Insulin unit per hour */
"U/hr" = "IE/Std";

/* Unit in number of units delivered (keep the space character!) */
" U" = " IE";

/* /Insulin unit */
"/U" = "/IE";

/* Insulin unit */
"U" = " IE";

/* Unit per hour with space */
" U/hr" = "IE/h";

/* Number of units per hour*/
"%@ U/hr" = "%@ IE/h";

/* Number of units insulin delivered */
"%@ U" = "%@ IE";

/*Carb ratio unit */
"g/U" = "g/IE";

/* grams */
" g" = " g";

/* when 0 U/hr */
"0 U/hr" = "0 IE/h";

/* abbreviation for days */
"d" = "d";

/* abbreviation for hours */
"h" = "h";

/* abbreviation for minutes */
"m" = "m";

/*  */
"Closed loop" = "Geschlossener Loop";

/* */
"Configuration" = "Konfiguration";

/* */
"Devices" = "Geräte";

/*  */
"Pump" = "Pumpe";

/*  */
"Services" = "Dienste";

/*  */
"Settings" = "Einstellungen";

/* 2 log files to share */
"Share logs" = "Logs teilen";

/* Upper target */
"High target" = "Obere Grenze";

/* Lower target */
"Low target" = "Untere Grenze";

/*  */
"Target Ranges" = "Zielbereiche";

/* When bolusing */
"Bolusing" = "Bolusabgabe";

/* */
"Pump suspended" = "Pumpe pausiert";

/* */
"Middleware" = "Middleware";

/* Header */
"History" = "Verlauf";

/* CGM option */
"Upload glucose to Nightscout" = "Upload der BZ-Werte auf Nightscout";

/* Type of CGM or glucose source */
"Type" = "Typ";

/* CGM */
"CGM" = "CGM";

/* CGM Transmitter ID */
"Transmitter ID" = "Transmitter ID";

/* Other CGM setting */
"Other" = "Sonstiges";


/* Calendar and Libre transmitter settings --------------*/
/* */

"Configure Libre Transmitter" = "Libre Sender konfigurieren";

/* */
"Calibrations" = "Kalibrierungen";

/* */
"Create events in calendar" = "Termine im Kalender erstellen";

/* */
"Calendar" = "Kalender";

/* */
"Other" = "Sonstiges";

/* */
"Libre Transmitter" = "Libre Sender";

/* */
"Libre Transmitters" = "Libre Sender";

/* */
"Bluetooth Transmitters" = "Bluetooth Sender";

/* */
"Modes" = "Modi";

/* Libre 2 Direct */
"Libre 2 Direct" = "Libre 2 direkt";

/* */
"Select the third party transmitter you want to connect to" = "Wählen Sie den externen Sender, den Sie verbinden möchten";

/* State was restored */
"State was restored" = "State was restored";

/* The short unit display string for millimoles of glucose per liter */
"mmol/L" = "mmol/L";

/* The short unit display string for milligrams of glucose per decilter */
"mg/dL" = "mg/dL";

/* */
"Add calibration" = "Kalibrierung hinzufügen";

/* When adding capillary glucose meater reading */
"Meter glucose" = "Blutzucker messen";

/* */
"Info" = "Info";

/*v*/
"Slope" = "Anstieg";

/* */
"Intercept" = "Schnittpunkt";

/* */
"Chart" = "Diagramm";

/* */
"Remove" = "Entfernen";

/* */
"Remove Last" = "Letzten entfernen";

/* */
"Remove All" = "Alle entfernen";

/* */
"Calibrations" = "Kalibrierungen";

/* */
"About the Process" = "Über diesen Prozess";

/* */
"Please make sure that your Libre 2 sensor is already activated and finished warming up. If you have other apps connecting to the sensor via bluetooth, these need to be shut down or uninstalled. \n\n You can only have one app communicating with the sensor via bluetooth. Then press the \"pariring and connection\" button below to start the process. Please note that the bluetooth connection might take up to a couple of minutes before it starts working." = "Bitte stellen Sie sicher, dass Ihr Libre 2 Sensor bereits aktiviert ist und die Aufwärmphase beendet ist. Wenn andere Apps über Bluetooth mit dem Sensor verbunden sind, müssen diese heruntergefahren oder deinstalliert werden. \n\n Man kann nur eine App haben, die über Bluetooth mit dem Sensor kommuniziert. Dann drücken Sie die Schaltfläche \"Koppeln und Verbinden\" unten, um den Prozess zu starten. Bitte beachten Sie, dass es einige Minuten dauern kann, bevor die Bluetooth-Verbindung funktioniert.";

/* */
"Pairinginfo" = "Kopplungsinfo";

/* */
"PatchInfo" = "Patchinfo";

/* */
"Calibrationinfo" = "Kalibrierungsinfo";

/* */
"Unknown" = "Unbekannt";

/* */
"Not paired yet" = "Noch nicht gekoppelt";

/* */
"Pair Sensor & connect" = "Sensor koppeln & verbinden";

/* */
"Phone NFC required!" = "Phone NFC required!";

/* */
"Your phone or app is not enabled for NFC communications, which is needed to pair to libre2 sensors" = "Your phone or app is not enabled for NFC communications, which is needed to pair to libre2 sensors";

/* Bluetooth Power Off */
"Bluetooth Power Off" = "Bluetooth ausschalten";

/* Please turn on Bluetooth */
"Please turn on Bluetooth" = "Bitte Bluetooth einschalten";

/* No Libre Transmitter Selected */
"No Libre Transmitter Selected" = "Kein Libre Sender ausgewählt";

/* Delete Transmitter and start anew. */
"Delete CGMManager and start anew. Your libreoopweb credentials will be preserved" = "CGMManager löschen und neu starten. Ihre libreoopweb Zugangsdaten bleiben erhalten";

/* Invalid libre checksum */
"Invalid libre checksum" = "Invalid libre checksum";

/* Libre sensor was incorrectly read, CRCs were not valid */
"Libre sensor was incorrectly read, CRCs were not valid" = "Libre sensor was incorrectly read, CRCs were not valid";

/* Glucose */
"Glucose" = "Glucose";

/* LOWALERT! */
"LOWALERT!" = "LOWALERT!";

/* HIGHALERT! */
"HIGHALERT!" = "HIGHALERT!";

/* (Snoozed)*/
"(Snoozed)" = "(Snoozed)";

/* Glucose: %@ */
"Glucose: %@" = "Glucose: %@";

/* Transmitter: %@ */
"Transmitter: %@" = "Transmitter: %@";

/* No Sensor Detected */
"No Sensor Detected" = "No Sensor Detected";

/* This might be an intermittent problem, but please check that your transmitter is tightly secured over your sensor */
"This might be an intermittent problem, but please check that your transmitter is tightly secured over your sensor" = "This might be an intermittent problem, but please check that your transmitter is tightly secured over your sensor";

/* New Sensor Detected */
"New Sensor Detected" = "New Sensor Detected";

/* Please wait up to 30 minutes before glucose readings are available! */
"Please wait up to 30 minutes before glucose readings are available!" = "Please wait up to 30 minutes before glucose readings are available!";

/* Invalid Glucose sample detected, try again later */
"Invalid Glucose sample detected, try again later" = "Invalid Glucose sample detected, try again later";

/* ensor might have temporarily stopped, fallen off or is too cold or too warm */
"Sensor might have temporarily stopped, fallen off or is too cold or too warm" = "Sensor might have temporarily stopped, fallen off or is too cold or too warm";

/* Invalid Sensor Detected */
"Invalid Sensor Detected" = "Invalid Sensor Detected";

/* Detected sensor seems not to be a libre 1 sensor! */
"Detected sensor seems not to be a libre 1 sensor!" = "Detected sensor seems not to be a libre 1 sensor!";

/* Detected sensor is invalid: %@ */
"Detected sensor is invalid: %@" = "Detected sensor is invalid: %@";

/* Low Battery */
"Low Battery" = "Low Battery";

/* Battery is running low %@, consider charging your %@ device as soon as possible */
"Battery is running low %@, consider charging your %@ device as soon as possible" = "Battery is running low %@, consider charging your %@ device as soon as possible";

/* Extracting calibrationdata from sensor */
"Extracting calibrationdata from sensor" = "Extracting calibrationdata from sensor";

/* Sensor Ending Soon */
"Sensor Ending Soon" = "Sensor Ending Soon";

/* Current Sensor is Ending soon! Sensor Life left in %@ */
"Current Sensor is Ending soon! Sensor Life left in %@" = "Current Sensor is Ending soon! Sensor Life left in %@";


/* Headers for settings ------------------- */

<<<<<<< HEAD
=======

>>>>>>> 1c08f51b
"OpenAPS main settings" = "OpenAPS Haupteinstellungen";

"OpenAPS SMB settings" = "OpenAPS SMB Einstellungen";

"OpenAPS targets settings" = "OpenAPS Zieleinstellungen";

"OpenAPS other settings" = "OpenAPS weitere Einstellungen";

/*
  Infotexts from openaps.docs and androidaps.docs
  FreeAPS X
*/
/* ”Rewind Resets Autosens” */

"This feature, enabled by default, resets the autosens ratio to neutral when you rewind your pump, on the assumption that this corresponds to a probable site change. Autosens will begin learning sensitivity anew from the time of the rewind, which may take up to 6 hours. If you usually rewind your pump independently of site changes, you may want to consider disabling this feature." = "Diese standardmäßig aktivierte Funktion setzt Autosense auf neutral zurück, wenn Sie Ihre Pumpen Gewindestange zurücklaufen lassen, wobei davon ausgegangen wird, dass dies einen Katheter- und Reservoirwechsel bedeutet. Autosens startet ab dem Zeitpunkt des Rücklaufes neu und es kann bis zu 6 Stunden dauern, die Sensibilität neu zu beurteilen. Wenn Sie Ihre Pumpe normalerweise unabhängig vom Resevoir- und Kathetherwechsel zurück laufen lassen, sollten Sie diese Funktion deaktivieren.";

/* ”High Temptarget Raises Sensitivity" */
"Defaults to false. When set to true, raises sensitivity (lower sensitivity ratio) for temp targets set to >= 111. Synonym for exercise_mode. The higher your temp target above 110 will result in more sensitive (lower) ratios, e.g., temp target of 120 results in sensitivity ratio of 0.75, while 140 results in 0.6 (with default halfBasalTarget of 160)." = "Ist Standardmäßig auf aus. Wenn eingeschaltet erhöht dies die Empfindlichkeit (niedrigere Empfindlichkeitsverhältnis) für Temp-Ziele auf >= 111. Synonym für exercise_mode. Je höher dein Tempo-Ziel über 110 ist, desto empfindlicher (niedriger) Verhältnisse, z. temp Ziel von 120 resultiert im Empfindlichkeitsverhältnis von 0,75, während 140 in 0,6 (mit Standard-Halbbasalratenziel von 160).";

/* ”Low Temptarget Lowers Sensitivity" */
"Defaults to false. When set to true, can lower sensitivity (higher sensitivity ratio) for temptargets <= 99. The lower your temp target below 100 will result in less sensitive (higher) ratios, e.g., temp target of 95 results in sensitivity ratio of 1.09, while 85 results in 1.33 (with default halfBasalTarget of 160)." = "Defaults to false. When set to true, can lower sensitivity (higher sensitivity ratio) for temptargets <= 99. The lower your temp target below 100 will result in less sensitive (higher) ratios, e.g., temp target of 95 results in sensitivity ratio of 1.09, while 85 results in 1.33 (with default halfBasalTarget of 160).";

/* ”Sensitivity Raises Target" */
"When true, raises BG target when autosens detects sensitivity" = "When true, raises BG target when autosens detects sensitivity";

/* ”Resistance Lowers Target" */
"Defaults to false. When true, will lower BG target when autosens detects resistance" = "Defaults to false. When true, will lower BG target when autosens detects resistance";

/* ”Advanced Target Adjustments" */
"This feature was previously enabled by default but will now default to false (will NOT be enabled automatically) in oref0 0.6.0 and beyond. (There is no need for this with 0.6.0). This feature lowers oref0’s target BG automatically when current BG and eventualBG are high. This helps prevent and mitigate high BG, but automatically switches to low-temping to ensure that BG comes down smoothly toward your actual target. If you find this behavior too aggressive, you can disable this feature. If you do so, please let us know so we can better understand what settings work best for everyone." = "This feature was previously enabled by default but will now default to false (will NOT be enabled automatically) in oref0 0.6.0 and beyond. (There is no need for this with 0.6.0). This feature lowers oref0’s target BG automatically when current BG and eventualBG are high. This helps prevent and mitigate high BG, but automatically switches to low-temping to ensure that BG comes down smoothly toward your actual target. If you find this behavior too aggressive, you can disable this feature. If you do so, please let us know so we can better understand what settings work best for everyone.";

/* "Exercise Mode" */
"Defaults to false. When true, > 105 mg/dL high temp target adjusts sensitivityRatio for exercise_mode. Synonym for high_temptarget_raises_sensitivity" = "Defaults to false. When true, > 105 mg/dL high temp target adjusts sensitivityRatio for exercise_mode. Synonym for high_temptarget_raises_sensitivity";

/* "Wide BG Target Range" */
"Defaults to false, which means by default only the low end of the pump’s BG target range is used as OpenAPS target. This is a safety feature to prevent too-wide targets and less-optimal outcomes. Therefore the higher end of the target range is used only for avoiding bolus wizard overcorrections. Use wide_bg_target_range: true to force neutral temps over a wider range of eventualBGs." = "Defaults to false, which means by default only the low end of the pump’s BG target range is used as OpenAPS target. This is a safety feature to prevent too-wide targets and less-optimal outcomes. Therefore the higher end of the target range is used only for avoiding bolus wizard overcorrections. Use wide_bg_target_range: true to force neutral temps over a wider range of eventualBGs.";

/* "Skip Neutral Temps" */
"Defaults to false, so that FreeAPS X will set temps whenever it can, so it will be easier to see if the system is working, even when you are offline. This means FreeAPS X will set a “neutral” temp (same as your default basal) if no adjustments are needed. This is an old setting for OpenAPS to have the options to minimise sounds and notifications from the 'rig', that may wake you up during the night." = "Defaults to false, so that FreeAPS X will set temps whenever it can, so it will be easier to see if the system is working, even when you are offline. This means OpenAPS will set a “neutral” temp (same as your default basal) if no adjustments are needed. This is an old setting for OpenAPS to have the options to minimise sounds and notifications form the 'rig', that may wake you up during the night. ";

/* "Unsuspend If No Temp” */
"Many people occasionally forget to resume / unsuspend their pump after reconnecting it. If you’re one of them, and you are willing to reliably set a zero temp basal whenever suspending and disconnecting your pump, this feature has your back. If enabled, it will automatically resume / unsuspend the pump if you forget to do so before your zero temp expires. As long as the zero temp is still running, it will leave the pump suspended." = "Many people occasionally forget to resume / unsuspend their pump after reconnecting it. If you’re one of them, and you are willing to reliably set a zero temp basal whenever suspending and disconnecting your pump, this feature has your back. If enabled, it will automatically resume / unsuspend the pump if you forget to do so before your zero temp expires. As long as the zero temp is still running, it will leave the pump suspended.";

/* "Enable UAM" */
"With this option enabled, the SMB algorithm can recognize unannounced meals. This is helpful, if you forget to tell FreeAPS X about your carbs or estimate your carbs wrong and the amount of entered carbs is wrong or if a meal with lots of fat and protein has a longer duration than expected. Without any carb entry, UAM can recognize fast glucose increasments caused by carbs, adrenaline, etc, and tries to adjust it with SMBs. This also works the opposite way: if there is a fast glucose decreasement, it can stop SMBs earlier." = "With this option enabled, the SMB algorithm can recognize unannounced meals. This is helpful, if you forget to tell FreeAPS X about your carbs or estimate your carbs wrong and the amount of entered carbs is wrong or if a meal with lots of fat and protein has a longer duration than expected. Without any carb entry, UAM can recognize fast glucose increasments caused by carbs, adrenaline, etc, and tries to adjust it with SMBs. This also works the opposite way: if there is a fast glucose decreasement, it can stop SMBs earlier.";

/* Enable SMB With COB" */

"This enables supermicrobolus (SMB) while carbs on board (COB) are positive." = "This enables supermicrobolus (SMB) while carbs on board (COB) are positive.";

/* "Enable SMB With Temptarget” */
"This enables supermicrobolus (SMB) with eating soon / low temp targets. With this feature enabled, any temporary target below 100mg/dL, such as a temp target of 99 (or 80, the typical eating soon target) will enable SMB." = "This enables supermicrobolus (SMB) with eating soon / low temp targets. With this feature enabled, any temporary target below 100mg/dL, such as a temp target of 99 (or 80, the typical eating soon target) will enable SMB.";

/* "Enable SMB Always" */
"Defaults to false. When true, always enable supermicrobolus (unless disabled by high temptarget)." = "Defaults to false. When true, always enable supermicrobolus (unless disabled by high temptarget).";

/* "Enable SMB After Carbs" */
"Defaults to false. When true, enables supermicrobolus (SMB) for 6h after carbs, even with 0 carbs on board (COB)." = "Defaults to false. When true, enables supermicrobolus (SMB) for 6h after carbs, even with 0 carbs on board (COB).";

/* "Allow SMB With High Temptarget" */
"Defaults to false. When true, allows supermicrobolus (if otherwise enabled) even with high temp targets." = "Defaults to false. When true, allows supermicrobolus (if otherwise enabled) even with high temp targets.";

/* "Use Custom Peak Time” */
"Defaults to false. Setting to true allows changing insulinPeakTime" = "Ist standardmäßig auf aus. Wenn eingeschaltet erlaubt dies das Einstellen eines benutzerspezifischen Wirkungshochs für das ausgewählte Insulin, respektive dessen Wirkungs-Kurve";

/* "Suspend Zeros IOB” */
"Default is false. Any existing temp basals during times the pump was suspended will be deleted and 0 temp basals to negate the profile basal rates during times pump is suspended will be added." = "Default is false. Any existing temp basals during times the pump was suspended will be deleted and 0 temp basals to negate the profile basal rates during times pump is suspended will be added.";

/* "Max IOB" */
"Max IOB is the maximum amount of insulin on board from all sources – both basal (or SMB correction) and bolus insulin – that your loop is allowed to accumulate to treat higher-than-target BG. Unlike the other two OpenAPS safety settings (max_daily_safety_multiplier and current_basal_safety_multiplier), max_iob is set as a fixed number of units of insulin. As of now manual boluses are NOT limited by this setting. \n\n To test your basal rates during nighttime, you can modify the Max IOB setting to zero while in Closed Loop. This will enable low glucose suspend mode while testing your basal rates settings\n\n(Tip from https://www.loopandlearn.org/freeaps-x/#open-loop)." = "Max IOB is the maximum amount of insulin on board from all sources – both basal (or SMB correction) and bolus insulin – that your loop is allowed to accumulate to treat higher-than-target BG. Unlike the other two OpenAPS safety settings (max_daily_safety_multiplier and current_basal_safety_multiplier), max_iob is set as a fixed number of units of insulin. As of now manual boluses are NOT limited by this setting. \n\n To test your basal rates during nighttime, you can modify the Max IOB setting to zero while in Closed Loop. This will enable low glucose suspend mode while testing your basal rates settings\n\n(Tip from https://www.loopandlearn.org/freeaps-x/#open-loop).";

/* "Max Daily Safety Multiplier" */
"This is an important OpenAPS safety limit. The default setting (which is unlikely to need adjusting) is 3. This means that OpenAPS will never be allowed to set a temporary basal rate that is more than 3x the highest hourly basal rate programmed in a user’s pump, or, if enabled, determined by autotune." = "This is an important OpenAPS safety limit. The default setting (which is unlikely to need adjusting) is 3. This means that OpenAPS will never be allowed to set a temporary basal rate that is more than 3x the highest hourly basal rate programmed in a user’s pump, or, if enabled, determined by autotune.";

/* "Current Basal Safety Multiplier" */
"This is another important OpenAPS safety limit. The default setting (which is also unlikely to need adjusting) is 4. This means that OpenAPS will never be allowed to set a temporary basal rate that is more than 4x the current hourly basal rate programmed in a user’s pump, or, if enabled, determined by autotune." = "This is another important OpenAPS safety limit. The default setting (which is also unlikely to need adjusting) is 4. This means that OpenAPS will never be allowed to set a temporary basal rate that is more than 4x the current hourly basal rate programmed in a user’s pump, or, if enabled, determined by autotune.";

/* "Autosens Max" */
"This is a multiplier cap for autosens (and autotune) to set a 20% max limit on how high the autosens ratio can be, which in turn determines how high autosens can adjust basals, how low it can adjust ISF, and how low it can set the BG target." = "This is a multiplier cap for autosens (and autotune) to set a 20% max limit on how high the autosens ratio can be, which in turn determines how high autosens can adjust basals, how low it can adjust ISF, and how low it can set the BG target.";

/* "Autosens Min" */
"The other side of the autosens safety limits, putting a cap on how low autosens can adjust basals, and how high it can adjust ISF and BG targets." = "The other side of the autosens safety limits, putting a cap on how low autosens can adjust basals, and how high it can adjust ISF and BG targets.";

/* "Half Basal Exercise Target" */
"Set to a number, e.g. 160, which means when temp target is 160 mg/dL and exercise_mode=true, run 50% basal at this level (120 = 75%; 140 = 60%). This can be adjusted, to give you more control over your exercise modes." = "Set to a number, e.g. 160, which means when temp target is 160 mg/dL and exercise_mode=true, run 50% basal at this level (120 = 75%; 140 = 60%). This can be adjusted, to give you more control over your exercise modes.";

/* "Max COB" */
"This defaults maxCOB to 120 because that’s the most a typical body can absorb over 4 hours. (If someone enters more carbs or stacks more; OpenAPS will just truncate dosing based on 120. Essentially, this just limits AMA as a safety cap against weird COB calculations due to fluky data.)" = "This defaults maxCOB to 120 because that’s the most a typical body can absorb over 4 hours. (If someone enters more carbs or stacks more; OpenAPS will just truncate dosing based on 120. Essentially, this just limits AMA as a safety cap against weird COB calculations due to fluky data.)";

/* "Bolus Snooze DIA Divisor" */
"Bolus snooze is enacted after you do a meal bolus, so the loop won’t counteract with low temps when you’ve just eaten. The example here and default is 2; so a 3 hour DIA means that bolus snooze will be gradually phased out over 1.5 hours (3DIA/2)." = "Bolus snooze is enacted after you do a meal bolus, so the loop won’t counteract with low temps when you’ve just eaten. The example here and default is 2; so a 3 hour DIA means that bolus snooze will be gradually phased out over 1.5 hours (3DIA/2).";

/* "Min 5m Carbimpact" */
"This is a setting for default carb absorption impact per 5 minutes. The default is an expected 8 mg/dL/5min. This affects how fast COB is decayed in situations when carb absorption is not visible in BG deviations. The default of 8 mg/dL/5min corresponds to a minimum carb absorption rate of 24g/hr at a CSF of 4 mg/dL/g." = "This is a setting for default carb absorption impact per 5 minutes. The default is an expected 8 mg/dL/5min. This affects how fast COB is decayed in situations when carb absorption is not visible in BG deviations. The default of 8 mg/dL/5min corresponds to a minimum carb absorption rate of 24g/hr at a CSF of 4 mg/dL/g.";

/* "Autotune ISF Adjustment Fraction" */
"The default of 0.5 for this value keeps autotune ISF closer to pump ISF via a weighted average of fullNewISF and pumpISF. 1.0 allows full adjustment, 0 is no adjustment from pump ISF." = "The default of 0.5 for this value keeps autotune ISF closer to pump ISF via a weighted average of fullNewISF and pumpISF. 1.0 allows full adjustment, 0 is no adjustment from pump ISF.";

/* "Remaining Carbs Fraction" */
"This is the fraction of carbs we’ll assume will absorb over 4h if we don’t yet see carb absorption." = "This is the fraction of carbs we’ll assume will absorb over 4h if we don’t yet see carb absorption.";

/* "Remaining Carbs Cap" */
"This is the amount of the maximum number of carbs we’ll assume will absorb over 4h if we don’t yet see carb absorption." = "Dies ist die maximale Anzahl der geschätzt abgebauten Kohlenhydrate in 4 Stunden, wenn keine Kohlenhydratabbau ersichtlich ist.";

/* ”Max SMB Basal Minutes" */
"Defaults to start at 30. This is the maximum minutes of basal that can be delivered as a single SMB with uncovered COB. This gives the ability to make SMB more aggressive if you choose. It is recommended that the value is set to start at 30, in line with the default, and if you choose to increase this value, do so in no more than 15 minute increments, keeping a close eye on the effects of the changes. It is not recommended to set this value higher than 90 mins, as this may affect the ability for the algorithm to safely zero temp. It is also recommended that pushover is used when setting the value to be greater than default, so that alerts are generated for any predicted lows or highs." = "Defaults to start at 30. This is the maximum minutes of basal that can be delivered as a single SMB with uncovered COB. This gives the ability to make SMB more aggressive if you choose. It is recommended that the value is set to start at 30, in line with the default, and if you choose to increase this value, do so in no more than 15 minute increments, keeping a close eye on the effects of the changes. It is not recommended to set this value higher than 90 mins, as this may affect the ability for the algorithm to safely zero temp. It is also recommended that pushover is used when setting the value to be greater than default, so that alerts are generated for any predicted lows or highs.";

/* "Max UAM SMB Basal Minutes" */
"Defaults to start at 30. This is the maximum minutes of basal that can be delivered by UAM as a single SMB when IOB exceeds COB. This gives the ability to make UAM more or less aggressive if you choose. It is recommended that the value is set to start at 30, in line with the default, and if you choose to increase this value, do so in no more than 15 minute increments, keeping a close eye on the effects of the changes. Reducing the value will cause UAM to dose less insulin for each SMB. It is not recommended to set this value higher than 60 mins, as this may affect the ability for the algorithm to safely zero temp. It is also recommended that pushover is used when setting the value to be greater than default, so that alerts are generated for any predicted lows or highs." = "Defaults to start at 30. This is the maximum minutes of basal that can be delivered by UAM as a single SMB when IOB exceeds COB. This gives the ability to make UAM more or less aggressive if you choose. It is recommended that the value is set to start at 30, in line with the default, and if you choose to increase this value, do so in no more than 15 minute increments, keeping a close eye on the effects of the changes. Reducing the value will cause UAM to dose less insulin for each SMB. It is not recommended to set this value higher than 60 mins, as this may affect the ability for the algorithm to safely zero temp. It is also recommended that pushover is used when setting the value to be greater than default, so that alerts are generated for any predicted lows or highs.";

/* "SMB Interval" */
"Minimum duration in minutes between two enacted SMBs" = "Minimaler Abstand (in Minuten), der zwischen zwei SMBs liegen muss";

/* "Bolus Increment" */
"Smallest possible bolus amount" = "Kleinste mögliche Bolusmenge";

/* "Insulin Peak Time" */
"Time of maximum blood glucose lowering effect of insulin, in minutes. Beware: Oref assumes for ultra-papid (Lyumjev) & rapid-acting (Fiasp) curves minimal (35 & 50 min) and maximal (100 & 120 min) applicable insulinPeakTimes. Using a custom insulinPeakTime outside these bounds will result in issues with FreeAPS-X, longer loop calculations and possible red loops." = "Benutzerspezifische Zeit des maximalen Wirkungshochs des Insulins. Achtung: Oref wendet für die ultra-rapid (Lyumjev) & rapid-acting (Fiasp) Insulinwirkungs-Kurven Unter- (35 & 50 min) und Obergrenzen (100 & 120 min) an. Falls das benutzerdefinierte Wirkungshoch außerhalb dieser Grenzen liegt, kann es zu Komplikationen mit FreeAPS-X kommen, langen Loop-Berechnungszeiten und \"red loops\".";

/* "Carbs Req Threshold" */
"Grams of carbsReq to trigger a pushover. Defaults to 1 (for 1 gram of carbohydrate). Can be increased if you only want to get Pushover for carbsReq at X threshold." = "Grams of carbsReq to trigger a pushover. Defaults to 1 (for 1 gram of carbohydrate). Can be increased if you only want to get Pushover for carbsReq at X threshold.";

/* "Noisy CGM Target Multiplier" */
"Defaults to 1.3. Increase target by this amount when looping off raw/noisy CGM data" = "Der Standard Wert ist 1.3 Der Zielwert wird um diesen Faktor erhöht, wenn verrauschte CGM Werte vorliegen";<|MERGE_RESOLUTION|>--- conflicted
+++ resolved
@@ -587,10 +587,7 @@
 
 /* Headers for settings ------------------- */
 
-<<<<<<< HEAD
-=======
-
->>>>>>> 1c08f51b
+
 "OpenAPS main settings" = "OpenAPS Haupteinstellungen";
 
 "OpenAPS SMB settings" = "OpenAPS SMB Einstellungen";
