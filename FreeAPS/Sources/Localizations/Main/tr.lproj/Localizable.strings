--- conflicted
+++ resolved
@@ -131,14 +131,10 @@
 "Top target" = "Üst hedef";
 
 /*  Temp target set for ... minutes */
-<<<<<<< HEAD
-"for %@ min" = "%@ dak için";
-=======
 "for" = "için";
 
 /*  Temp target set for ... minutes */
 "min" = "dk";
->>>>>>> b523be49
 
 /*  */
 "Autotune" = "Atoayar";
@@ -927,17 +923,10 @@
 "Connect to Apple Health" = "Apple Sağlık Uygulamasına bağlan";
 
 /* Show when have not permissions for writing to Health */
-<<<<<<< HEAD
-"For write data to Apple Health you must give permissions in Settings > Health > Data Access" = "Apple Health'e veri yazmak için Ayarlar > Sağlık > Veri Erişimi'nde izinler vermelisiniz";
-
-/* */
-"After you create glucose records in the Health app, please open FreeAPS X to help us guaranteed transfer changed data" = "After you create glucose records in the Health app, please open FreeAPS X to help us guaranteed transfer changed data";
-=======
 "For write data to Apple Health you must give permissions in Settings > Health > Data Access" = "Apple Sağlık Uygulamasına veri yazmak için Ayarlar > Sağlık > Veri Erişimi'nde izinler vermelisiniz";
 
 /* */
 "After you create glucose records in the Health app, please open FreeAPS X to help us guaranteed transfer changed data" = "Sağlık uygulamasında glikoz kayıtları oluşturduktan sonra, değiştirilen verileri aktarmayı garanti etmemize yardımcı olmak için lütfen FreeAPS X'i açın";
->>>>>>> b523be49
 /* --------------------------------------------
 
 
