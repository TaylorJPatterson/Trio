--- conflicted
+++ resolved
@@ -134,7 +134,7 @@
 "for" = "per";
 
 /*  Temp target set for ... minutes */
-"min" = "minuti";
+"min" = "min";
 
 /*  */
 "Autotune" = "Autotune";
@@ -948,10 +948,6 @@
 
 /* */
 "After you create glucose records in the Health app, please open FreeAPS X to help us guaranteed transfer changed data" = "Dopo aver creato record glicemici nell'app Salute, apri FreeAPS X per aiutarci a trasferire i dati modificati";
-<<<<<<< HEAD
-/* --------------------------------------------
-=======
->>>>>>> ed93a8fa
 
 /* New ALerts ------------------------- */
 /* Info title */
