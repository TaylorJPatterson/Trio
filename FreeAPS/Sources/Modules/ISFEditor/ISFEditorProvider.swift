--- conflicted
+++ resolved
@@ -14,15 +14,11 @@
             // migrate existing mmol/L Trio users from mmol/L settings to pure mg/dl settings
             if retrievedSensitivities.units == .mmolL || retrievedSensitivities.userPreferredUnits == .mmolL {
                 let convertedSensitivities = retrievedSensitivities.sensitivities.map { isf in
-<<<<<<< HEAD
-                    InsulinSensitivityEntry(sensitivity: isf.sensitivity.asMgdL, offset: isf.offset, start: isf.start)
-=======
                     InsulinSensitivityEntry(
                         sensitivity: storage.parseSettingIfMmolL(value: isf.sensitivity),
                         offset: isf.offset,
                         start: isf.start
                     )
->>>>>>> bef014d4
                 }
                 retrievedSensitivities = InsulinSensitivities(
                     units: .mgdL,
