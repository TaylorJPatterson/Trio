import Charts
import CoreData
import SwiftUI

let screenSize: CGRect = UIScreen.main.bounds
let calendar = Calendar.current

private struct BasalProfile: Hashable {
    let amount: Double
    var isOverwritten: Bool
    let startDate: Date
    let endDate: Date?
    init(amount: Double, isOverwritten: Bool, startDate: Date, endDate: Date? = nil) {
        self.amount = amount
        self.isOverwritten = isOverwritten
        self.startDate = startDate
        self.endDate = endDate
    }
}

private struct ChartTempTarget: Hashable {
    let amount: Decimal
    let start: Date
    let end: Date
}

struct MainChartView: View {
    private enum Config {
        static let bolusSize: CGFloat = 5
        static let bolusScale: CGFloat = 1
        static let carbsSize: CGFloat = 5
        static let carbsScale: CGFloat = 0.3
        static let fpuSize: CGFloat = 10
        static let maxGlucose = 270
        static let minGlucose = 45
    }

    var geo: GeometryProxy
    @Binding var units: GlucoseUnits
    @Binding var announcement: [Announcement]
    @Binding var hours: Int
    @Binding var maxBasal: Decimal
    @Binding var autotunedBasalProfile: [BasalProfileEntry]
    @Binding var basalProfile: [BasalProfileEntry]
    @Binding var tempTargets: [TempTarget]
    @Binding var smooth: Bool
    @Binding var highGlucose: Decimal
    @Binding var lowGlucose: Decimal
    @Binding var screenHours: Int16
    @Binding var dynamicBGColor: Bool
    @Binding var displayXgridLines: Bool
    @Binding var displayYgridLines: Bool
    @Binding var thresholdLines: Bool
    @Binding var isTempTargetActive: Bool

    @StateObject var state: Home.StateModel

    @State var didAppearTrigger = false
    @State private var basalProfiles: [BasalProfile] = []
    @State private var chartTempTargets: [ChartTempTarget] = []
    @State private var count: Decimal = 1
    @State private var startMarker =
        Date(timeIntervalSinceNow: TimeInterval(hours: -24))
    @State private var endMarker = Date(timeIntervalSinceNow: TimeInterval(hours: 3))
    @State private var minValue: Decimal = 45
    @State private var maxValue: Decimal = 270
    @State private var selection: Date? = nil
    @State private var minValueCobChart: Decimal = 0
    @State private var maxValueCobChart: Decimal = 20
    @State private var minValueIobChart: Decimal = 0
    @State private var maxValueIobChart: Decimal = 5

    private let now = Date.now

    private let context = CoreDataStack.shared.persistentContainer.viewContext

    @Environment(\.colorScheme) var colorScheme
    @Environment(\.calendar) var calendar

    private var bolusFormatter: NumberFormatter {
        let formatter = NumberFormatter()
        formatter.numberStyle = .decimal
        formatter.minimumIntegerDigits = 0
        formatter.maximumFractionDigits = 2
        formatter.decimalSeparator = "."
        return formatter
    }

    private var carbsFormatter: NumberFormatter {
        let formatter = NumberFormatter()
        formatter.numberStyle = .decimal
        formatter.maximumFractionDigits = 0
        return formatter
    }

    private var upperLimit: Decimal {
        units == .mgdL ? 400 : 22.2
    }

    private var defaultBolusPosition: Int {
        units == .mgdL ? 120 : 7
    }

    private var bolusOffset: Decimal {
        units == .mgdL ? 30 : 1.66
    }

    private var selectedGlucose: GlucoseStored? {
        if let selection = selection {
            let lowerBound = selection.addingTimeInterval(-120)
            let upperBound = selection.addingTimeInterval(120)
            return state.glucoseFromPersistence.first { $0.date ?? now >= lowerBound && $0.date ?? now <= upperBound }
        } else {
            return nil
        }
    }

    private var selectedCOBValue: OrefDetermination? {
        if let selection = selection {
            let lowerBound = selection.addingTimeInterval(-120)
            let upperBound = selection.addingTimeInterval(120)
            return state.enactedAndNonEnactedDeterminations.first {
                $0.deliverAt ?? now >= lowerBound && $0.deliverAt ?? now <= upperBound
            }
        } else {
            return nil
        }
    }

    private var selectedIOBValue: OrefDetermination? {
        if let selection = selection {
            let lowerBound = selection.addingTimeInterval(-120)
            let upperBound = selection.addingTimeInterval(120)
            return state.enactedAndNonEnactedDeterminations.first {
                $0.deliverAt ?? now >= lowerBound && $0.deliverAt ?? now <= upperBound
            }
        } else {
            return nil
        }
    }

    var body: some View {
        VStack {
            ZStack {
                VStack(spacing: 5) {
                    dummyBasalChart
                    staticYAxisChart
                    Spacer()
                    dummyCobChart
                }

                ScrollViewReader { scroller in
                    ScrollView(.horizontal, showsIndicators: false) {
                        VStack(spacing: 5) {
                            basalChart
                            mainChart
                            Spacer()
                            ZStack {
                                cobChart
                                iobChart
                            }

                        }.onChange(of: screenHours) { _ in
                            updateStartEndMarkers()
                            yAxisChartData()
                            yAxisChartDataCobChart()
                            yAxisChartDataIobChart()
                            scroller.scrollTo("MainChart", anchor: .trailing)
                        }
                        .onChange(of: state.glucoseFromPersistence.last?.glucose) { _ in
                            updateStartEndMarkers()
                            yAxisChartData()
                            scroller.scrollTo("MainChart", anchor: .trailing)
                        }
                        .onChange(of: state.enactedAndNonEnactedDeterminations.first?.deliverAt) { _ in
                            updateStartEndMarkers()
                            yAxisChartDataCobChart()
                            yAxisChartDataIobChart()
                            scroller.scrollTo("MainChart", anchor: .trailing)
                        }
                        .onChange(of: state.tempBasals) { _ in
                            updateStartEndMarkers()
                            scroller.scrollTo("MainChart", anchor: .trailing)
                        }
                        .onChange(of: units) { _ in
                            yAxisChartData()
                        }
                        .onAppear {
                            updateStartEndMarkers()
                            yAxisChartData()
                            yAxisChartDataCobChart()
                            yAxisChartDataIobChart()
                            scroller.scrollTo("MainChart", anchor: .trailing)
                        }
                    }
                }
            }
        }
    }
}

// MARK: - Components

struct Backport<Content: View> {
    let content: Content
}

extension View {
    var backport: Backport<Self> { Backport(content: self) }
}

extension Backport {
    @ViewBuilder func chartXSelection(value: Binding<Date?>) -> some View {
        if #available(iOS 17, *) {
            content.chartXSelection(value: value)
        } else {
            content
        }
    }

    @ViewBuilder func chartForegroundStyleScale(state: any StateModel) -> some View {
        if (state as? Bolus.StateModel)?.displayForecastsAsLines == true ||
            (state as? Home.StateModel)?.displayForecastsAsLines == true
        {
            let modifiedContent = content
                .chartForegroundStyleScale([
                    "iob": .blue,
                    "uam": Color.uam,
                    "zt": Color.zt,
                    "cob": .orange
                ])

            if state is Home.StateModel {
                modifiedContent
                    .chartLegend(.hidden)
            } else {
                modifiedContent
            }
        } else {
            content
        }
    }
}

extension MainChartView {
    /// empty chart that just shows the Y axis and Y grid lines. Created separately from `mainChart` to allow main chart to scroll horizontally while having a fixed Y axis
    private var staticYAxisChart: some View {
        Chart {
            /// high and low threshold lines
            if thresholdLines {
<<<<<<< HEAD
                // Auggie - set the Color.loopYellow and Color.loopRed to use dynamic BG with low value passed in
                RuleMark(y: .value("High", highGlucose * conversionFactor)).foregroundStyle(Color.loopYellow)
=======
                RuleMark(y: .value("High", highGlucose)).foregroundStyle(Color.loopYellow)
>>>>>>> 3246be15
                    .lineStyle(.init(lineWidth: 1, dash: [5]))
                RuleMark(y: .value("Low", lowGlucose)).foregroundStyle(Color.loopRed)
                    .lineStyle(.init(lineWidth: 1, dash: [5]))
            }
        }
        .id("DummyMainChart")
        .frame(minHeight: geo.size.height * 0.28)
        .frame(width: screenSize.width - 10)
        .chartXAxis { mainChartXAxis }
        .chartXScale(domain: startMarker ... endMarker)
        .chartXAxis(.hidden)
        .chartYAxis { mainChartYAxis }
        .chartYScale(domain: units == .mgdL ? minValue ... maxValue : minValue.asMmolL ... maxValue.asMmolL)
        .chartLegend(.hidden)
    }

    private var dummyBasalChart: some View {
        Chart {}
            .id("DummyBasalChart")
            .frame(minHeight: geo.size.height * 0.05)
            .frame(width: screenSize.width - 10)
            .chartXAxis { basalChartXAxis }
            .chartXAxis(.hidden)
            .chartYAxis(.hidden)
            .chartLegend(.hidden)
    }

    private var dummyCobChart: some View {
        Chart {
            drawCOB(dummy: true)
        }
        .id("DummyCobChart")
        .frame(minHeight: geo.size.height * 0.12)
        .frame(width: screenSize.width - 10)
        .chartXScale(domain: startMarker ... endMarker)
        .chartXAxis { basalChartXAxis }
        .chartXAxis(.hidden)
        .chartYAxis { cobChartYAxis }
        .chartYAxis(.hidden)
        .chartYScale(domain: minValueCobChart ... maxValueCobChart)
        .chartLegend(.hidden)
    }

    private var mainChart: some View {
        VStack {
            Chart {
                drawStartRuleMark()
                drawEndRuleMark()
                drawCurrentTimeMarker()
                drawFpus()
                drawBoluses()
                drawTempTargets()
                drawActiveOverrides()
                drawOverrideRunStored()
                drawGlucose(dummy: false)
                drawManualGlucose()
                drawCarbs()

                if state.displayForecastsAsLines {
                    drawForecastsLines()
                } else {
                    drawForecastsCone()
                }

                /// show glucose value when hovering over it
                if #available(iOS 17, *) {
                    if let selectedGlucose {
                        RuleMark(x: .value("Selection", selectedGlucose.date ?? now, unit: .minute))
                            .foregroundStyle(Color.tabBar)
                            .offset(yStart: 70)
                            .lineStyle(.init(lineWidth: 2))
                            .annotation(
                                position: .top,
                                alignment: .center,
                                overflowResolution: .init(x: .fit(to: .chart), y: .fit(to: .chart))
                            ) {
                                selectionPopover
                            }

                        PointMark(
                            x: .value("Time", selectedGlucose.date ?? now, unit: .minute),
                            y: .value("Value", selectedGlucose.glucose)
                        )
                        .zIndex(-1)
                        .symbolSize(CGSize(width: 15, height: 15))
                        .foregroundStyle(
                            Decimal(selectedGlucose.glucose) > highGlucose ? Color.orange
                                .opacity(0.8) :
                                (
                                    Decimal(selectedGlucose.glucose) < lowGlucose ? Color.red.opacity(0.8) : Color.green
                                        .opacity(0.8)
                                )
                        )

                        PointMark(
                            x: .value("Time", selectedGlucose.date ?? now, unit: .minute),
                            y: .value("Value", selectedGlucose.glucose)
                        )
                        .zIndex(-1)
                        .symbolSize(CGSize(width: 6, height: 6))
                        .foregroundStyle(Color.primary)
                    }
                }
            }
            .id("MainChart")
            .onChange(of: state.insulinFromPersistence) { _ in
                state.roundedTotalBolus = state.calculateTINS()
            }
            .onChange(of: tempTargets) { _ in
                calculateTTs()
            }
            .onChange(of: didAppearTrigger) { _ in
                calculateTTs()
            }
            .frame(minHeight: geo.size.height * 0.28)
            .frame(width: fullWidth(viewWidth: screenSize.width))
            .chartXScale(domain: startMarker ... endMarker)
            .chartXAxis { mainChartXAxis }
            .chartYAxis { mainChartYAxis }
            .chartYAxis(.hidden)
            .backport.chartXSelection(value: $selection)
            .chartYScale(domain: units == .mgdL ? minValue ... maxValue : minValue.asMmolL ... maxValue.asMmolL)
            .backport.chartForegroundStyleScale(state: state)
        }
    }

    // Auggie TODO: dynamic BG color here in the pop-over text
    @ViewBuilder var selectionPopover: some View {
        if let sgv = selectedGlucose?.glucose {
            let glucoseToShow = units == .mgdL ? Decimal(sgv) : Decimal(sgv).asMmolL
            VStack(alignment: .leading) {
                HStack {
                    Image(systemName: "clock")
                    Text(selectedGlucose?.date?.formatted(.dateTime.hour().minute(.twoDigits)) ?? "")
                        .font(.body).bold()
                }.font(.body).padding(.bottom, 5)

                HStack {
                    Text(units == .mgdL ? glucoseToShow.description : Decimal(sgv).formattedAsMmolL)
                        .bold()
                        + Text(" \(units.rawValue)")
                }.foregroundStyle(
                    glucoseToShow < lowGlucose ? Color
                        .red : (glucoseToShow > highGlucose ? Color.orange : Color.primary)
                ).font(.body)

                if let selectedIOBValue, let iob = selectedIOBValue.iob {
                    HStack {
                        Image(systemName: "syringe.fill").frame(width: 15)
                        Text(bolusFormatter.string(from: iob) ?? "")
                            .bold()
                            + Text(NSLocalizedString(" U", comment: "Insulin unit"))
                    }.foregroundStyle(Color.insulin).font(.body)
                }

                if let selectedCOBValue {
                    HStack {
                        Image(systemName: "fork.knife").frame(width: 15)
                        Text(carbsFormatter.string(from: selectedCOBValue.cob as NSNumber) ?? "")
                            .bold()
                            + Text(NSLocalizedString(" g", comment: "gram of carbs"))
                    }.foregroundStyle(Color.orange).font(.body)
                }
            }
            .padding()
            .background {
                RoundedRectangle(cornerRadius: 4)
                    .fill(Color.chart.opacity(0.85))
                    .shadow(color: Color.secondary, radius: 2)
                    .overlay(
                        RoundedRectangle(cornerRadius: 4)
                            .stroke(Color.secondary, lineWidth: 2)
                    )
            }
        }
    }

    private var basalChart: some View {
        VStack {
            Chart {
                drawStartRuleMark()
                drawEndRuleMark()
                drawCurrentTimeMarker()
                drawTempBasals(dummy: false)
                drawBasalProfile()
                drawSuspensions()
            }.onChange(of: state.tempBasals) { _ in
                calculateBasals()
            }
            .onChange(of: maxBasal) { _ in
                calculateBasals()
            }
            .onChange(of: autotunedBasalProfile) { _ in
                calculateBasals()
            }
            .onChange(of: didAppearTrigger) { _ in
                calculateBasals()
            }.onChange(of: basalProfile) { _ in
                calculateBasals()
            }
            .frame(minHeight: geo.size.height * 0.05)
            .frame(width: fullWidth(viewWidth: screenSize.width))
            .chartXScale(domain: startMarker ... endMarker)
            .chartXAxis { basalChartXAxis }
            .chartXAxis(.hidden)
            .chartYAxis(.hidden)
            .chartPlotStyle { basalChartPlotStyle($0) }
        }
    }

    private var iobChart: some View {
        VStack {
            Chart {
                drawIOB()

                if #available(iOS 17, *) {
                    if let selectedIOBValue {
                        PointMark(
                            x: .value("Time", selectedIOBValue.deliverAt ?? now, unit: .minute),
                            y: .value("Value", Int(truncating: selectedIOBValue.iob ?? 0))
                        )
                        .symbolSize(CGSize(width: 15, height: 15))
                        .foregroundStyle(Color.darkerBlue.opacity(0.8))

                        PointMark(
                            x: .value("Time", selectedIOBValue.deliverAt ?? now, unit: .minute),
                            y: .value("Value", Int(truncating: selectedIOBValue.iob ?? 0))
                        )
                        .symbolSize(CGSize(width: 6, height: 6))
                        .foregroundStyle(Color.primary)
                    }
                }
            }
            .frame(minHeight: geo.size.height * 0.12)
            .frame(width: fullWidth(viewWidth: screenSize.width))
            .chartXScale(domain: startMarker ... endMarker)
            .backport.chartXSelection(value: $selection)
            .chartXAxis { basalChartXAxis }
            .chartYAxis { cobChartYAxis }
            .chartYScale(domain: minValueIobChart ... maxValueIobChart)
            .chartYAxis(.hidden)
        }
    }

    private var cobChart: some View {
        Chart {
            drawCurrentTimeMarker()
            drawCOB(dummy: false)

            if #available(iOS 17, *) {
                if let selectedCOBValue {
                    PointMark(
                        x: .value("Time", selectedCOBValue.deliverAt ?? now, unit: .minute),
                        y: .value("Value", selectedCOBValue.cob)
                    )
                    .symbolSize(CGSize(width: 15, height: 15))
                    .foregroundStyle(Color.orange.opacity(0.8))

                    PointMark(
                        x: .value("Time", selectedCOBValue.deliverAt ?? now, unit: .minute),
                        y: .value("Value", selectedCOBValue.cob)
                    )
                    .symbolSize(CGSize(width: 6, height: 6))
                    .foregroundStyle(Color.primary)
                }
            }
        }
        .frame(minHeight: geo.size.height * 0.12)
        .frame(width: fullWidth(viewWidth: screenSize.width))
        .chartXScale(domain: startMarker ... endMarker)
        .backport.chartXSelection(value: $selection)
        .chartXAxis { basalChartXAxis }
        .chartYAxis { cobChartYAxis }
        .chartYScale(domain: minValueCobChart ... maxValueCobChart)
    }
}

// MARK: - Calculations

extension MainChartView {
    private func drawBoluses() -> some ChartContent {
        ForEach(state.insulinFromPersistence) { insulin in
            let amount = insulin.bolus?.amount ?? 0 as NSDecimalNumber
            let bolusDate = insulin.timestamp ?? Date()

            if amount != 0, let glucose = timeToNearestGlucose(time: bolusDate.timeIntervalSince1970)?.glucose {
                let yPosition = (units == .mgdL ? Decimal(glucose) : Decimal(glucose).asMmolL) + bolusOffset
                let size = (Config.bolusSize + CGFloat(truncating: amount) * Config.bolusScale) * 1.8

                PointMark(
                    x: .value("Time", bolusDate, unit: .second),
                    y: .value("Value", yPosition)
                )
                .symbol {
                    Image(systemName: "arrowtriangle.down.fill").font(.system(size: size)).foregroundStyle(Color.insulin)
                }
                .annotation(position: .top) {
                    Text(bolusFormatter.string(from: amount) ?? "")
                        .font(.caption2)
                        .foregroundStyle(Color.primary)
                }
            }
        }
    }

    private func drawCarbs() -> some ChartContent {
        /// carbs
        ForEach(state.carbsFromPersistence) { carb in
            let carbAmount = carb.carbs
            let carbDate = carb.date ?? Date()

            if let glucose = timeToNearestGlucose(time: carbDate.timeIntervalSince1970)?.glucose {
                let yPosition = (units == .mgdL ? Decimal(glucose) : Decimal(glucose).asMmolL) - bolusOffset
                let size = (Config.carbsSize + CGFloat(carbAmount) * Config.carbsScale)
                let limitedSize = size > 30 ? 30 : size

                PointMark(
                    x: .value("Time", carbDate, unit: .second),
                    y: .value("Value", yPosition)
                )
                .symbol {
                    Image(systemName: "arrowtriangle.down.fill").font(.system(size: limitedSize)).foregroundStyle(Color.orange)
                        .rotationEffect(.degrees(180))
                }
                .annotation(position: .bottom) {
                    Text(carbsFormatter.string(from: carbAmount as NSNumber)!).font(.caption2)
                        .foregroundStyle(Color.primary)
                }
            }
        }
    }

    private func drawFpus() -> some ChartContent {
        /// fpus
        ForEach(state.fpusFromPersistence, id: \.id) { fpu in
            let fpuAmount = fpu.carbs
            let size = (Config.fpuSize + CGFloat(fpuAmount) * Config.carbsScale) * 1.8
            let yPosition = minValue

            PointMark(
                x: .value("Time", fpu.date ?? Date(), unit: .second),
                y: .value("Value", yPosition)
            )
            .symbolSize(size)
            .foregroundStyle(Color.brown)
        }
    }

<<<<<<< HEAD
    // Auggie TODO: use dynamic BG color function
=======
    private var stops: [Gradient.Stop] {
        let low = Double(lowGlucose)
        let high = Double(highGlucose)

        let glucoseValues = state.glucoseFromPersistence
            .map { units == .mgdL ? Decimal($0.glucose) : Decimal($0.glucose).asMmolL }

        let minimum = glucoseValues.min() ?? 0.0
        let maximum = glucoseValues.max() ?? 0.0

        // Calculate positions for gradient
        let lowPosition = (low - Double(truncating: minimum as NSNumber)) /
            (Double(truncating: maximum as NSNumber) - Double(truncating: minimum as NSNumber))
        let highPosition = (high - Double(truncating: minimum as NSNumber)) /
            (Double(truncating: maximum as NSNumber) - Double(truncating: minimum as NSNumber))

        // Ensure positions are in bounds [0, 1]
        let clampedLowPosition = max(0.0, min(lowPosition, 1.0))
        let clampedHighPosition = max(0.0, min(highPosition, 1.0))

        // Ensure lowPosition is less than highPosition
        let sortedPositions = [clampedLowPosition, clampedHighPosition].sorted()

        return [
            Gradient.Stop(color: .red, location: 0.0),
            Gradient.Stop(color: .red, location: sortedPositions[0]), // draw red gradient till lowGlucose
            Gradient.Stop(color: .green, location: sortedPositions[0] + 0.0001), // draw green above lowGlucose till highGlucose
            Gradient.Stop(color: .green, location: sortedPositions[1]),
            Gradient.Stop(color: .orange, location: sortedPositions[1] + 0.0001), // draw orange above highGlucose
            Gradient.Stop(color: .orange, location: 1.0)
        ]
    }

>>>>>>> 3246be15
    private func drawGlucose(dummy _: Bool) -> some ChartContent {
        ForEach(state.glucoseFromPersistence) { item in
<<<<<<< HEAD
            let glucoseLevel = Int(item.glucose)
            let color = setBGColor(
                bgValue: glucoseLevel,
                highBGColorValue: highGlucose,
                lowBGColorValue: lowGlucose,
                dynamicBGColor: dynamicBGColor
            )

            if smooth {
                PointMark(
                    x: .value("Time", item.date ?? Date(), unit: .second),
                    y: .value("Value", Decimal(glucoseLevel) * conversionFactor)
                )
                .foregroundStyle(color)
                .symbolSize(20)
                .interpolationMethod(.cardinal)
            } else {
                PointMark(
                    x: .value("Time", item.date ?? Date(), unit: .second),
                    y: .value("Value", Decimal(glucoseLevel) * conversionFactor)
                )
                .foregroundStyle(color)
                .symbolSize(20)
=======
            let glucoseToDisplay = units == .mgdL ? Decimal(item.glucose) : Decimal(item.glucose).asMmolL

            if smooth {
                LineMark(x: .value("Time", item.date ?? Date()), y: .value("Value", glucoseToDisplay))
                    .foregroundStyle(
                        .linearGradient(stops: stops, startPoint: .bottom, endPoint: .top)
                    )
                    .symbol(.circle).symbolSize(34)
            } else {
                if glucoseToDisplay > highGlucose {
                    PointMark(
                        x: .value("Time", item.date ?? Date(), unit: .second),
                        y: .value("Value", glucoseToDisplay)
                    ).foregroundStyle(Color.orange.gradient).symbolSize(20)
                } else if glucoseToDisplay < lowGlucose {
                    PointMark(
                        x: .value("Time", item.date ?? Date(), unit: .second),
                        y: .value("Value", glucoseToDisplay)
                    ).foregroundStyle(Color.red.gradient).symbolSize(20)
                } else {
                    PointMark(
                        x: .value("Time", item.date ?? Date(), unit: .second),
                        y: .value("Value", glucoseToDisplay)
                    ).foregroundStyle(Color.green.gradient).symbolSize(20)
                }
>>>>>>> 3246be15
            }
        }
    }

    private func timeForIndex(_ index: Int32) -> Date {
        let currentTime = Date()
        let timeInterval = TimeInterval(index * 300)
        return currentTime.addingTimeInterval(timeInterval)
    }

    private func drawForecastsCone() -> some ChartContent {
        // Draw AreaMark for the forecast bounds
        ForEach(0 ..< max(state.minForecast.count, state.maxForecast.count), id: \.self) { index in
            if index < state.minForecast.count, index < state.maxForecast.count {
                let yMinMaxDelta = Decimal(state.minForecast[index] - state.maxForecast[index])
                let xValue = timeForIndex(Int32(index))

                // if distance between respective min and max is 0, provide a default range
                if yMinMaxDelta == 0 {
                    let yMinValue = units == .mgdL ? Decimal(state.minForecast[index] - 1) :
                        Decimal(state.minForecast[index] - 1)
                        .asMmolL
                    let yMaxValue = units == .mgdL ? Decimal(state.minForecast[index] + 1) :
                        Decimal(state.minForecast[index] + 1)
                        .asMmolL

                    if xValue <= Date(timeIntervalSinceNow: TimeInterval(hours: 2.5)) {
                        AreaMark(
                            x: .value("Time", xValue),
                            // maxValue is already parsed to user units, no need to parse
                            yStart: .value("Min Value", yMinValue <= maxValue ? yMinValue : maxValue),
                            yEnd: .value("Max Value", yMaxValue <= maxValue ? yMaxValue : maxValue)
                        )
                        .foregroundStyle(Color.blue.opacity(0.5))
                        .interpolationMethod(.catmullRom)
                    }
                } else {
                    let yMinValue = units == .mgdL ? Decimal(state.minForecast[index]) : Decimal(state.minForecast[index]).asMmolL
                    let yMaxValue = units == .mgdL ? Decimal(state.maxForecast[index]) : Decimal(state.maxForecast[index]).asMmolL

                    if xValue <= Date(timeIntervalSinceNow: TimeInterval(hours: 2.5)) {
                        AreaMark(
                            x: .value("Time", xValue),
                            // maxValue is already parsed to user units, no need to parse
                            yStart: .value("Min Value", yMinValue <= maxValue ? yMinValue : maxValue),
                            yEnd: .value("Max Value", yMaxValue <= maxValue ? yMaxValue : maxValue)
                        )
                        .foregroundStyle(Color.blue.opacity(0.5))
                        .interpolationMethod(.catmullRom)
                    }
                }
            }
        }
    }

    private func drawForecastsLines() -> some ChartContent {
        ForEach(state.preprocessedData, id: \.id) { tuple in
            let forecastValue = tuple.forecastValue
            let forecast = tuple.forecast
            let valueAsDecimal = Decimal(forecastValue.value)
            let displayValue = units == .mmolL ? valueAsDecimal.asMmolL : valueAsDecimal
            let xValue = timeForIndex(forecastValue.index)

            if xValue <= Date(timeIntervalSinceNow: TimeInterval(hours: 2.5)) {
                LineMark(
                    x: .value("Time", xValue),
                    y: .value("Value", displayValue)
                )
                .foregroundStyle(by: .value("Predictions", forecast.type ?? ""))
            }
        }
    }

    private func drawCurrentTimeMarker() -> some ChartContent {
        RuleMark(
            x: .value(
                "",
                Date(timeIntervalSince1970: TimeInterval(NSDate().timeIntervalSince1970)),
                unit: .second
            )
        ).lineStyle(.init(lineWidth: 2, dash: [3])).foregroundStyle(Color(.systemGray2))
    }

    private func drawStartRuleMark() -> some ChartContent {
        RuleMark(
            x: .value(
                "",
                startMarker,
                unit: .second
            )
        ).foregroundStyle(Color.clear)
    }

    private func drawEndRuleMark() -> some ChartContent {
        RuleMark(
            x: .value(
                "",
                endMarker,
                unit: .second
            )
        ).foregroundStyle(Color.clear)
    }

    private func drawTempTargets() -> some ChartContent {
        /// temp targets
        ForEach(chartTempTargets, id: \.self) { target in
            let targetLimited = min(max(target.amount, 0), upperLimit)

            RuleMark(
                xStart: .value("Start", target.start),
                xEnd: .value("End", target.end),
                y: .value("Value", targetLimited)
            )
            .foregroundStyle(Color.purple.opacity(0.5)).lineStyle(.init(lineWidth: 8))
        }
    }

    private func drawActiveOverrides() -> some ChartContent {
        ForEach(state.overrides) { override in
            let start: Date = override.date ?? .distantPast
            let duration = state.calculateDuration(override: override)
            let end: Date = start.addingTimeInterval(duration)
            let target = state.calculateTarget(override: override)

            RuleMark(
                xStart: .value("Start", start, unit: .second),
                xEnd: .value("End", end, unit: .second),
                y: .value("Value", target)
            )
            .foregroundStyle(Color.purple.opacity(0.6))
            .lineStyle(.init(lineWidth: 8))
//            .annotation(position: .overlay, spacing: 0) {
//                if let name = override.name {
//                    Text("\(name)").foregroundStyle(.secondary).font(.footnote)
//                }
//            }
        }
    }

    private func drawOverrideRunStored() -> some ChartContent {
        ForEach(state.overrideRunStored) { overrideRunStored in
            let start: Date = overrideRunStored.startDate ?? .distantPast
            let end: Date = overrideRunStored.endDate ?? Date()
            let target = overrideRunStored.target?.decimalValue ?? 100
            RuleMark(
                xStart: .value("Start", start, unit: .second),
                xEnd: .value("End", end, unit: .second),
                y: .value("Value", target)
            )
            .foregroundStyle(Color.purple.opacity(0.4))
            .lineStyle(.init(lineWidth: 8))
//            .annotation(position: .bottom, spacing: 0) {
//                if let name = overrideRunStored.override?.name {
//                    Text("\(name)").foregroundStyle(.secondary).font(.footnote)
//                }
//            }
        }
    }

    private func drawManualGlucose() -> some ChartContent {
        /// manual glucose mark
        ForEach(state.manualGlucoseFromPersistence) { item in
            let manualGlucose = units == .mgdL ? Decimal(item.glucose) : Decimal(item.glucose).asMmolL
            PointMark(
                x: .value("Time", item.date ?? Date(), unit: .second),
                y: .value("Value", manualGlucose)
            )
            .symbol {
                Image(systemName: "drop.fill").font(.system(size: 10)).symbolRenderingMode(.monochrome)
                    .foregroundStyle(.red)
            }
        }
    }

    private func drawSuspensions() -> some ChartContent {
        let suspensions = state.suspensions
        return ForEach(suspensions) { suspension in
            let now = Date()

            if let type = suspension.type, type == EventType.pumpSuspend.rawValue, let suspensionStart = suspension.timestamp {
                let suspensionEnd = min(
                    (
                        suspensions
                            .first(where: {
                                $0.timestamp ?? now > suspensionStart && $0.type == EventType.pumpResume.rawValue })?
                            .timestamp
                    ) ?? now,
                    now
                )

                let basalProfileDuringSuspension = basalProfiles.first(where: { $0.startDate <= suspensionStart })
                let suspensionMarkHeight = basalProfileDuringSuspension?.amount ?? 1

                RectangleMark(
                    xStart: .value("start", suspensionStart),
                    xEnd: .value("end", suspensionEnd),
                    yStart: .value("suspend-start", 0),
                    yEnd: .value("suspend-end", suspensionMarkHeight)
                )
                .foregroundStyle(Color.loopGray.opacity(colorScheme == .dark ? 0.3 : 0.8))
            }
        }
    }

    private func drawIOB() -> some ChartContent {
        ForEach(state.enactedAndNonEnactedDeterminations) { iob in
            let rawAmount = iob.iob?.doubleValue ?? 0
            let amount: Double = rawAmount > 0 ? rawAmount : rawAmount * 2 // weigh negative iob with factor 2
            let date: Date = iob.deliverAt ?? Date()

            LineMark(x: .value("Time", date), y: .value("Amount", amount))
                .foregroundStyle(Color.darkerBlue)
            AreaMark(x: .value("Time", date), y: .value("Amount", amount))
                .foregroundStyle(
                    LinearGradient(
                        gradient: Gradient(
                            colors: [
                                Color.darkerBlue.opacity(0.8),
                                Color.darkerBlue.opacity(0.01)
                            ]
                        ),
                        startPoint: .top,
                        endPoint: .bottom
                    )
                )
        }
    }

    private func drawCOB(dummy: Bool) -> some ChartContent {
        ForEach(state.enactedAndNonEnactedDeterminations) { cob in
            let amount = Int(cob.cob)
            let date: Date = cob.deliverAt ?? Date()

            if dummy {
                LineMark(x: .value("Time", date), y: .value("Value", amount))
                    .foregroundStyle(Color.clear)
                AreaMark(x: .value("Time", date), y: .value("Value", amount)).foregroundStyle(
                    Color.clear
                )
            } else {
                LineMark(x: .value("Time", date), y: .value("Value", amount))
                    .foregroundStyle(Color.orange.gradient)
                AreaMark(x: .value("Time", date), y: .value("Value", amount)).foregroundStyle(
                    LinearGradient(
                        gradient: Gradient(
                            colors: [
                                Color.orange.opacity(0.8),
                                Color.orange.opacity(0.01)
                            ]
                        ),
                        startPoint: .top,
                        endPoint: .bottom
                    )
                )
            }
        }
    }

    private func prepareTempBasals() -> [(start: Date, end: Date, rate: Double)] {
        let now = Date()
        let tempBasals = state.tempBasals

        return tempBasals.compactMap { temp -> (start: Date, end: Date, rate: Double)? in
            let duration = temp.tempBasal?.duration ?? 0
            let timestamp = temp.timestamp ?? Date()
            let end = min(timestamp + duration.minutes, now)
            let isInsulinSuspended = state.suspensions.contains { $0.timestamp ?? now >= timestamp && $0.timestamp ?? now <= end }

            let rate = Double(truncating: temp.tempBasal?.rate ?? Decimal.zero as NSDecimalNumber) * (isInsulinSuspended ? 0 : 1)

            // Check if there's a subsequent temp basal to determine the end time
            guard let nextTemp = state.tempBasals.first(where: { $0.timestamp ?? .distantPast > timestamp }) else {
                return (timestamp, end, rate)
            }
            return (timestamp, nextTemp.timestamp ?? Date(), rate) // end defaults to current time
        }
    }

    private func drawTempBasals(dummy: Bool) -> some ChartContent {
        ForEach(prepareTempBasals(), id: \.rate) { basal in
            if dummy {
                RectangleMark(
                    xStart: .value("start", basal.start),
                    xEnd: .value("end", basal.end),
                    yStart: .value("rate-start", 0),
                    yEnd: .value("rate-end", basal.rate)
                ).foregroundStyle(Color.clear)

                LineMark(x: .value("Start Date", basal.start), y: .value("Amount", basal.rate))
                    .lineStyle(.init(lineWidth: 1)).foregroundStyle(Color.clear)

                LineMark(x: .value("End Date", basal.end), y: .value("Amount", basal.rate))
                    .lineStyle(.init(lineWidth: 1)).foregroundStyle(Color.clear)
            } else {
                RectangleMark(
                    xStart: .value("start", basal.start),
                    xEnd: .value("end", basal.end),
                    yStart: .value("rate-start", 0),
                    yEnd: .value("rate-end", basal.rate)
                ).foregroundStyle(
                    LinearGradient(
                        gradient: Gradient(
                            colors: [
                                Color.insulin.opacity(0.6),
                                Color.insulin.opacity(0.1)
                            ]
                        ),
                        startPoint: .top,
                        endPoint: .bottom
                    )
                )

                LineMark(x: .value("Start Date", basal.start), y: .value("Amount", basal.rate))
                    .lineStyle(.init(lineWidth: 1)).foregroundStyle(Color.insulin)

                LineMark(x: .value("End Date", basal.end), y: .value("Amount", basal.rate))
                    .lineStyle(.init(lineWidth: 1)).foregroundStyle(Color.insulin)
            }
        }
    }

    private func drawBasalProfile() -> some ChartContent {
        /// dashed profile line
        ForEach(basalProfiles, id: \.self) { profile in
            LineMark(
                x: .value("Start Date", profile.startDate),
                y: .value("Amount", profile.amount),
                series: .value("profile", "profile")
            ).lineStyle(.init(lineWidth: 2, dash: [2, 4])).foregroundStyle(Color.insulin)
            LineMark(
                x: .value("End Date", profile.endDate ?? endMarker),
                y: .value("Amount", profile.amount),
                series: .value("profile", "profile")
            ).lineStyle(.init(lineWidth: 2.5, dash: [2, 4])).foregroundStyle(Color.insulin)
        }
    }

    /// calculates the glucose value thats the nearest to parameter 'time'
    private func timeToNearestGlucose(time: TimeInterval) -> GlucoseStored? {
        guard !state.glucoseFromPersistence.isEmpty else {
            return nil
        }

        // sort by date
        let sortedGlucose = state.glucoseFromPersistence
            .sorted { $0.date?.timeIntervalSince1970 ?? 0 < $1.date?.timeIntervalSince1970 ?? 0 }

        var low = 0
        var high = sortedGlucose.count - 1
        var closestGlucose: GlucoseStored?

        // binary search to find next glucose
        while low <= high {
            let mid = low + (high - low) / 2
            let midTime = sortedGlucose[mid].date?.timeIntervalSince1970 ?? 0

            if midTime == time {
                return sortedGlucose[mid]
            } else if midTime < time {
                low = mid + 1
            } else {
                high = mid - 1
            }

            // update if necessary
            if closestGlucose == nil || abs(midTime - time) < abs(closestGlucose!.date?.timeIntervalSince1970 ?? 0 - time) {
                closestGlucose = sortedGlucose[mid]
            }
        }

        return closestGlucose
    }

    private func fullWidth(viewWidth: CGFloat) -> CGFloat {
        viewWidth * CGFloat(hours) / CGFloat(min(max(screenHours, 2), 24))
    }

    /// calculations for temp target bar mark
    private func calculateTTs() {
        var groupedPackages: [[TempTarget]] = []
        var currentPackage: [TempTarget] = []
        var calculatedTTs: [ChartTempTarget] = []

        for target in tempTargets {
            if target.duration > 0 {
                if !currentPackage.isEmpty {
                    groupedPackages.append(currentPackage)
                    currentPackage = []
                }
                currentPackage.append(target)
            } else {
                if let lastNonZeroTempTarget = currentPackage.last(where: { $0.duration > 0 }) {
                    if target.createdAt >= lastNonZeroTempTarget.createdAt,
                       target.createdAt <= lastNonZeroTempTarget.createdAt
                       .addingTimeInterval(TimeInterval(lastNonZeroTempTarget.duration * 60))
                    {
                        currentPackage.append(target)
                    }
                }
            }
        }

        // appends last package, if exists
        if !currentPackage.isEmpty {
            groupedPackages.append(currentPackage)
        }

        for package in groupedPackages {
            guard let firstNonZeroTarget = package.first(where: { $0.duration > 0 }) else {
                continue
            }

            var end = firstNonZeroTarget.createdAt.addingTimeInterval(TimeInterval(firstNonZeroTarget.duration * 60))

            let earliestCancelTarget = package.filter({ $0.duration == 0 }).min(by: { $0.createdAt < $1.createdAt })

            if let earliestCancelTarget = earliestCancelTarget {
                end = min(earliestCancelTarget.createdAt, end)
            }

            let now = Date()
            isTempTargetActive = firstNonZeroTarget.createdAt <= now && now <= end

            if firstNonZeroTarget.targetTop != nil {
                let targetTop = firstNonZeroTarget.targetTop ?? 0
                calculatedTTs
                    .append(ChartTempTarget(
                        amount: units == .mgdL ? targetTop : targetTop.asMmolL,
                        start: firstNonZeroTarget.createdAt,
                        end: end
                    ))
            }
        }

        chartTempTargets = calculatedTTs
    }

    private func findRegularBasalPoints(
        timeBegin: TimeInterval,
        timeEnd: TimeInterval,
        autotuned: Bool
    ) -> [BasalProfile] {
        guard timeBegin < timeEnd else {
            return []
        }
        let beginDate = Date(timeIntervalSince1970: timeBegin)
        let calendar = Calendar.current
        let startOfDay = calendar.startOfDay(for: beginDate)

        let profile = autotuned ? autotunedBasalProfile : basalProfile

        let basalNormalized = profile.map {
            (
                time: startOfDay.addingTimeInterval($0.minutes.minutes.timeInterval).timeIntervalSince1970,
                rate: $0.rate
            )
        } + profile.map {
            (
                time: startOfDay.addingTimeInterval($0.minutes.minutes.timeInterval + 1.days.timeInterval)
                    .timeIntervalSince1970,
                rate: $0.rate
            )
        } + profile.map {
            (
                time: startOfDay.addingTimeInterval($0.minutes.minutes.timeInterval + 2.days.timeInterval)
                    .timeIntervalSince1970,
                rate: $0.rate
            )
        }

        let basalTruncatedPoints = basalNormalized.windows(ofCount: 2)
            .compactMap { window -> BasalProfile? in
                let window = Array(window)
                if window[0].time < timeBegin, window[1].time < timeBegin {
                    return nil
                }

                if window[0].time < timeBegin, window[1].time >= timeBegin {
                    let startDate = Date(timeIntervalSince1970: timeBegin)
                    let rate = window[0].rate
                    return BasalProfile(amount: Double(rate), isOverwritten: false, startDate: startDate)
                }

                if window[0].time >= timeBegin, window[0].time < timeEnd {
                    let startDate = Date(timeIntervalSince1970: window[0].time)
                    let rate = window[0].rate
                    return BasalProfile(amount: Double(rate), isOverwritten: false, startDate: startDate)
                }

                return nil
            }

        return basalTruncatedPoints
    }

    /// update start and  end marker to fix scroll update problem with x axis
    private func updateStartEndMarkers() {
        startMarker = Date(timeIntervalSince1970: TimeInterval(NSDate().timeIntervalSince1970 - 86400))

        let threeHourSinceNow = Date(timeIntervalSinceNow: TimeInterval(hours: 3))

        // min is 1.5h -> (1.5*1h = 1.5*(5*12*60))
        let dynamicFutureDateForCone = Date(timeIntervalSinceNow: TimeInterval(
            Int(1.5) * 5 * state
                .minCount * 60
        ))

        endMarker = state
            .displayForecastsAsLines ? threeHourSinceNow : dynamicFutureDateForCone <= threeHourSinceNow ?
            dynamicFutureDateForCone.addingTimeInterval(TimeInterval(minutes: 30)) : threeHourSinceNow
    }

    private func calculateBasals() {
        let dayAgoTime = Date().addingTimeInterval(-1.days.timeInterval).timeIntervalSince1970
        let regularPoints = findRegularBasalPoints(
            timeBegin: dayAgoTime,
            timeEnd: endMarker.timeIntervalSince1970,
            autotuned: false
        )

        let autotunedBasalPoints = findRegularBasalPoints(
            timeBegin: dayAgoTime,
            timeEnd: endMarker.timeIntervalSince1970,
            autotuned: true
        )
        var totalBasal = regularPoints + autotunedBasalPoints
        totalBasal.sort {
            $0.startDate.timeIntervalSince1970 < $1.startDate.timeIntervalSince1970
        }
        var basals: [BasalProfile] = []
        totalBasal.indices.forEach { index in
            basals.append(BasalProfile(
                amount: totalBasal[index].amount,
                isOverwritten: totalBasal[index].isOverwritten,
                startDate: totalBasal[index].startDate,
                endDate: totalBasal.count > index + 1 ? totalBasal[index + 1].startDate : endMarker
            ))
        }
        basalProfiles = basals
    }

    // MARK: - Chart formatting

    private func yAxisChartData() {
        let glucoseMapped = state.glucoseFromPersistence.map { Decimal($0.glucose) }
        let forecastValues = state.preprocessedData.map { Decimal($0.forecastValue.value) }

        guard let minGlucose = glucoseMapped.min(), let maxGlucose = glucoseMapped.max(),
              let minForecast = forecastValues.min(), let maxForecast = forecastValues.max()
        else {
            // default values
            minValue = 45 - 20
            maxValue = 270 + 50
            return
        }

        // Ensure maxForecast is not more than 100 over maxGlucose
        let adjustedMaxForecast = min(maxForecast, maxGlucose + 100)

        var minOverall = min(minGlucose, minForecast)
        var maxOverall = max(maxGlucose, adjustedMaxForecast)

        minValue = minOverall - 50
        maxValue = maxOverall + 80
    }

    private func yAxisChartDataCobChart() {
        let cobMapped = state.enactedAndNonEnactedDeterminations.map { Decimal($0.cob) }
        guard let maxCob = cobMapped.max() else {
            // default values
            minValueCobChart = 0
            maxValueCobChart = 20
            return
        }
        maxValueCobChart = maxCob == 0 ? 20 : maxCob +
            20 // 2 is added to the max of iob and to keep the 1:10 ratio we add 20 here
    }

    private func yAxisChartDataIobChart() {
        let iobMapped = state.enactedAndNonEnactedDeterminations.compactMap { $0.iob?.decimalValue }
        guard let minIob = iobMapped.min(), let maxIob = iobMapped.max() else {
            // default values
            minValueIobChart = 0
            maxValueIobChart = 5
            return
        }
        minValueIobChart = minIob // we need to set this here because IOB can also be negative
        minValueCobChart = minIob < 0 ? minIob - 2 :
            0 // if there is negative IOB the COB-X-Axis should still align with the IOB-X-Axis; 2 is only subtracted to make the charts align
        maxValueIobChart = maxIob + 2
    }

    private func basalChartPlotStyle(_ plotContent: ChartPlotContent) -> some View {
        plotContent
            .rotationEffect(.degrees(180))
            .scaleEffect(x: -1, y: 1)
    }

    private var mainChartXAxis: some AxisContent {
        AxisMarks(values: .stride(by: .hour, count: screenHours > 6 ? (screenHours > 12 ? 4 : 2) : 1)) { _ in
            if displayXgridLines {
                AxisGridLine(stroke: .init(lineWidth: 0.5, dash: [2, 3]))
            } else {
                AxisGridLine(stroke: .init(lineWidth: 0, dash: [2, 3]))
            }
        }
    }

    private var basalChartXAxis: some AxisContent {
        AxisMarks(values: .stride(by: .hour, count: screenHours > 6 ? (screenHours > 12 ? 4 : 2) : 1)) { _ in
            if displayXgridLines {
                AxisGridLine(stroke: .init(lineWidth: 0.5, dash: [2, 3]))
            } else {
                AxisGridLine(stroke: .init(lineWidth: 0, dash: [2, 3]))
            }
            AxisValueLabel(format: .dateTime.hour(.defaultDigits(amPM: .narrow)), anchor: .top)
                .font(.footnote).foregroundStyle(Color.primary)
        }
    }

    private var mainChartYAxis: some AxisContent {
        AxisMarks(position: .trailing) { value in

            if displayYgridLines {
                AxisGridLine(stroke: .init(lineWidth: 0.5, dash: [2, 3]))
            } else {
                AxisGridLine(stroke: .init(lineWidth: 0, dash: [2, 3]))
            }

            if let glucoseValue = value.as(Double.self), glucoseValue > 0 {
                /// fix offset between the two charts...
                if units == .mmolL {
                    AxisTick(length: 7, stroke: .init(lineWidth: 7)).foregroundStyle(Color.clear)
                }
                AxisValueLabel().font(.footnote).foregroundStyle(Color.primary)
            }
        }
    }

    private var cobChartYAxis: some AxisContent {
        AxisMarks(position: .trailing) { _ in
            if displayYgridLines {
                AxisGridLine(stroke: .init(lineWidth: 0.5, dash: [2, 3]))
            } else {
                AxisGridLine(stroke: .init(lineWidth: 0, dash: [2, 3]))
            }
        }
    }
}

struct LegendItem: View {
    var color: Color
    var label: String

    var body: some View {
        Group {
            Circle().fill(color).frame(width: 8, height: 8)
            Text(label)
                .font(.system(size: 10, weight: .bold))
                .foregroundColor(color)
        }
    }
}

extension Int16 {
    var minutes: TimeInterval {
        TimeInterval(self) * 60
    }
}<|MERGE_RESOLUTION|>--- conflicted
+++ resolved
@@ -248,15 +248,22 @@
         Chart {
             /// high and low threshold lines
             if thresholdLines {
-<<<<<<< HEAD
-                // Auggie - set the Color.loopYellow and Color.loopRed to use dynamic BG with low value passed in
-                RuleMark(y: .value("High", highGlucose * conversionFactor)).foregroundStyle(Color.loopYellow)
-=======
-                RuleMark(y: .value("High", highGlucose)).foregroundStyle(Color.loopYellow)
->>>>>>> 3246be15
-                    .lineStyle(.init(lineWidth: 1, dash: [5]))
-                RuleMark(y: .value("Low", lowGlucose)).foregroundStyle(Color.loopRed)
-                    .lineStyle(.init(lineWidth: 1, dash: [5]))
+              let lowColor = setBGColor(
+                bgValue: lowGlucose,
+                highBGColorValue: highGlucose,
+                lowBGColorValue: lowGlucose,
+                dynamicBGColor: dynamicBGColor
+              )
+              let highColor = setBGColor(
+                bgValue: highGlucose,
+                highBGColorValue: highGlucose,
+                lowBGColorValue: lowGlucose,
+                dynamicBGColor: dynamicBGColor
+              )
+              RuleMark(y: .value("High", highGlucose)).foregroundStyle(highColor)
+                  .lineStyle(.init(lineWidth: 1, dash: [5]))
+              RuleMark(y: .value("Low", lowGlucose)).foregroundStyle(lowColor)
+                  .lineStyle(.init(lineWidth: 1, dash: [5]))
             }
         }
         .id("DummyMainChart")
@@ -601,10 +608,7 @@
             .foregroundStyle(Color.brown)
         }
     }
-
-<<<<<<< HEAD
-    // Auggie TODO: use dynamic BG color function
-=======
+  
     private var stops: [Gradient.Stop] {
         let low = Double(lowGlucose)
         let high = Double(highGlucose)
@@ -637,37 +641,17 @@
             Gradient.Stop(color: .orange, location: 1.0)
         ]
     }
-
->>>>>>> 3246be15
+  
     private func drawGlucose(dummy _: Bool) -> some ChartContent {
         ForEach(state.glucoseFromPersistence) { item in
-<<<<<<< HEAD
-            let glucoseLevel = Int(item.glucose)
+            let glucoseToDisplay = units == .mgdL ? Decimal(item.glucose) : Decimal(item.glucose).asMmolL
             let color = setBGColor(
                 bgValue: glucoseLevel,
                 highBGColorValue: highGlucose,
                 lowBGColorValue: lowGlucose,
                 dynamicBGColor: dynamicBGColor
             )
-
-            if smooth {
-                PointMark(
-                    x: .value("Time", item.date ?? Date(), unit: .second),
-                    y: .value("Value", Decimal(glucoseLevel) * conversionFactor)
-                )
-                .foregroundStyle(color)
-                .symbolSize(20)
-                .interpolationMethod(.cardinal)
-            } else {
-                PointMark(
-                    x: .value("Time", item.date ?? Date(), unit: .second),
-                    y: .value("Value", Decimal(glucoseLevel) * conversionFactor)
-                )
-                .foregroundStyle(color)
-                .symbolSize(20)
-=======
-            let glucoseToDisplay = units == .mgdL ? Decimal(item.glucose) : Decimal(item.glucose).asMmolL
-
+                                               
             if smooth {
                 LineMark(x: .value("Time", item.date ?? Date()), y: .value("Value", glucoseToDisplay))
                     .foregroundStyle(
@@ -675,23 +659,10 @@
                     )
                     .symbol(.circle).symbolSize(34)
             } else {
-                if glucoseToDisplay > highGlucose {
-                    PointMark(
-                        x: .value("Time", item.date ?? Date(), unit: .second),
-                        y: .value("Value", glucoseToDisplay)
-                    ).foregroundStyle(Color.orange.gradient).symbolSize(20)
-                } else if glucoseToDisplay < lowGlucose {
-                    PointMark(
-                        x: .value("Time", item.date ?? Date(), unit: .second),
-                        y: .value("Value", glucoseToDisplay)
-                    ).foregroundStyle(Color.red.gradient).symbolSize(20)
-                } else {
-                    PointMark(
-                        x: .value("Time", item.date ?? Date(), unit: .second),
-                        y: .value("Value", glucoseToDisplay)
-                    ).foregroundStyle(Color.green.gradient).symbolSize(20)
-                }
->>>>>>> 3246be15
+                PointMark(
+                    x: .value("Time", item.date ?? Date(), unit: .second),
+                    y: .value("Value", glucoseToDisplay)
+                ).foregroundStyle(color).symbolSize(20)
             }
         }
     }
