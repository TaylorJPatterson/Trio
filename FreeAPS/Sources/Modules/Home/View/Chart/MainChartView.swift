--- conflicted
+++ resolved
@@ -162,50 +162,6 @@
 
 // MARK: - Components
 
-<<<<<<< HEAD
-=======
-struct Backport<Content: View> {
-    let content: Content
-}
-
-extension View {
-    var backport: Backport<Self> { Backport(content: self) }
-}
-
-extension Backport {
-    @ViewBuilder func chartXSelection(value: Binding<Date?>) -> some View {
-        if #available(iOS 17, *) {
-            content.chartXSelection(value: value)
-        } else {
-            content
-        }
-    }
-
-    @ViewBuilder func chartForegroundStyleScale(state: any StateModel) -> some View {
-        if (state as? Bolus.StateModel)?.forecastDisplayType == ForecastDisplayType.lines ||
-            (state as? Home.StateModel)?.forecastDisplayType == ForecastDisplayType.lines
-        {
-            let modifiedContent = content
-                .chartForegroundStyleScale([
-                    "iob": .blue,
-                    "uam": Color.uam,
-                    "zt": Color.zt,
-                    "cob": .orange
-                ])
-
-            if state is Home.StateModel {
-                modifiedContent
-                    .chartLegend(.hidden)
-            } else {
-                modifiedContent
-            }
-        } else {
-            content
-        }
-    }
-}
-
->>>>>>> bef014d4
 extension MainChartView {
     /// empty chart that just shows the Y axis and Y grid lines. Created separately from `mainChart` to allow main chart to scroll horizontally while having a fixed Y axis
     private var staticYAxisChart: some View {
@@ -1028,15 +984,10 @@
             let minOverall = min(minGlucose, minForecast)
             let maxOverall = max(maxGlucose, adjustedMaxForecast)
 
-<<<<<<< HEAD
             // Update the chart bounds on the main thread
             await updateChartBounds(minValue: minOverall - 50, maxValue: maxOverall + 80)
         }
     }
-=======
-        let minOverall = min(minGlucose, minForecast)
-        let maxOverall = max(maxGlucose, adjustedMaxForecast)
->>>>>>> bef014d4
 
     @MainActor private func updateChartBounds(minValue: Decimal, maxValue: Decimal) async {
         self.minValue = minValue
