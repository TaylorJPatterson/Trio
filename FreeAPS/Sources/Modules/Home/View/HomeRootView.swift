import CoreData
import SpriteKit
import SwiftDate
import SwiftUI
import Swinject

extension Home {
    struct RootView: BaseView {
        let resolver: Resolver

        @State var state = StateModel()
        @State var isStatusPopupPresented = false
        @State var showCancelAlert = false
        @State var isMenuPresented = false
        @State var showTreatments = false
        @State var selectedTab: Int = 0
        @State private var statusTitle: String = ""
        @State var showPumpSelection: Bool = false

        struct Buttons: Identifiable {
            let label: String
            let number: String
            var active: Bool
            let hours: Int16
            var id: String { label }
        }

        @State var timeButtons: [Buttons] = [
            Buttons(label: "2 hours", number: "2", active: false, hours: 2),
            Buttons(label: "4 hours", number: "4", active: false, hours: 4),
            Buttons(label: "6 hours", number: "6", active: false, hours: 6),
            Buttons(label: "12 hours", number: "12", active: false, hours: 12),
            Buttons(label: "24 hours", number: "24", active: false, hours: 24)
        ]

        let buttonFont = Font.custom("TimeButtonFont", size: 14)

        @Environment(\.managedObjectContext) var moc
        @Environment(\.colorScheme) var colorScheme

        @FetchRequest(fetchRequest: OverrideStored.fetch(
            NSPredicate.lastActiveOverride,
            ascending: false,
            fetchLimit: 1
        )) var latestOverride: FetchedResults<OverrideStored>

        @FetchRequest(
            entity: TempTargets.entity(),
            sortDescriptors: [NSSortDescriptor(key: "date", ascending: false)]
        ) var sliderTTpresets: FetchedResults<TempTargets>

        @FetchRequest(
            entity: TempTargetsSlider.entity(),
            sortDescriptors: [NSSortDescriptor(key: "date", ascending: false)]
        ) var enactedSliderTT: FetchedResults<TempTargetsSlider>

        var bolusProgressFormatter: NumberFormatter {
            let formatter = NumberFormatter()
            formatter.numberStyle = .decimal
            formatter.minimum = 0
            formatter.maximumFractionDigits = state.settingsManager.preferences.bolusIncrement > 0.05 ? 1 : 2
            formatter.minimumFractionDigits = state.settingsManager.preferences.bolusIncrement > 0.05 ? 1 : 2
            formatter.allowsFloats = true
            formatter.roundingIncrement = Double(state.settingsManager.preferences.bolusIncrement) as NSNumber
            return formatter
        }

        private var numberFormatter: NumberFormatter {
            let formatter = NumberFormatter()
            formatter.numberStyle = .decimal
            formatter.maximumFractionDigits = 2
            return formatter
        }

        private var fetchedTargetFormatter: NumberFormatter {
            let formatter = NumberFormatter()
            formatter.numberStyle = .decimal
            if state.units == .mmolL {
                formatter.maximumFractionDigits = 1
            } else { formatter.maximumFractionDigits = 0 }
            return formatter
        }

        private var targetFormatter: NumberFormatter {
            let formatter = NumberFormatter()
            formatter.numberStyle = .decimal
            formatter.maximumFractionDigits = 1
            return formatter
        }

        private var tirFormatter: NumberFormatter {
            let formatter = NumberFormatter()
            formatter.numberStyle = .decimal
            formatter.maximumFractionDigits = 0
            return formatter
        }

        private var dateFormatter: DateFormatter {
            let dateFormatter = DateFormatter()
            dateFormatter.timeStyle = .short
            return dateFormatter
        }

        private var color: LinearGradient {
            colorScheme == .dark ? LinearGradient(
                gradient: Gradient(colors: [
                    Color.bgDarkBlue,
                    Color.bgDarkerDarkBlue
                ]),
                startPoint: .top,
                endPoint: .bottom
            )
                :
                LinearGradient(
                    gradient: Gradient(colors: [Color.gray.opacity(0.1)]),
                    startPoint: .top,
                    endPoint: .bottom
                )
        }

        private var historySFSymbol: String {
            if #available(iOS 17.0, *) {
                return "book.pages"
            } else {
                return "book"
            }
        }

        var glucoseView: some View {
            CurrentGlucoseView(
<<<<<<< HEAD
                timerDate: state.timerDate,
                units: state.units,
                alarm: state.alarm,
                lowGlucose: state.lowGlucose,
                highGlucose: state.highGlucose,
                cgmAvailable: state.cgmAvailable,
=======
                timerDate: $state.timerDate,
                units: $state.units,
                alarm: $state.alarm,
                lowGlucose: $state.lowGlucose,
                highGlucose: $state.highGlucose,
                cgmAvailable: $state.cgmAvailable,
                currentGlucoseTarget: $state.currentGlucoseTarget,
                glucoseColorScheme: $state.glucoseColorScheme,
>>>>>>> d733543c
                glucose: state.latestTwoGlucoseValues
            ).scaleEffect(0.9)
                .onTapGesture {
                    state.openCGM()
                }
                .onLongPressGesture {
                    let impactHeavy = UIImpactFeedbackGenerator(style: .heavy)
                    impactHeavy.impactOccurred()
                    state.showModal(for: .snooze)
                }
        }

        var pumpView: some View {
            PumpView(
                reservoir: state.reservoir,
                name: state.pumpName,
                expiresAtDate: state.pumpExpiresAtDate,
                timerDate: state.timerDate,
                timeZone: state.timeZone,
                pumpStatusHighlightMessage: state.pumpStatusHighlightMessage,
                battery: state.batteryFromPersistence
            ).onTapGesture {
                if state.pumpDisplayState == nil {
                    // shows user confirmation dialog with pump model choices, then proceeds to setup
                    showPumpSelection.toggle()
                } else {
                    // sends user to pump settings
                    state.setupPump.toggle()
                }
            }
        }

        var tempBasalString: String? {
            guard let lastTempBasal = state.tempBasals.last?.tempBasal, let tempRate = lastTempBasal.rate else {
                return nil
            }
            let rateString = numberFormatter.string(from: tempRate as NSNumber) ?? "0"
            var manualBasalString = ""

            if let apsManager = state.apsManager, apsManager.isManualTempBasal {
                manualBasalString = NSLocalizedString(
                    " - Manual Basal ⚠️",
                    comment: "Manual Temp basal"
                )
            }

            return rateString + " " + NSLocalizedString(" U/hr", comment: "Unit per hour with space") + manualBasalString
        }

        var overrideString: String? {
            guard let latestOverride = latestOverride.first else {
                return nil
            }

            let percent = latestOverride.percentage
            let percentString = percent == 100 ? "" : "\(percent.formatted(.number)) %"

            let unit = state.units
            var target = (latestOverride.target ?? 100) as Decimal
            target = unit == .mmolL ? target.asMmolL : target

            var targetString = target == 0 ? "" : (fetchedTargetFormatter.string(from: target as NSNumber) ?? "") + " " + unit
                .rawValue
            if tempTargetString != nil {
                targetString = ""
            }

            let duration = latestOverride.duration ?? 0
            let addedMinutes = Int(truncating: duration)
            let date = latestOverride.date ?? Date()
            let newDuration = max(
                Decimal(Date().distance(to: date.addingTimeInterval(addedMinutes.minutes.timeInterval)).minutes),
                0
            )
            let indefinite = latestOverride.indefinite
            var durationString = ""

            if !indefinite {
                if newDuration >= 1 {
                    durationString =
                        "\(newDuration.formatted(.number.grouping(.never).rounded().precision(.fractionLength(0)))) min"
                } else if newDuration > 0 {
                    durationString =
                        "\((newDuration * 60).formatted(.number.grouping(.never).rounded().precision(.fractionLength(0)))) s"
                } else {
                    /// Do not show the Override anymore
                    Task {
                        guard let objectID = self.latestOverride.first?.objectID else { return }
                        await state.cancelOverride(withID: objectID)
                    }
                }
            }

            let smbToggleString = latestOverride.smbIsOff ? " \u{20e0}" : ""

            let components = [percentString, targetString, durationString, smbToggleString].filter { !$0.isEmpty }
            return components.isEmpty ? nil : components.joined(separator: ", ")
        }

        var tempTargetString: String? {
            guard let tempTarget = state.tempTarget else {
                return nil
            }
            let target = tempTarget.targetBottom ?? 0
            let unitString = targetFormatter.string(from: (tempTarget.targetBottom?.asMmolL ?? 0) as NSNumber) ?? ""
            let rawString = (tirFormatter.string(from: (tempTarget.targetBottom ?? 0) as NSNumber) ?? "") + " " + state.units
                .rawValue

            var string = ""
            if sliderTTpresets.first?.active ?? false {
                let hbt = sliderTTpresets.first?.hbt ?? 0
                string = ", " + (tirFormatter.string(from: state.infoPanelTTPercentage(hbt, target) as NSNumber) ?? "") + " %"
            }

            let percentString = state
                .units == .mmolL ? (unitString + " mmol/L" + string) : (rawString + (string == "0" ? "" : string))
            return tempTarget.displayName + " " + percentString
        }

        var infoPanel: some View {
            HStack(alignment: .center) {
                if state.pumpSuspended {
                    Text("Pump suspended")
                        .font(.system(size: 15, weight: .bold)).foregroundColor(.loopGray)
                        .padding(.leading, 8)
                } else if let tempBasalString = tempBasalString {
                    Text(tempBasalString)
                        .font(.system(size: 15, weight: .bold))
                        .foregroundColor(.insulin)
                        .padding(.leading, 8)
                }
                if state.totalInsulinDisplayType == .totalInsulinInScope {
                    Text(
                        "TINS: \(state.calculateTINS())" +
                            NSLocalizedString(" U", comment: "Unit in number of units delivered (keep the space character!)")
                    )
                    .font(.system(size: 15, weight: .bold))
                    .foregroundColor(.insulin)
                }

                if let tempTargetString = tempTargetString {
                    Text(tempTargetString)
                        .font(.caption)
                        .foregroundColor(.secondary)
                }

                Spacer()

                if state.closedLoop, state.settingsManager.preferences.maxIOB == 0 {
                    Text("Max IOB: 0").font(.callout).foregroundColor(.orange).padding(.trailing, 20)
                }
            }
            .frame(maxWidth: .infinity, maxHeight: 30)
        }

        var timeInterval: some View {
            HStack(alignment: .center) {
                ForEach(timeButtons) { button in
                    Text(button.active ? NSLocalizedString(button.label, comment: "") : button.number).onTapGesture {
                        state.hours = button.hours
                    }
                    .foregroundStyle(button.active ? (colorScheme == .dark ? Color.white : Color.black).opacity(0.9) : .secondary)
                    .frame(maxHeight: 30).padding(.horizontal, 8)
                    .background(
                        button.active ?
                            // RGB(30, 60, 95)
                            (
                                colorScheme == .dark ? Color(red: 0.1176470588, green: 0.2352941176, blue: 0.3725490196) :
                                    Color.white
                            ) :
                            Color
                            .clear
                    )
                    .cornerRadius(20)
                }
                Button(action: {
                    state.isLegendPresented.toggle()
                }) {
                    Image(systemName: "info")
                        .foregroundColor(colorScheme == .dark ? Color.white : Color.black).opacity(0.9)
                        .frame(width: 20, height: 20)
                        .background(
                            colorScheme == .dark ? Color(red: 0.1176470588, green: 0.2352941176, blue: 0.3725490196) :
                                Color.white
                        )
                        .clipShape(Circle())
                }
                .padding([.top, .bottom])
            }
            .shadow(
                color: Color.black.opacity(colorScheme == .dark ? 0.75 : 0.33),
                radius: colorScheme == .dark ? 5 : 3
            )
            .font(buttonFont)
        }

        @ViewBuilder func mainChart(geo: GeometryProxy) -> some View {
            ZStack {
                MainChartView(
                    geo: geo,
<<<<<<< HEAD
                    units: state.units,
                    hours: state.filteredHours,
                    tempTargets: state.tempTargets,
                    highGlucose: state.highGlucose,
                    lowGlucose: state.lowGlucose,
                    screenHours: state.hours,
                    displayXgridLines: state.displayXgridLines,
                    displayYgridLines: state.displayYgridLines,
                    thresholdLines: state.thresholdLines,
=======
                    units: $state.units,
                    hours: .constant(state.filteredHours),
                    tempTargets: $state.tempTargets,
                    highGlucose: $state.highGlucose,
                    lowGlucose: $state.lowGlucose,
                    currentGlucoseTarget: $state.currentGlucoseTarget,
                    screenHours: $state.hours,
                    glucoseColorScheme: $state.glucoseColorScheme,
                    displayXgridLines: $state.displayXgridLines,
                    displayYgridLines: $state.displayYgridLines,
                    thresholdLines: $state.thresholdLines,
>>>>>>> d733543c
                    state: state
                )
            }
            .padding(.bottom, UIDevice.adjustPadding(min: 0, max: nil))
        }

        func highlightButtons() {
            for i in 0 ..< timeButtons.count {
                timeButtons[i].active = timeButtons[i].hours == state.hours
            }
        }

        @ViewBuilder func rightHeaderPanel(_: GeometryProxy) -> some View {
            VStack(alignment: .leading, spacing: 20) {
                /// Loop view at bottomLeading
                LoopView(
                    closedLoop: state.closedLoop,
                    timerDate: state.timerDate,
                    isLooping: state.isLooping,
                    lastLoopDate: state.lastLoopDate,
                    manualTempBasal: state.manualTempBasal,
                    determination: state.determinationsFromPersistence
                ).onTapGesture {
                    state.isStatusPopupPresented = true
                    setStatusTitle()
                }.onLongPressGesture {
                    let impactHeavy = UIImpactFeedbackGenerator(style: .heavy)
                    impactHeavy.impactOccurred()
                    state.runLoop()
                }
                /// eventualBG string at bottomTrailing

                if let eventualBG = state.enactedAndNonEnactedDeterminations.first?.eventualBG {
                    let bg = eventualBG as Decimal
                    HStack {
                        Image(systemName: "arrow.right.circle")
                            .font(.system(size: 16, weight: .bold))
                        Text(
                            numberFormatter.string(
                                from: (
                                    state.units == .mmolL ? bg
                                        .asMmolL : bg
                                ) as NSNumber
                            )!
                        )
                        .font(.system(size: 16))
                    }
                } else {
                    HStack {
                        Image(systemName: "arrow.right.circle")
                            .font(.system(size: 16, weight: .bold))
                        Text("--")
                            .font(.system(size: 16))
                    }
                }
            }
        }

        @ViewBuilder func mealPanel(_: GeometryProxy) -> some View {
            HStack {
                HStack {
                    Image(systemName: "syringe.fill")
                        .font(.system(size: 16))
                        .foregroundColor(Color.insulin)
                    Text(
                        (
                            numberFormatter
                                .string(from: (state.enactedAndNonEnactedDeterminations.first?.iob ?? 0) as NSNumber) ?? "0"
                        ) +
                            NSLocalizedString(" U", comment: "Insulin unit")
                    )
                    .font(.system(size: 16, weight: .bold, design: .rounded))
                }

                Spacer()

                HStack {
                    Image(systemName: "fork.knife")
                        .font(.system(size: 16))
                        .foregroundColor(.loopYellow)
                    Text(
                        (
                            numberFormatter
                                .string(from: (state.enactedAndNonEnactedDeterminations.first?.cob ?? 0) as NSNumber) ?? "0"
                        ) +
                            NSLocalizedString(" g", comment: "gram of carbs")
                    )
                    .font(.system(size: 16, weight: .bold, design: .rounded))
                }

                Spacer()

                HStack {
                    if state.pumpSuspended {
                        Text("Pump suspended")
                            .font(.system(size: 12, weight: .bold, design: .rounded)).foregroundColor(.loopGray)
                    } else if let tempBasalString = tempBasalString {
                        Image(systemName: "drop.circle")
                            .font(.system(size: 16))
                            .foregroundColor(.insulinTintColor)
                        Text(tempBasalString)
                            .font(.system(size: 16, weight: .bold, design: .rounded))
                    } else {
                        Image(systemName: "drop.circle")
                            .font(.system(size: 16))
                            .foregroundColor(.insulinTintColor)
                        Text("No Data")
                            .font(.system(size: 16, weight: .bold, design: .rounded))
                    }
                }
                if state.totalInsulinDisplayType == .totalDailyDose {
                    Spacer()
                    Text(
                        "TDD: " +
                            (
                                numberFormatter
                                    .string(from: (state.determinationsFromPersistence.first?.totalDailyDose ?? 0) as NSNumber) ??
                                    "0"
                            ) +
                            NSLocalizedString(" U", comment: "Insulin unit")
                    )
                    .font(.system(size: 16, weight: .bold, design: .rounded))
                } else {
                    Spacer()
                    HStack {
                        Text(
                            "TINS: \(state.roundedTotalBolus)" +
                                NSLocalizedString(" U", comment: "Unit in number of units delivered (keep the space character!)")
                        )
                        .font(.system(size: 16, weight: .bold, design: .rounded))
                        .onChange(of: state.hours) { _ in
                            state.roundedTotalBolus = state.calculateTINS()
                        }
                        .onAppear {
                            DispatchQueue.main.asyncAfter(deadline: .now() + 1) {
                                state.roundedTotalBolus = state.calculateTINS()
                            }
                        }
                    }
                }
            }.padding(.horizontal, 10)
        }

        @ViewBuilder func profileView(geo: GeometryProxy) -> some View {
            ZStack {
                /// rectangle as background
                RoundedRectangle(cornerRadius: 15)
                    .fill(
                        colorScheme == .dark ? Color(red: 0.03921568627, green: 0.133333333, blue: 0.2156862745) : Color.insulin
                            .opacity(0.1)
                    )
                    .clipShape(RoundedRectangle(cornerRadius: 15))
                    .frame(height: geo.size.height * 0.08)
                    .shadow(
                        color: colorScheme == .dark ? Color(red: 0.02745098039, green: 0.1098039216, blue: 0.1411764706) :
                            Color.black.opacity(0.33),
                        radius: 3
                    )
                HStack {
                    /// actual profile view
                    Image(systemName: "person.fill")
                        .font(.system(size: 25))

                    Spacer()

                    if let overrideString = overrideString {
                        VStack {
                            Text(latestOverride.first?.name ?? "Custom Override")
                                .font(.subheadline)
                                .frame(maxWidth: .infinity, alignment: .leading)

                            Text("\(overrideString)")
                                .font(.caption)
                                .frame(maxWidth: .infinity, alignment: .leading)

                        }.padding(.leading, 5)
                        Spacer()
                        Image(systemName: "xmark.app")
                            .font(.system(size: 25))
                    } else {
                        if tempTargetString == nil {
                            VStack {
                                Text("Normal Profile")
                                    .font(.subheadline)
                                    .frame(maxWidth: .infinity, alignment: .leading)
                                Text("100 %")
                                    .font(.caption)
                                    .frame(maxWidth: .infinity, alignment: .leading)
                            }.padding(.leading, 5)
                            Spacer()
                            /// to ensure the same position....
                            Image(systemName: "xmark.app")
                                .font(.system(size: 25))
                                .foregroundStyle(Color.clear)
                        }
                    }
                }.padding(.horizontal, 10)
                    .alert(
                        "Return to Normal?", isPresented: $showCancelAlert,
                        actions: {
                            Button("No", role: .cancel) {}
                            Button("Yes", role: .destructive) {
                                Task {
                                    guard let objectID = latestOverride.first?.objectID else { return }
                                    await state.cancelOverride(withID: objectID)
                                }
                            }
                        }, message: { Text("This will change settings back to your normal profile.") }
                    )
                    .padding(.trailing, 8)
                    .onTapGesture {
                        if !latestOverride.isEmpty {
                            showCancelAlert = true
                        }
                    }
            }.padding(.horizontal, 10).padding(.bottom, UIDevice.adjustPadding(min: nil, max: 10))
                .overlay {
                    /// just show temp target if no profile is already active
                    if overrideString == nil, let tempTargetString = tempTargetString {
                        ZStack {
                            /// rectangle as background
                            RoundedRectangle(cornerRadius: 15)
                                .fill(
                                    colorScheme == .dark ? Color(red: 0.03921568627, green: 0.133333333, blue: 0.2156862745) :
                                        Color
                                        .insulin
                                        .opacity(0.2)
                                )
                                .clipShape(RoundedRectangle(cornerRadius: 15))
                                .frame(height: UIScreen.main.bounds.height / 18)
                                .shadow(
                                    color: colorScheme == .dark ? Color(
                                        red: 0.02745098039,
                                        green: 0.1098039216,
                                        blue: 0.1411764706
                                    ) :
                                        Color.black.opacity(0.33),
                                    radius: 3
                                )
                            HStack {
                                Image(systemName: "person.fill")
                                    .font(.system(size: 25))
                                Spacer()
                                Text(tempTargetString)
                                    .font(.subheadline)
                                Spacer()
                            }.padding(.horizontal, 10)
                        }.padding(.horizontal, 10).padding(.bottom, UIDevice.adjustPadding(min: nil, max: 10))
                    }
                }
        }

        @ViewBuilder func bolusProgressBar(_ progress: Decimal) -> some View {
            GeometryReader { geo in
                RoundedRectangle(cornerRadius: 15)
                    .frame(height: 6)
                    .foregroundColor(.clear)
                    .background(
                        LinearGradient(colors: [
                            Color(red: 0.7215686275, green: 0.3411764706, blue: 1),
                            Color(red: 0.6235294118, green: 0.4235294118, blue: 0.9803921569),
                            Color(red: 0.4862745098, green: 0.5450980392, blue: 0.9529411765),
                            Color(red: 0.3411764706, green: 0.6666666667, blue: 0.9254901961),
                            Color(red: 0.262745098, green: 0.7333333333, blue: 0.9137254902)
                        ], startPoint: .leading, endPoint: .trailing)
                            .mask(alignment: .leading) {
                                RoundedRectangle(cornerRadius: 15)
                                    .frame(width: geo.size.width * CGFloat(progress))
                            }
                    )
            }
        }

        @ViewBuilder func bolusView(geo: GeometryProxy, _ progress: Decimal) -> some View {
            /// ensure that state.lastPumpBolus has a value, i.e. there is a last bolus done by the pump and not an external bolus
            /// - TRUE:  show the pump bolus
            /// - FALSE:  do not show a progress bar at all
            if let bolusTotal = state.lastPumpBolus?.bolus?.amount {
                let bolusFraction = progress * (bolusTotal as Decimal)
                let bolusString =
                    (bolusProgressFormatter.string(from: bolusFraction as NSNumber) ?? "0")
                        + " of " +
                        (numberFormatter.string(from: bolusTotal as NSNumber) ?? "0")
                        + NSLocalizedString(" U", comment: "Insulin unit")

                ZStack {
                    /// rectangle as background
                    RoundedRectangle(cornerRadius: 15)
                        .fill(
                            colorScheme == .dark ? Color(red: 0.03921568627, green: 0.133333333, blue: 0.2156862745) : Color
                                .insulin
                                .opacity(0.2)
                        )
                        .clipShape(RoundedRectangle(cornerRadius: 15))
                        .frame(height: geo.size.height * 0.08)
                        .shadow(
                            color: colorScheme == .dark ? Color(red: 0.02745098039, green: 0.1098039216, blue: 0.1411764706) :
                                Color.black.opacity(0.33),
                            radius: 3
                        )

                    /// actual bolus view
                    HStack {
                        Image(systemName: "cross.vial.fill")
                            .font(.system(size: 25))

                        Spacer()

                        VStack {
                            Text("Bolusing")
                                .font(.subheadline)
                                .frame(maxWidth: .infinity, alignment: .leading)
                            Text(bolusString)
                                .font(.caption)
                                .frame(maxWidth: .infinity, alignment: .leading)
                        }.padding(.leading, 5)

                        Spacer()

                        Button {
                            state.showProgressView()
                            state.cancelBolus()
                        } label: {
                            Image(systemName: "xmark.app")
                                .font(.system(size: 25))
                        }
                    }.padding(.horizontal, 10)
                        .padding(.trailing, 8)

                }.padding(.horizontal, 10).padding(.bottom, UIDevice.adjustPadding(min: nil, max: 10))
                    .overlay(alignment: .bottom) {
                        bolusProgressBar(progress).padding(.horizontal, 18).offset(y: 48)
                    }.clipShape(RoundedRectangle(cornerRadius: 15))
            }
        }

        @ViewBuilder func mainView() -> some View {
            GeometryReader { geo in
                VStack(spacing: 0) {
                    ZStack {
                        /// glucose bobble
                        glucoseView

                        /// right panel with loop status and evBG
                        HStack {
                            Spacer()
                            rightHeaderPanel(geo)
                        }.padding(.trailing, 20)

                        /// left panel with pump related info
                        HStack {
                            pumpView
                            Spacer()
                        }.padding(.leading, 20)
                    }.padding(.top, 10)

                    mealPanel(geo).padding(.top, UIDevice.adjustPadding(min: nil, max: 30))
                        .padding(.bottom, UIDevice.adjustPadding(min: nil, max: 20))

                    mainChart(geo: geo)

                    timeInterval.padding(.top, UIDevice.adjustPadding(min: 0, max: 12))
                        .padding(.bottom, UIDevice.adjustPadding(min: 0, max: 12))

                    if let progress = state.bolusProgress {
                        bolusView(geo: geo, progress).padding(.bottom, UIDevice.adjustPadding(min: nil, max: 40))
                    } else {
                        profileView(geo: geo).padding(.bottom, UIDevice.adjustPadding(min: nil, max: 40))
                    }
                }
                .background(color)
            }
            .onChange(of: state.hours) { _ in
                highlightButtons()
            }
            .onAppear {
                configureView {
                    highlightButtons()
                }
            }
            .navigationTitle("Home")
            .navigationBarHidden(true)
            .ignoresSafeArea(.keyboard)
            .popup(isPresented: state.isStatusPopupPresented, alignment: .top, direction: .top) {
                popup
                    .padding()
                    .background(
                        RoundedRectangle(cornerRadius: 8, style: .continuous)
                            .fill(colorScheme == .dark ? Color(
                                "Chart"
                            ) : Color(UIColor.darkGray))
                    )
                    .onTapGesture {
                        state.isStatusPopupPresented = false
                    }
                    .gesture(
                        DragGesture(minimumDistance: 10, coordinateSpace: .local)
                            .onEnded { value in
                                if value.translation.height < 0 {
                                    state.isStatusPopupPresented = false
                                }
                            }
                    )
            }
            .confirmationDialog("Pump Model", isPresented: $showPumpSelection) {
                Button("Medtronic") { state.addPump(.minimed) }
                Button("Omnipod Eros") { state.addPump(.omnipod) }
                Button("Omnipod Dash") { state.addPump(.omnipodBLE) }
                Button("Pump Simulator") { state.addPump(.simulator) }
            } message: { Text("Select Pump Model") }
            .sheet(isPresented: $state.setupPump) {
                if let pumpManager = state.provider.apsManager.pumpManager {
                    PumpConfig.PumpSettingsView(
                        pumpManager: pumpManager,
                        bluetoothManager: state.provider.apsManager.bluetoothManager!,
                        completionDelegate: state,
                        setupDelegate: state
                    )
                } else {
                    PumpConfig.PumpSetupView(
                        pumpType: state.setupPumpType,
                        pumpInitialSettings: PumpConfig.PumpInitialSettings.default,
                        bluetoothManager: state.provider.apsManager.bluetoothManager!,
                        completionDelegate: state,
                        setupDelegate: state
                    )
                }
            }
            .sheet(isPresented: $state.isLegendPresented) {
                NavigationStack {
                    Text(
                        "The oref algorithm determines insulin dosing based on a number of scenarios that it estimates with different types of forecasts."
                    )
                    .font(.subheadline)
                    .foregroundColor(.secondary)

                    if state.forecastDisplayType == .lines {
                        List {
                            DefinitionRow(
                                term: "IOB (Insulin on Board)",
                                definition: "Forecasts BG based on the amount of insulin still active in the body.",
                                color: .insulin
                            )
                            DefinitionRow(
                                term: "ZT (Zero-Temp)",
                                definition: "Forecasts the worst-case blood glucose (BG) scenario if no carbs are absorbed and insulin delivery is stopped until BG starts rising.",
                                color: .zt
                            )
                            DefinitionRow(
                                term: "COB (Carbs on Board)",
                                definition: "Forecasts BG changes by considering the amount of carbohydrates still being absorbed in the body.",
                                color: .loopYellow
                            )
                            DefinitionRow(
                                term: "UAM (Unannounced Meal)",
                                definition: "Forecasts BG levels and insulin dosing needs for unexpected meals or other causes of BG rises without prior notice.",
                                color: .uam
                            )
                        }
                        .padding(.trailing, 10)
                        .navigationBarTitle("Legend", displayMode: .inline)
                    } else {
                        List {
                            DefinitionRow(
                                term: "Cone of Uncertainty",
                                definition: "For simplicity reasons, oref's various forecast curves are displayed as a \"Cone of Uncertainty\" that depicts a possible, forecasted range of future glucose fluctuation based on the current data and the algothim's result.\n\nTo modify the forecast display type, go to Trio Settings > Features > User Interface > Forecast Display Type.",
                                color: Color.blue.opacity(0.5)
                            )
                        }
                        .padding(.trailing, 10)
                        .navigationBarTitle("Legend", displayMode: .inline)
                    }

                    Button { state.isLegendPresented.toggle() }
                    label: { Text("Got it!").frame(maxWidth: .infinity, alignment: .center) }
                        .buttonStyle(.bordered)
                        .padding(.top)
                }
                .padding()
                .presentationDetents(
                    [.fraction(0.9), .large],
                    selection: $state.legendSheetDetent
                )
            }
        }

        @State var settingsPath = NavigationPath()

        @ViewBuilder func tabBar() -> some View {
            ZStack(alignment: .bottom) {
                TabView(selection: $selectedTab) {
                    let carbsRequiredBadge: String? = {
                        guard let carbsRequired = state.enactedAndNonEnactedDeterminations.first?.carbsRequired,
                              state.showCarbsRequiredBadge
                        else {
                            return nil
                        }
                        let carbsRequiredDecimal = Decimal(carbsRequired)
                        if carbsRequiredDecimal > state.settingsManager.settings.carbsRequiredThreshold {
                            let numberAsNSNumber = NSDecimalNumber(decimal: carbsRequiredDecimal)
                            return (numberFormatter.string(from: numberAsNSNumber) ?? "") + " g"
                        }
                        return nil
                    }()

                    NavigationStack { mainView() }
                        .tabItem { Label("Main", systemImage: "chart.xyaxis.line") }
                        .badge(carbsRequiredBadge).tag(0)

                    NavigationStack { DataTable.RootView(resolver: resolver) }
                        .tabItem { Label("History", systemImage: historySFSymbol) }.tag(1)

                    Spacer()

                    NavigationStack { OverrideConfig.RootView(resolver: resolver) }
                        .tabItem {
                            Label(
                                "Adjustments",
                                systemImage: "slider.horizontal.2.gobackward"
                            ) }.tag(2)

                    NavigationStack(path: self.$settingsPath) {
                        Settings.RootView(resolver: resolver) }
                        .tabItem { Label(
                            "Settings",
                            systemImage: "gear"
                        ) }.tag(3)
                }
                .tint(Color.tabBar)

                Button(
                    action: {
                        state.showModal(for: .bolus) },
                    label: {
                        Image(systemName: "plus.circle.fill")
                            .font(.system(size: 40))
                            .foregroundStyle(Color.tabBar)
                            .padding(.bottom, 1)
                            .padding(.horizontal, 20)
                    }
                )
            }.ignoresSafeArea(.keyboard, edges: .bottom).blur(radius: state.waitForSuggestion ? 8 : 0)
                .onChange(of: selectedTab) { _ in
                    print("current path is empty: \(settingsPath.isEmpty)")
                    settingsPath = NavigationPath()
                }
        }

        var body: some View {
            ZStack(alignment: .center) {
                tabBar()

                if state.waitForSuggestion {
                    CustomProgressView(text: "Updating IOB...")
                }
            }
        }

        private func parseReasonConclusion(_ reasonConclusion: String, isMmolL: Bool) -> String {
            var updatedConclusion = reasonConclusion

            // Handle "minGuardBG x<y" pattern
            if let range = updatedConclusion.range(of: "minGuardBG\\s*-?\\d+<\\d+", options: .regularExpression) {
                let matchedString = updatedConclusion[range]
                let parts = matchedString.components(separatedBy: "<")

                if let firstValue = Double(parts[0].components(separatedBy: CharacterSet.decimalDigits.inverted).joined()),
                   let secondValue = Double(parts[1])
                {
                    let formattedFirstValue = isMmolL ? Double(firstValue.asMmolL) : firstValue
                    let formattedSecondValue = isMmolL ? Double(secondValue.asMmolL) : secondValue

                    let formattedString = "minGuardBG \(formattedFirstValue)<\(formattedSecondValue)"
                    updatedConclusion = updatedConclusion.replacingOccurrences(of: matchedString, with: formattedString)
                }
            }

            // Handle "Eventual BG x >= target" pattern
            if let range = updatedConclusion.range(of: "Eventual BG\\s*\\d+\\s*>?=\\s*\\d+", options: .regularExpression) {
                let matchedString = updatedConclusion[range]
                let parts = matchedString.components(separatedBy: " >= ")

                if let firstValue = Double(parts[0].components(separatedBy: CharacterSet.decimalDigits.inverted).joined()),
                   let secondValue = Double(parts[1])
                {
                    let formattedFirstValue = isMmolL ? Double(firstValue.asMmolL) : firstValue
                    let formattedSecondValue = isMmolL ? Double(secondValue.asMmolL) : secondValue

                    let formattedString = "Eventual BG \(formattedFirstValue) >= \(formattedSecondValue)"
                    updatedConclusion = updatedConclusion.replacingOccurrences(of: matchedString, with: formattedString)
                }
            }

            return updatedConclusion.capitalizingFirstLetter()
        }

        private var popup: some View {
            VStack(alignment: .leading, spacing: 4) {
                Text(statusTitle).font(.headline).foregroundColor(.white)
                    .padding(.bottom, 4)
                if let determination = state.determinationsFromPersistence.first {
                    if determination.glucose == 400 {
                        Text("Invalid CGM reading (HIGH).").font(.callout).bold().foregroundColor(.loopRed).padding(.top, 8)
                        Text("SMBs and High Temps Disabled.").font(.caption).foregroundColor(.white).padding(.bottom, 4)
                    } else {
                        let tags = !state.isSmoothingEnabled ? determination.reasonParts : determination
                            .reasonParts + ["Smoothing: On"]
                        TagCloudView(
                            tags: tags,
                            shouldParseToMmolL: state.units == .mmolL
                        )
                        .animation(.none, value: false)

                        Text(
                            self
                                .parseReasonConclusion(
                                    determination.reasonConclusion,
                                    isMmolL: state.units == .mmolL
                                )
                        ).font(.caption).foregroundColor(.white)
                    }
                } else {
                    Text("No determination found").font(.body).foregroundColor(.white)
                }

                if let errorMessage = state.errorMessage, let date = state.errorDate {
                    Text(NSLocalizedString("Error at", comment: "") + " " + dateFormatter.string(from: date))
                        .foregroundColor(.white)
                        .font(.headline)
                        .padding(.bottom, 4)
                        .padding(.top, 8)
                    Text(errorMessage).font(.caption).foregroundColor(.loopRed)
                }
            }
        }

        private func setStatusTitle() {
            if let determination = state.determinationsFromPersistence.first {
                let dateFormatter = DateFormatter()
                dateFormatter.timeStyle = .short
                statusTitle = NSLocalizedString("Oref Determination enacted at", comment: "Headline in enacted pop up") +
                    " " +
                    dateFormatter
                    .string(from: determination.deliverAt ?? Date())
            } else {
                statusTitle = "No Oref determination"
                return
            }
        }
    }
}

extension UIDevice {
    public enum DeviceSize: CGFloat {
        case smallDevice = 667 // Height for 4" iPhone SE
        case largeDevice = 852 // Height for 6.1" iPhone 15 Pro
    }

    @usableFromInline static func adjustPadding(min: CGFloat? = nil, max: CGFloat? = nil) -> CGFloat? {
        if UIScreen.screenHeight > UIDevice.DeviceSize.smallDevice.rawValue {
            if UIScreen.screenHeight >= UIDevice.DeviceSize.largeDevice.rawValue {
                return max
            } else {
                return min != nil ?
                    (max != nil ? max! * (UIScreen.screenHeight / UIDevice.DeviceSize.largeDevice.rawValue) : nil) : nil
            }
        } else {
            return min
        }
    }
}

extension UIScreen {
    static var screenHeight: CGFloat {
        UIScreen.main.bounds.height
    }

    static var screenWidth: CGFloat {
        UIScreen.main.bounds.width
    }
}<|MERGE_RESOLUTION|>--- conflicted
+++ resolved
@@ -128,23 +128,14 @@
 
         var glucoseView: some View {
             CurrentGlucoseView(
-<<<<<<< HEAD
                 timerDate: state.timerDate,
                 units: state.units,
                 alarm: state.alarm,
                 lowGlucose: state.lowGlucose,
                 highGlucose: state.highGlucose,
                 cgmAvailable: state.cgmAvailable,
-=======
-                timerDate: $state.timerDate,
-                units: $state.units,
-                alarm: $state.alarm,
-                lowGlucose: $state.lowGlucose,
-                highGlucose: $state.highGlucose,
-                cgmAvailable: $state.cgmAvailable,
-                currentGlucoseTarget: $state.currentGlucoseTarget,
-                glucoseColorScheme: $state.glucoseColorScheme,
->>>>>>> d733543c
+                currentGlucoseTarget: state.currentGlucoseTarget,
+                glucoseColorScheme: state.glucoseColorScheme,
                 glucose: state.latestTwoGlucoseValues
             ).scaleEffect(0.9)
                 .onTapGesture {
@@ -345,29 +336,17 @@
             ZStack {
                 MainChartView(
                     geo: geo,
-<<<<<<< HEAD
                     units: state.units,
                     hours: state.filteredHours,
                     tempTargets: state.tempTargets,
                     highGlucose: state.highGlucose,
                     lowGlucose: state.lowGlucose,
+                    currentGlucoseTarget: state.currentGlucoseTarget,
+                    glucoseColorScheme: state.glucoseColorScheme,
                     screenHours: state.hours,
                     displayXgridLines: state.displayXgridLines,
                     displayYgridLines: state.displayYgridLines,
                     thresholdLines: state.thresholdLines,
-=======
-                    units: $state.units,
-                    hours: .constant(state.filteredHours),
-                    tempTargets: $state.tempTargets,
-                    highGlucose: $state.highGlucose,
-                    lowGlucose: $state.lowGlucose,
-                    currentGlucoseTarget: $state.currentGlucoseTarget,
-                    screenHours: $state.hours,
-                    glucoseColorScheme: $state.glucoseColorScheme,
-                    displayXgridLines: $state.displayXgridLines,
-                    displayYgridLines: $state.displayYgridLines,
-                    thresholdLines: $state.thresholdLines,
->>>>>>> d733543c
                     state: state
                 )
             }
