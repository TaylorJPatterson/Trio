--- conflicted
+++ resolved
@@ -351,19 +351,64 @@
                 }
 
                 if let progress = state.bolusProgress {
-                    HStack {
-                        Text("Bolusing")
+                    Text("Bolusing")
+                        .font(.system(size: 12, weight: .bold)).foregroundColor(.insulin)
+                    ProgressView(value: Double(progress))
+                        .progressViewStyle(BolusProgressViewStyle())
+                        .padding(.trailing, 8)
+                        .onTapGesture {
+                            state.cancelBolus()
+                        }
+                }
+            }
+            .frame(maxWidth: .infinity, maxHeight: 30)
+        }
+
+        var legendPanel: some View {
+            ZStack {
+                HStack(alignment: .center) {
+                    Group {
+                        Circle().fill(Color.loopGreen).frame(width: 8, height: 8)
+                        Text("BG")
+                            .font(.system(size: 12, weight: .bold)).foregroundColor(.loopGreen)
+                    }
+                    Group {
+                        Circle().fill(Color.insulin).frame(width: 8, height: 8)
+                            .padding(.leading, 8)
+                        Text("IOB")
                             .font(.system(size: 12, weight: .bold)).foregroundColor(.insulin)
-                        ProgressView(value: Double(progress))
-                            .progressViewStyle(BolusProgressViewStyle())
-                            .padding(.trailing, 8)
-                    }
-                    .onTapGesture {
-                        state.cancelBolus()
-                    }
-                }
-            }
-            .frame(maxWidth: .infinity, maxHeight: 30)
+                    }
+                    Group {
+                        Circle().fill(Color.zt).frame(width: 8, height: 8)
+                            .padding(.leading, 8)
+                        Text("ZT")
+                            .font(.system(size: 12, weight: .bold)).foregroundColor(.zt)
+                    }
+                    Group {
+                        Circle().fill(Color.loopYellow).frame(width: 8, height: 8)
+                            .padding(.leading, 8)
+                        Text("COB")
+                            .font(.system(size: 12, weight: .bold)).foregroundColor(.loopYellow)
+                    }
+                    Group {
+                        Circle().fill(Color.uam).frame(width: 8, height: 8)
+                            .padding(.leading, 8)
+                        Text("UAM")
+                            .font(.system(size: 12, weight: .bold)).foregroundColor(.uam)
+                    }
+
+                    if let eventualBG = state.eventualBG {
+                        Text(
+                            "⇢ " + numberFormatter.string(
+                                from: (state.units == .mmolL ? eventualBG.asMmolL : Decimal(eventualBG)) as NSNumber
+                            )!
+                        )
+                        .font(.system(size: 12, weight: .bold)).foregroundColor(.secondary)
+                    }
+                }
+                .frame(maxWidth: .infinity)
+                .padding([.bottom], 20)
+            }
         }
 
         var timeInterval: some View {
@@ -392,53 +437,6 @@
             .font(buttonFont)
             .padding(.top, 20)
             .padding(.bottom, 40)
-        }
-
-        var legendPanel: some View {
-            ZStack {
-                HStack(alignment: .center) {
-                    Group {
-                        Circle().fill(Color.loopGreen).frame(width: 8, height: 8)
-                        Text("BG")
-                            .font(.system(size: 12, weight: .bold)).foregroundColor(.loopGreen)
-                    }
-                    Group {
-                        Circle().fill(Color.insulin).frame(width: 8, height: 8)
-                            .padding(.leading, 8)
-                        Text("IOB")
-                            .font(.system(size: 12, weight: .bold)).foregroundColor(.insulin)
-                    }
-                    Group {
-                        Circle().fill(Color.zt).frame(width: 8, height: 8)
-                            .padding(.leading, 8)
-                        Text("ZT")
-                            .font(.system(size: 12, weight: .bold)).foregroundColor(.zt)
-                    }
-                    Group {
-                        Circle().fill(Color.loopYellow).frame(width: 8, height: 8)
-                            .padding(.leading, 8)
-                        Text("COB")
-                            .font(.system(size: 12, weight: .bold)).foregroundColor(.loopYellow)
-                    }
-                    Group {
-                        Circle().fill(Color.uam).frame(width: 8, height: 8)
-                            .padding(.leading, 8)
-                        Text("UAM")
-                            .font(.system(size: 12, weight: .bold)).foregroundColor(.uam)
-                    }
-
-                    if let eventualBG = state.eventualBG {
-                        Text(
-                            "⇢ " + numberFormatter.string(
-                                from: (state.units == .mmolL ? eventualBG.asMmolL : Decimal(eventualBG)) as NSNumber
-                            )!
-                        )
-                        .font(.system(size: 12, weight: .bold)).foregroundColor(.secondary)
-                    }
-                }
-                .frame(maxWidth: .infinity)
-                .padding([.bottom], 20)
-            }
         }
 
         var mainChart: some View {
@@ -471,104 +469,12 @@
                     screenHours: $state.hours,
                     displayXgridLines: $state.displayXgridLines,
                     displayYgridLines: $state.displayYgridLines,
-                    thresholdLines: $state.thresholdLines,
-                    state: state
+                    thresholdLines: $state.thresholdLines
                 )
             }
-            // .padding(.bottom)
+            .padding(.bottom)
             .modal(for: .dataTable, from: self)
         }
-
-        // MARK: PICKER IN SEGEMENTED STYLE TO CHOOSE THE X AXIS SCALE OF THE GRAPH
-
-        @ViewBuilder private func pickerPanel(_: GeometryProxy) -> some View {
-//            HStack {
-//                Picker("Scale", selection: $state.scale) {
-//                    ForEach(Home.StateModel.Scale.allCases) { scale in
-//                        Text("\(scale.rawValue)h").tag(Optional(scale))
-//                    }
-//                }
-//                .pickerStyle(.segmented)
-//                .background(Color.clear)
-//                .frame(width: UIScreen.main.bounds.width / 1.5, height: 40, alignment: .center)
-//            }
-//            .padding(.vertical, 1)
-            HStack(spacing: 0) {
-                ForEach(Home.StateModel.Scale.allCases, id: \.self) { scale in
-                    Button(action: {
-                        state.scale = scale
-                    }) {
-                        Text(scale == state.scale ? "\(scale.rawValue) hours" : "\(scale.rawValue)")
-                            .font(.footnote)
-                            .foregroundColor(
-                                scale == state.scale ? (colorScheme == .dark ? Color.white : Color.black) : Color.secondary
-                            )
-                            .padding(.vertical, 6).padding(.horizontal, scale == state.scale ? 15 : 10)
-                            .background(
-                                scale == state
-                                    .scale ?
-                                    // RGB(10, 30, 50)
-                                    (colorScheme == .dark ? Color(red: 0.039, green: 0.117, blue: 0.196) : Color.white) :
-                                    Color
-                                    .clear
-                            )
-                            .cornerRadius(20)
-                    }
-                    .shadow(
-                        color: colorScheme == .dark ? Color(red: 0.02745098039, green: 0.1098039216, blue: 0.1411764706) : Color
-                            .black.opacity(0.33),
-                        radius: 3
-                    )
-                }
-            }
-            .padding()
-            .background(Color.clear)
-        }
-
-//        @ViewBuilder private func profiles(_: GeometryProxy) -> some View {
-//            let colour: Color = colorScheme == .dark ? .black : .white
-//            let colourRectangle: Color = colorScheme == .dark ? .gray.opacity(0.1) : .white
-//
-//            ZStack {
-//                Rectangle()
-        ////                    .fill(Color.gray.opacity(0.3))
-//                    .fill(colourRectangle)
-//                    .frame(maxHeight: 40)
-//                    .cornerRadius(15)
-//                    .padding([.leading, .trailing], 10)
-//                let cancel = fetchedPercent.first?.enabled ?? false
-//                HStack(spacing: cancel ? 25 : 15) {
-//                    Text(selectedProfile().name).foregroundColor(.secondary)
-//                    if cancel, selectedProfile().isOn {
-//                        Button { showCancelAlert.toggle() }
-//                        label: {
-//                            Image(systemName: "xmark")
-//                                .foregroundStyle(.secondary)
-//                        }
-//                    }
-//                    Button { state.showModal(for: .overrideProfilesConfig) }
-//                    label: {
-//                        Image(systemName: "person.3.sequence.fill")
-//                            .symbolRenderingMode(.palette)
-//                            .foregroundStyle(
-//                                !(fetchedPercent.first?.enabled ?? false) ? .green : .cyan,
-//                                !(fetchedPercent.first?.enabled ?? false) ? .cyan : .green,
-//                                .purple
-//                            )
-//                    }
-//                }
-//            }
-//            .alert(
-//                "Return to Normal?", isPresented: $showCancelAlert,
-//                actions: {
-//                    Button("No", role: .cancel) {}
-//                    Button("Yes", role: .destructive) {
-//                        state.cancelProfile()
-//                    }
-//                }, message: { Text("This will change settings back to your normal profile.") }
-//            )
-//            Rectangle().fill(colour).frame(maxHeight: 1)
-//        }
 
         private func selectedProfile() -> (name: String, isOn: Bool) {
             var profileString = ""
@@ -596,12 +502,6 @@
             return (name: profileString, isOn: display)
         }
 
-<<<<<<< HEAD
-        @ViewBuilder private func bottomPanel(_: GeometryProxy) -> some View {
-            let colorRectangle: Color = colorScheme == .dark ? Color.black.opacity(0.8) : Color.white
-            let colorIcon: Color = (colorScheme == .dark ? Color.white : Color.black).opacity(0.9)
-
-=======
         func highlightButtons(_ int: Int?, onAppear: Bool) {
             var index = 0
             if let integer = int, !onAppear {
@@ -627,8 +527,10 @@
             }
         }
 
-        @ViewBuilder private func bottomPanel(_ geo: GeometryProxy) -> some View {
->>>>>>> 2e3bd3c1
+        @ViewBuilder private func bottomPanel(_: GeometryProxy) -> some View {
+            let colorRectangle: Color = colorScheme == .dark ? Color.black.opacity(0.8) : Color.white
+            let colorIcon: Color = (colorScheme == .dark ? Color.white : Color.black).opacity(0.9)
+
             ZStack {
                 Rectangle()
                     .fill(colorRectangle)
@@ -784,7 +686,6 @@
                     Spacer()
 
                     infoPanel
-<<<<<<< HEAD
                         .padding(.horizontal, 10)
 
                     RoundedRectangle(cornerRadius: 15)
@@ -799,12 +700,9 @@
                         .padding(.horizontal, 10)
                         .frame(maxHeight: UIScreen.main.bounds.height / 2.2)
 
-                    pickerPanel(geo)
-
-=======
-                    mainChart
+//                    pickerPanel(geo)
                     timeInterval
->>>>>>> 2e3bd3c1
+
                     legendPanel
 
                     Spacer()
@@ -814,11 +712,7 @@
                 .background(colorBackground)
                 .edgesIgnoringSafeArea(.all)
             }
-            .onAppear {
-                configureView {
-                    highlightButtons(nil, onAppear: true)
-                }
-            }
+            .onAppear(perform: configureView)
             .navigationTitle("Home")
 
             .navigationBarHidden(true)
@@ -842,9 +736,6 @@
                             }
                     )
             }
-            .onDisappear {
-                state.saveSettings()
-            }
         }
 
         private var popup: some View {
