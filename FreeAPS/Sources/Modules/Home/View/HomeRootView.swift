import CoreData
import SpriteKit
import SwiftDate
import SwiftUI
import Swinject

extension Home {
    struct RootView: BaseView {
        let resolver: Resolver

        @State var state = StateModel()
        @State var isStatusPopupPresented = false
<<<<<<< HEAD
        @State var showCancelAlert = false
        @State var showCancelConfirmDialog = false
        @State var isConfirmStopOverrideShown = false
        @State var isConfirmStopTempTargetShown = false
=======
        @State var isConfirmStopOverridePresented = false
>>>>>>> 1024d8f5
        @State var isMenuPresented = false
        @State var showTreatments = false
        @State var selectedTab: Int = 0
        @State private var statusTitle: String = ""
        @State var showPumpSelection: Bool = false

        struct Buttons: Identifiable {
            let label: String
            let number: String
            var active: Bool
            let hours: Int16
            var id: String { label }
        }

        @State var timeButtons: [Buttons] = [
            Buttons(label: "2 hours", number: "2", active: false, hours: 2),
            Buttons(label: "4 hours", number: "4", active: false, hours: 4),
            Buttons(label: "6 hours", number: "6", active: false, hours: 6),
            Buttons(label: "12 hours", number: "12", active: false, hours: 12),
            Buttons(label: "24 hours", number: "24", active: false, hours: 24)
        ]

        let buttonFont = Font.custom("TimeButtonFont", size: 14)

        @Environment(\.managedObjectContext) var moc
        @Environment(\.colorScheme) var colorScheme

        @FetchRequest(fetchRequest: OverrideStored.fetch(
            NSPredicate.lastActiveOverride,
            ascending: false,
            fetchLimit: 1
        )) var latestOverride: FetchedResults<OverrideStored>

        @FetchRequest(fetchRequest: TempTargetStored.fetch(
            NSPredicate.lastActiveTempTarget,
            ascending: false,
            fetchLimit: 1
        )) var latestTempTarget: FetchedResults<TempTargetStored>

        var bolusProgressFormatter: NumberFormatter {
            let formatter = NumberFormatter()
            formatter.numberStyle = .decimal
            formatter.minimum = 0
            formatter.maximumFractionDigits = state.settingsManager.preferences.bolusIncrement > 0.05 ? 1 : 2
            formatter.minimumFractionDigits = state.settingsManager.preferences.bolusIncrement > 0.05 ? 1 : 2
            formatter.allowsFloats = true
            formatter.roundingIncrement = Double(state.settingsManager.preferences.bolusIncrement) as NSNumber
            return formatter
        }

        private var numberFormatter: NumberFormatter {
            let formatter = NumberFormatter()
            formatter.numberStyle = .decimal
            formatter.maximumFractionDigits = 2
            return formatter
        }

        private var fetchedTargetFormatter: NumberFormatter {
            let formatter = NumberFormatter()
            formatter.numberStyle = .decimal
            if state.units == .mmolL {
                formatter.maximumFractionDigits = 1
            } else { formatter.maximumFractionDigits = 0 }
            return formatter
        }

        private var targetFormatter: NumberFormatter {
            let formatter = NumberFormatter()
            formatter.numberStyle = .decimal
            formatter.maximumFractionDigits = 1
            return formatter
        }

        private var tirFormatter: NumberFormatter {
            let formatter = NumberFormatter()
            formatter.numberStyle = .decimal
            formatter.maximumFractionDigits = 0
            return formatter
        }

        private var dateFormatter: DateFormatter {
            let dateFormatter = DateFormatter()
            dateFormatter.timeStyle = .short
            return dateFormatter
        }

        private var color: LinearGradient {
            colorScheme == .dark ? LinearGradient(
                gradient: Gradient(colors: [
                    Color.bgDarkBlue,
                    Color.bgDarkerDarkBlue
                ]),
                startPoint: .top,
                endPoint: .bottom
            )
                :
                LinearGradient(
                    gradient: Gradient(colors: [Color.gray.opacity(0.1)]),
                    startPoint: .top,
                    endPoint: .bottom
                )
        }

        private var historySFSymbol: String {
            if #available(iOS 17.0, *) {
                return "book.pages"
            } else {
                return "book"
            }
        }

        var glucoseView: some View {
            CurrentGlucoseView(
                timerDate: state.timerDate,
                units: state.units,
                alarm: state.alarm,
                lowGlucose: state.lowGlucose,
                highGlucose: state.highGlucose,
                cgmAvailable: state.cgmAvailable,
                currentGlucoseTarget: state.currentGlucoseTarget,
                glucoseColorScheme: state.glucoseColorScheme,
                glucose: state.latestTwoGlucoseValues
            ).scaleEffect(0.9)
                .onTapGesture {
                    state.openCGM()
                }
                .onLongPressGesture {
                    let impactHeavy = UIImpactFeedbackGenerator(style: .heavy)
                    impactHeavy.impactOccurred()
                    state.showModal(for: .snooze)
                }
        }

        var pumpView: some View {
            PumpView(
                reservoir: state.reservoir,
                name: state.pumpName,
                expiresAtDate: state.pumpExpiresAtDate,
                timerDate: state.timerDate,
                timeZone: state.timeZone,
                pumpStatusHighlightMessage: state.pumpStatusHighlightMessage,
                battery: state.batteryFromPersistence
            ).onTapGesture {
                if state.pumpDisplayState == nil {
                    // shows user confirmation dialog with pump model choices, then proceeds to setup
                    showPumpSelection.toggle()
                } else {
                    // sends user to pump settings
                    state.setupPump.toggle()
                }
            }
        }

        var tempBasalString: String? {
            guard let lastTempBasal = state.tempBasals.last?.tempBasal, let tempRate = lastTempBasal.rate else {
                return nil
            }
            let rateString = numberFormatter.string(from: tempRate as NSNumber) ?? "0"
            var manualBasalString = ""

            if let apsManager = state.apsManager, apsManager.isManualTempBasal {
                manualBasalString = NSLocalizedString(
                    " - Manual Basal ⚠️",
                    comment: "Manual Temp basal"
                )
            }

            return rateString + " " + NSLocalizedString(" U/hr", comment: "Unit per hour with space") + manualBasalString
        }

        var overrideString: String? {
            guard let latestOverride = latestOverride.first else {
                return nil
            }

            let percent = latestOverride.percentage
            let percentString = percent == 100 ? "" : "\(percent.formatted(.number)) %"

            let unit = state.units
            var target = (latestOverride.target ?? 100) as Decimal
            target = unit == .mmolL ? target.asMmolL : target

            var targetString = target == 0 ? "" : (fetchedTargetFormatter.string(from: target as NSNumber) ?? "") + " " + unit
                .rawValue
            if tempTargetString != nil {
                targetString = ""
            }

            let duration = latestOverride.duration ?? 0
            let addedMinutes = Int(truncating: duration)
            let date = latestOverride.date ?? Date()
            let newDuration = max(
                Decimal(Date().distance(to: date.addingTimeInterval(addedMinutes.minutes.timeInterval)).minutes),
                0
            )
            let indefinite = latestOverride.indefinite
            var durationString = ""

            if !indefinite {
                if newDuration >= 1 {
                    durationString = formatHrMin(Int(newDuration))
                } else if newDuration > 0 {
                    durationString = "\(Int(newDuration * 60)) s"

                } else {
                    /// Do not show the Override anymore
                    Task {
                        guard let objectID = self.latestOverride.first?.objectID else { return }
                        await state.cancelOverride(withID: objectID)
                    }
                }
            }

            let smbScheduleString = latestOverride
                .smbIsScheduledOff && ((latestOverride.start?.stringValue ?? "") != (latestOverride.end?.stringValue ?? ""))
                ? " \(formatTimeRange(start: latestOverride.start?.stringValue, end: latestOverride.end?.stringValue))"
                : ""

            let smbToggleString = latestOverride.smbIsOff || latestOverride
                .smbIsScheduledOff ? "SMBs Off\(smbScheduleString)" : ""

            let components = [durationString, percentString, targetString, smbToggleString].filter { !$0.isEmpty }
            return components.isEmpty ? nil : components.joined(separator: ", ")
        }

        var tempTargetString: String? {
            guard let latestTempTarget = latestTempTarget.first else {
                return nil
            }

            let name = latestTempTarget.name
            let duration = latestTempTarget.duration
            let addedMinutes = Int(truncating: duration ?? 0)
            let date = latestTempTarget.date ?? Date()
            let newDuration = max(
                Decimal(Date().distance(to: date.addingTimeInterval(addedMinutes.minutes.timeInterval)).minutes),
                0
            )
            var durationString = ""
            var target = (latestTempTarget.target ?? 100) as Decimal
            target = state.units == .mmolL ? target.asMmolL : target
            var targetString = target == 0 ? "" : (fetchedTargetFormatter.string(from: target as NSNumber) ?? "") + " " +
                state.units
                .rawValue

            if newDuration >= 1 {
                durationString =
                    "\(newDuration.formatted(.number.grouping(.never).rounded().precision(.fractionLength(0)))) min"
            } else if newDuration > 0 {
                durationString =
                    "\((newDuration * 60).formatted(.number.grouping(.never).rounded().precision(.fractionLength(0)))) s"
            } else {
                /// Do not show the Temp Target anymore
                Task {
                    guard let objectID = self.latestTempTarget.first?.objectID else { return }
                    await state.cancelTempTarget(withID: objectID)
                }
            }

            let components = [targetString, durationString].filter { !$0.isEmpty }
            return components.isEmpty ? nil : components.joined(separator: ", ")
        }

        var infoPanel: some View {
            HStack(alignment: .center) {
                if state.pumpSuspended {
                    Text("Pump suspended")
                        .font(.system(size: 15, weight: .bold)).foregroundColor(.loopGray)
                        .padding(.leading, 8)
                } else if let tempBasalString = tempBasalString {
                    Text(tempBasalString)
                        .font(.system(size: 15, weight: .bold))
                        .foregroundColor(.insulin)
                        .padding(.leading, 8)
                }
                if state.totalInsulinDisplayType == .totalInsulinInScope {
                    Text(
                        "TINS: \(state.calculateTINS())" +
                            NSLocalizedString(" U", comment: "Unit in number of units delivered (keep the space character!)")
                    )
                    .font(.system(size: 15, weight: .bold))
                    .foregroundColor(.insulin)
                }

                if let tempTargetString = tempTargetString {
                    Text(tempTargetString)
                        .font(.caption)
                        .foregroundColor(.secondary)
                }

                Spacer()

                if state.closedLoop, state.settingsManager.preferences.maxIOB == 0 {
                    Text("Max IOB: 0").font(.callout).foregroundColor(.orange).padding(.trailing, 20)
                }
            }
            .frame(maxWidth: .infinity, maxHeight: 30)
        }

        var timeInterval: some View {
            HStack(alignment: .center) {
                ForEach(timeButtons) { button in
                    Text(button.active ? NSLocalizedString(button.label, comment: "") : button.number).onTapGesture {
                        state.hours = button.hours
                    }
                    .foregroundStyle(button.active ? (colorScheme == .dark ? Color.white : Color.black).opacity(0.9) : .secondary)
                    .frame(maxHeight: 30).padding(.horizontal, 8)
                    .background(
                        button.active ?
                            // RGB(30, 60, 95)
                            (
                                colorScheme == .dark ? Color(red: 0.1176470588, green: 0.2352941176, blue: 0.3725490196) :
                                    Color.white
                            ) :
                            Color
                            .clear
                    )
                    .cornerRadius(20)
                }
                Button(action: {
                    state.isLegendPresented.toggle()
                }) {
                    Image(systemName: "info")
                        .foregroundColor(colorScheme == .dark ? Color.white : Color.black).opacity(0.9)
                        .frame(width: 20, height: 20)
                        .background(
                            colorScheme == .dark ? Color(red: 0.1176470588, green: 0.2352941176, blue: 0.3725490196) :
                                Color.white
                        )
                        .clipShape(Circle())
                }
                .padding([.top, .bottom])
            }
            .shadow(
                color: Color.black.opacity(colorScheme == .dark ? 0.75 : 0.33),
                radius: colorScheme == .dark ? 5 : 3
            )
            .font(buttonFont)
        }

        @ViewBuilder func mainChart(geo: GeometryProxy) -> some View {
            ZStack {
                MainChartView(
                    geo: geo,
                    units: state.units,
                    hours: state.filteredHours,
                    tempTargets: state.tempTargets,
                    highGlucose: state.highGlucose,
                    lowGlucose: state.lowGlucose,
                    currentGlucoseTarget: state.currentGlucoseTarget,
                    glucoseColorScheme: state.glucoseColorScheme,
                    screenHours: state.hours,
                    displayXgridLines: state.displayXgridLines,
                    displayYgridLines: state.displayYgridLines,
                    thresholdLines: state.thresholdLines,
                    state: state
                )
            }
            .padding(.bottom, UIDevice.adjustPadding(min: 0, max: nil))
        }

        func highlightButtons() {
            for i in 0 ..< timeButtons.count {
                timeButtons[i].active = timeButtons[i].hours == state.hours
            }
        }

        @ViewBuilder func rightHeaderPanel(_: GeometryProxy) -> some View {
            VStack(alignment: .leading, spacing: 20) {
                /// Loop view at bottomLeading
                LoopView(
                    closedLoop: state.closedLoop,
                    timerDate: state.timerDate,
                    isLooping: state.isLooping,
                    lastLoopDate: state.lastLoopDate,
                    manualTempBasal: state.manualTempBasal,
                    determination: state.determinationsFromPersistence
                ).onTapGesture {
                    state.isStatusPopupPresented = true
                    setStatusTitle()
                }.onLongPressGesture {
                    let impactHeavy = UIImpactFeedbackGenerator(style: .heavy)
                    impactHeavy.impactOccurred()
                    state.runLoop()
                }
                /// eventualBG string at bottomTrailing

                if let eventualBG = state.enactedAndNonEnactedDeterminations.first?.eventualBG {
                    let bg = eventualBG as Decimal
                    HStack {
                        Image(systemName: "arrow.right.circle")
                            .font(.system(size: 16, weight: .bold))
                        Text(
                            numberFormatter.string(
                                from: (
                                    state.units == .mmolL ? bg
                                        .asMmolL : bg
                                ) as NSNumber
                            )!
                        )
                        .font(.system(size: 16))
                    }
                } else {
                    HStack {
                        Image(systemName: "arrow.right.circle")
                            .font(.system(size: 16, weight: .bold))
                        Text("--")
                            .font(.system(size: 16))
                    }
                }
            }
        }

        @ViewBuilder func mealPanel(_: GeometryProxy) -> some View {
            HStack {
                HStack {
                    Image(systemName: "syringe.fill")
                        .font(.system(size: 16))
                        .foregroundColor(Color.insulin)
                    Text(
                        (
                            numberFormatter
                                .string(from: (state.enactedAndNonEnactedDeterminations.first?.iob ?? 0) as NSNumber) ?? "0"
                        ) +
                            NSLocalizedString(" U", comment: "Insulin unit")
                    )
                    .font(.system(size: 16, weight: .bold, design: .rounded))
                }

                Spacer()

                HStack {
                    Image(systemName: "fork.knife")
                        .font(.system(size: 16))
                        .foregroundColor(.loopYellow)
                    Text(
                        (
                            numberFormatter.string(
                                from: NSNumber(value: state.enactedAndNonEnactedDeterminations.first?.cob ?? 0)
                            ) ?? "0"
                        ) +
                            NSLocalizedString(" g", comment: "gram of carbs")
                    )
                    .font(.system(size: 16, weight: .bold, design: .rounded))
                }

                Spacer()

                HStack {
                    if state.pumpSuspended {
                        Text("Pump suspended")
                            .font(.system(size: 12, weight: .bold, design: .rounded)).foregroundColor(.loopGray)
                    } else if let tempBasalString = tempBasalString {
                        Image(systemName: "drop.circle")
                            .font(.system(size: 16))
                            .foregroundColor(.insulinTintColor)
                        Text(tempBasalString)
                            .font(.system(size: 16, weight: .bold, design: .rounded))
                    } else {
                        Image(systemName: "drop.circle")
                            .font(.system(size: 16))
                            .foregroundColor(.insulinTintColor)
                        Text("No Data")
                            .font(.system(size: 16, weight: .bold, design: .rounded))
                    }
                }
                if state.totalInsulinDisplayType == .totalDailyDose {
                    Spacer()
                    Text(
                        "TDD: " +
                            (
                                numberFormatter
                                    .string(from: (state.determinationsFromPersistence.first?.totalDailyDose ?? 0) as NSNumber) ??
                                    "0"
                            ) +
                            NSLocalizedString(" U", comment: "Insulin unit")
                    )
                    .font(.system(size: 16, weight: .bold, design: .rounded))
                } else {
                    Spacer()
                    HStack {
                        Text(
                            "TINS: \(state.roundedTotalBolus)" +
                                NSLocalizedString(" U", comment: "Unit in number of units delivered (keep the space character!)")
                        )
                        .font(.system(size: 16, weight: .bold, design: .rounded))
                        .onChange(of: state.hours) {
                            state.roundedTotalBolus = state.calculateTINS()
                        }
                        .onAppear {
                            DispatchQueue.main.asyncAfter(deadline: .now() + 1) {
                                state.roundedTotalBolus = state.calculateTINS()
                            }
                        }
                    }
                }
            }.padding(.horizontal, 10)
        }

        @ViewBuilder func adjustmentsOverrideView(_ overrideString: String) -> some View {
            Group {
                Image(systemName: "clock.arrow.2.circlepath")
                    .font(.system(size: 20))
                    .foregroundStyle(Color.primary, Color(red: 0.6235294118, green: 0.4235294118, blue: 0.9803921569))
                VStack(alignment: .leading) {
                    Text(latestOverride.first?.name ?? "Custom Override")
                        .font(.subheadline)
                        .frame(alignment: .leading)

                    Text(overrideString)
                        .font(.caption)
                }
            }
        }

        @ViewBuilder func adjustmentsTempTargetView(_ tempTargetString: String) -> some View {
            Group {
                Image(systemName: "target")
                    .font(.system(size: 20))
                    .foregroundStyle(Color.loopGreen)
                VStack(alignment: .leading) {
                    Text(latestTempTarget.first?.name ?? "Temp Target")
                        .font(.subheadline)
                    Text(tempTargetString)
                        .font(.caption)
                }
            }
        }

        @ViewBuilder func adjustmentsCancelView(_ cancelAction: @escaping () -> Void) -> some View {
            Image(systemName: "xmark.app")
                .font(.system(size: 24))
                .onTapGesture {
                    cancelAction()
                }
        }

        @ViewBuilder func adjustmentsCancelTempTargetView() -> some View {
            Image(systemName: "xmark.app")
                .font(.system(size: 24))
                .confirmationDialog(
                    "Stop the Temp Target \"\(latestTempTarget.first?.name ?? "")\"?",
                    isPresented: $isConfirmStopTempTargetShown,
                    titleVisibility: .visible
                ) {
                    Button("Stop", role: .destructive) {
                        Task {
                            guard let objectID = latestTempTarget.first?.objectID else { return }
                            await state.cancelTempTarget(withID: objectID)
                        }
                    }
                    Button("Cancel", role: .cancel) {}
                }
                .padding(.trailing, 8)
                .onTapGesture {
                    if !latestTempTarget.isEmpty {
                        isConfirmStopTempTargetShown = true
                    }
                }
        }

        @ViewBuilder func adjustmentsCancelOverrideView() -> some View {
            Image(systemName: "xmark.app")
                .font(.system(size: 24))
                .confirmationDialog(
                    "Stop the Override \"\(latestOverride.first?.name ?? "")\"?",
                    isPresented: $isConfirmStopOverrideShown,
                    titleVisibility: .visible
                ) {
                    Button("Stop", role: .destructive) {
                        Task {
                            guard let objectID = latestOverride.first?.objectID else { return }
                            await state.cancelOverride(withID: objectID)
                        }
                    }
                    Button("Cancel", role: .cancel) {}
                }
                .padding(.trailing, 8)
                .onTapGesture {
                    if !latestOverride.isEmpty {
                        isConfirmStopOverrideShown = true
                    }
                }
        }

        @ViewBuilder func adjustmentView(geo: GeometryProxy) -> some View {
            ZStack {
                /// rectangle as background
                RoundedRectangle(cornerRadius: 15)
                    .fill(
                        colorScheme == .dark ? Color(red: 0.03921568627, green: 0.133333333, blue: 0.2156862745) : Color
                            .insulin
                            .opacity(0.1)
                    )
                    .clipShape(RoundedRectangle(cornerRadius: 15))
                    .frame(height: geo.size.height * 0.08)
                    .shadow(
                        color: colorScheme == .dark ? Color(red: 0.02745098039, green: 0.1098039216, blue: 0.1411764706) :
                            Color.black.opacity(0.33),
                        radius: 3
                    )
                HStack {
                    if let overrideString = overrideString, let tempTargetString = tempTargetString {
                        HStack {
                            adjustmentsOverrideView(overrideString)

                            Spacer()

                            Divider()
                                .frame(height: geo.size.height * 0.05)
                                .padding(.horizontal, 2)

                            adjustmentsTempTargetView(tempTargetString)

                            Spacer()

                            adjustmentsCancelView({
                                if !latestTempTarget.isEmpty, !latestOverride.isEmpty {
                                    showCancelConfirmDialog = true
                                } else if !latestOverride.isEmpty {
                                    showCancelAlert = true
                                } else if !latestTempTarget.isEmpty {
                                    showCancelAlert = true
                                }
                            })
                        }
                    } else if let overrideString = overrideString {
                        adjustmentsOverrideView(overrideString)
                        Spacer()
                        adjustmentsCancelOverrideView()

                    } else if let tempTargetString = tempTargetString {
                        HStack {
                            adjustmentsTempTargetView(tempTargetString)
                            Spacer()
                            adjustmentsCancelTempTargetView()
                        }
                    } else {
                        VStack {
                            Text("No Active Adjustment")
                                .font(.subheadline)
                                .frame(maxWidth: .infinity, alignment: .leading)
                            Text("Profile at 100 %")
                                .font(.caption)
                                .frame(maxWidth: .infinity, alignment: .leading)
                        }.padding(.leading, 10)

                        Spacer()

                        /// to ensure the same position....
                        Image(systemName: "xmark.app")
                            .font(.system(size: 25))
                            // clear color for the icon
                            .foregroundStyle(Color.clear)
                    }
<<<<<<< HEAD
                }.padding(.horizontal, 10)
                    .confirmationDialog("Adjustment to Stop", isPresented: $showCancelConfirmDialog) {
                        Button("Stop Override", role: .destructive) {
                            Task {
                                guard let objectID = latestOverride.first?.objectID else { return }
                                await state.cancelOverride(withID: objectID)
                            }
=======
                }
                .padding(.horizontal, 10)
                .confirmationDialog(
                    "Stop the Override \"\(latestOverride.first?.name ?? "")\"?",
                    isPresented: $isConfirmStopOverridePresented,
                    titleVisibility: .visible
                ) {
                    Button("Stop", role: .destructive) {
                        Task {
                            guard let objectID = latestOverride.first?.objectID else { return }
                            await state.cancelOverride(withID: objectID)
>>>>>>> 1024d8f5
                        }
                        Button("Stop Temp Target", role: .destructive) {
                            Task {
                                guard let objectID = latestTempTarget.first?.objectID else { return }
                                await state.cancelTempTarget(withID: objectID)
                            }
                        }
                    } message: {
                        Text("Select Adjustment")
                    }
                    Button("Cancel", role: .cancel) {}
                }
                .padding(.trailing, 8)
                .onTapGesture {
                    if !latestOverride.isEmpty {
                        isConfirmStopOverridePresented = true
                    }
                }
            }.padding(.horizontal, 10).padding(.bottom, UIDevice.adjustPadding(min: nil, max: 10))
        }

        @ViewBuilder func bolusProgressBar(_ progress: Decimal) -> some View {
            GeometryReader { geo in
                RoundedRectangle(cornerRadius: 15)
                    .frame(height: 6)
                    .foregroundColor(.clear)
                    .background(
                        LinearGradient(colors: [
                            Color(red: 0.7215686275, green: 0.3411764706, blue: 1),
                            Color(red: 0.6235294118, green: 0.4235294118, blue: 0.9803921569),
                            Color(red: 0.4862745098, green: 0.5450980392, blue: 0.9529411765),
                            Color(red: 0.3411764706, green: 0.6666666667, blue: 0.9254901961),
                            Color(red: 0.262745098, green: 0.7333333333, blue: 0.9137254902)
                        ], startPoint: .leading, endPoint: .trailing)
                            .mask(alignment: .leading) {
                                RoundedRectangle(cornerRadius: 15)
                                    .frame(width: geo.size.width * CGFloat(progress))
                            }
                    )
            }
        }

        @ViewBuilder func bolusView(geo: GeometryProxy, _ progress: Decimal) -> some View {
            /// ensure that state.lastPumpBolus has a value, i.e. there is a last bolus done by the pump and not an external bolus
            /// - TRUE:  show the pump bolus
            /// - FALSE:  do not show a progress bar at all
            if let bolusTotal = state.lastPumpBolus?.bolus?.amount {
                let bolusFraction = progress * (bolusTotal as Decimal)
                let bolusString =
                    (bolusProgressFormatter.string(from: bolusFraction as NSNumber) ?? "0")
                        + " of " +
                        (numberFormatter.string(from: bolusTotal as NSNumber) ?? "0")
                        + NSLocalizedString(" U", comment: "Insulin unit")

                ZStack {
                    /// rectangle as background
                    RoundedRectangle(cornerRadius: 15)
                        .fill(
                            colorScheme == .dark ? Color(red: 0.03921568627, green: 0.133333333, blue: 0.2156862745) : Color
                                .insulin
                                .opacity(0.2)
                        )
                        .clipShape(RoundedRectangle(cornerRadius: 15))
                        .frame(height: geo.size.height * 0.08)
                        .shadow(
                            color: colorScheme == .dark ? Color(red: 0.02745098039, green: 0.1098039216, blue: 0.1411764706) :
                                Color.black.opacity(0.33),
                            radius: 3
                        )

                    /// actual bolus view
                    HStack {
                        Image(systemName: "cross.vial.fill")
                            .font(.system(size: 25))

                        Spacer()

                        VStack {
                            Text("Bolusing")
                                .font(.subheadline)
                                .frame(maxWidth: .infinity, alignment: .leading)
                            Text(bolusString)
                                .font(.caption)
                                .frame(maxWidth: .infinity, alignment: .leading)
                        }.padding(.leading, 5)

                        Spacer()

                        Button {
                            state.showProgressView()
                            state.cancelBolus()
                        } label: {
                            Image(systemName: "xmark.app")
                                .font(.system(size: 25))
                        }
                    }.padding(.horizontal, 10)
                        .padding(.trailing, 8)

                }.padding(.horizontal, 10).padding(.bottom, UIDevice.adjustPadding(min: nil, max: 10))
                    .overlay(alignment: .bottom) {
                        bolusProgressBar(progress).padding(.horizontal, 18).offset(y: 48)
                    }.clipShape(RoundedRectangle(cornerRadius: 15))
            }
        }

        @ViewBuilder func mainView() -> some View {
            GeometryReader { geo in
                VStack(spacing: 0) {
                    ZStack {
                        /// glucose bobble
                        glucoseView

                        /// right panel with loop status and evBG
                        HStack {
                            Spacer()
                            rightHeaderPanel(geo)
                        }.padding(.trailing, 20)

                        /// left panel with pump related info
                        HStack {
                            pumpView
                            Spacer()
                        }.padding(.leading, 20)
                    }.padding(.top, 10)

                    mealPanel(geo).padding(.top, UIDevice.adjustPadding(min: nil, max: 30))
                        .padding(.bottom, UIDevice.adjustPadding(min: nil, max: 20))

                    mainChart(geo: geo)

                    timeInterval.padding(.top, UIDevice.adjustPadding(min: 0, max: 12))
                        .padding(.bottom, UIDevice.adjustPadding(min: 0, max: 12))

                    if let progress = state.bolusProgress {
                        bolusView(geo: geo, progress).padding(.bottom, UIDevice.adjustPadding(min: nil, max: 40))
                    } else {
                        adjustmentView(geo: geo).padding(.bottom, UIDevice.adjustPadding(min: nil, max: 40))
                    }
                }
                .background(color)
            }
            .onChange(of: state.hours) {
                highlightButtons()
            }
            .onAppear {
                configureView {
                    highlightButtons()
                }
            }
            .navigationTitle("Home")
            .navigationBarHidden(true)
            .ignoresSafeArea(.keyboard)
            .popup(isPresented: state.isStatusPopupPresented, alignment: .top, direction: .top) {
                popup
                    .padding()
                    .background(
                        RoundedRectangle(cornerRadius: 8, style: .continuous)
                            .fill(colorScheme == .dark ? Color(
                                "Chart"
                            ) : Color(UIColor.darkGray))
                    )
                    .onTapGesture {
                        state.isStatusPopupPresented = false
                    }
                    .gesture(
                        DragGesture(minimumDistance: 10, coordinateSpace: .local)
                            .onEnded { value in
                                if value.translation.height < 0 {
                                    state.isStatusPopupPresented = false
                                }
                            }
                    )
            }
            .confirmationDialog("Pump Model", isPresented: $showPumpSelection) {
                Button("Medtronic") { state.addPump(.minimed) }
                Button("Omnipod Eros") { state.addPump(.omnipod) }
                Button("Omnipod Dash") { state.addPump(.omnipodBLE) }
                Button("Pump Simulator") { state.addPump(.simulator) }
            } message: { Text("Select Pump Model") }
            .sheet(isPresented: $state.setupPump) {
                if let pumpManager = state.provider.apsManager.pumpManager {
                    PumpConfig.PumpSettingsView(
                        pumpManager: pumpManager,
                        bluetoothManager: state.provider.apsManager.bluetoothManager!,
                        completionDelegate: state,
                        setupDelegate: state
                    )
                } else {
                    PumpConfig.PumpSetupView(
                        pumpType: state.setupPumpType,
                        pumpInitialSettings: PumpConfig.PumpInitialSettings.default,
                        bluetoothManager: state.provider.apsManager.bluetoothManager!,
                        completionDelegate: state,
                        setupDelegate: state
                    )
                }
            }
            .sheet(isPresented: $state.isLegendPresented) {
                NavigationStack {
                    Text(
                        "The oref algorithm determines insulin dosing based on a number of scenarios that it estimates with different types of forecasts."
                    )
                    .font(.subheadline)
                    .foregroundColor(.secondary)

                    if state.forecastDisplayType == .lines {
                        List {
                            DefinitionRow(
                                term: "IOB (Insulin on Board)",
                                definition: "Forecasts BG based on the amount of insulin still active in the body.",
                                color: .insulin
                            )
                            DefinitionRow(
                                term: "ZT (Zero-Temp)",
                                definition: "Forecasts the worst-case blood glucose (BG) scenario if no carbs are absorbed and insulin delivery is stopped until BG starts rising.",
                                color: .zt
                            )
                            DefinitionRow(
                                term: "COB (Carbs on Board)",
                                definition: "Forecasts BG changes by considering the amount of carbohydrates still being absorbed in the body.",
                                color: .loopYellow
                            )
                            DefinitionRow(
                                term: "UAM (Unannounced Meal)",
                                definition: "Forecasts BG levels and insulin dosing needs for unexpected meals or other causes of BG rises without prior notice.",
                                color: .uam
                            )
                        }
                        .padding(.trailing, 10)
                        .navigationBarTitle("Legend", displayMode: .inline)
                    } else {
                        List {
                            DefinitionRow(
                                term: "Cone of Uncertainty",
                                definition: "For simplicity reasons, oref's various forecast curves are displayed as a \"Cone of Uncertainty\" that depicts a possible, forecasted range of future glucose fluctuation based on the current data and the algothim's result.\n\nTo modify the forecast display type, go to Trio Settings > Features > User Interface > Forecast Display Type.",
                                color: Color.blue.opacity(0.5)
                            )
                        }
                        .padding(.trailing, 10)
                        .navigationBarTitle("Legend", displayMode: .inline)
                    }

                    Button { state.isLegendPresented.toggle() }
                    label: { Text("Got it!").frame(maxWidth: .infinity, alignment: .center) }
                        .buttonStyle(.bordered)
                        .padding(.top)
                }
                .padding()
                .presentationDetents(
                    [.fraction(0.9), .large],
                    selection: $state.legendSheetDetent
                )
            }
        }

        @State var settingsPath = NavigationPath()

        @ViewBuilder func tabBar() -> some View {
            ZStack(alignment: .bottom) {
                TabView(selection: $selectedTab) {
                    let carbsRequiredBadge: String? = {
                        guard let carbsRequired = state.enactedAndNonEnactedDeterminations.first?.carbsRequired,
                              state.showCarbsRequiredBadge
                        else {
                            return nil
                        }
                        let carbsRequiredDecimal = Decimal(carbsRequired)
                        if carbsRequiredDecimal > state.settingsManager.settings.carbsRequiredThreshold {
                            let numberAsNSNumber = NSDecimalNumber(decimal: carbsRequiredDecimal)
                            return (numberFormatter.string(from: numberAsNSNumber) ?? "") + " g"
                        }
                        return nil
                    }()

                    NavigationStack { mainView() }
                        .tabItem { Label("Main", systemImage: "chart.xyaxis.line") }
                        .badge(carbsRequiredBadge).tag(0)

                    NavigationStack { DataTable.RootView(resolver: resolver) }
                        .tabItem { Label("History", systemImage: historySFSymbol) }.tag(1)

                    Spacer()

                    NavigationStack { OverrideConfig.RootView(resolver: resolver) }
                        .tabItem {
                            Label(
                                "Adjustments",
                                systemImage: "slider.horizontal.2.gobackward"
                            ) }.tag(2)

                    NavigationStack(path: self.$settingsPath) {
                        Settings.RootView(resolver: resolver) }
                        .tabItem { Label(
                            "Settings",
                            systemImage: "gear"
                        ) }.tag(3)
                }
                .tint(Color.tabBar)

                Button(
                    action: {
                        state.showModal(for: .bolus) },
                    label: {
                        Image(systemName: "plus.circle.fill")
                            .font(.system(size: 40))
                            .foregroundStyle(Color.tabBar)
                            .padding(.bottom, 1)
                            .padding(.horizontal, 20)
                    }
                )
            }.ignoresSafeArea(.keyboard, edges: .bottom).blur(radius: state.waitForSuggestion ? 8 : 0)
                .onChange(of: selectedTab) {
                    print("current path is empty: \(settingsPath.isEmpty)")
                    settingsPath = NavigationPath()
                }
        }

        var body: some View {
            ZStack(alignment: .center) {
                tabBar()

                if state.waitForSuggestion {
                    CustomProgressView(text: "Updating IOB...")
                }
            }
        }

        private func parseReasonConclusion(_ reasonConclusion: String, isMmolL: Bool) -> String {
            var updatedConclusion = reasonConclusion

            // Handle "minGuardBG x<y" pattern
            if let range = updatedConclusion.range(of: "minGuardBG\\s*-?\\d+<\\d+", options: .regularExpression) {
                let matchedString = updatedConclusion[range]
                let parts = matchedString.components(separatedBy: "<")

                if let firstValue = Double(parts[0].components(separatedBy: CharacterSet.decimalDigits.inverted).joined()),
                   let secondValue = Double(parts[1])
                {
                    let formattedFirstValue = isMmolL ? Double(firstValue.asMmolL) : firstValue
                    let formattedSecondValue = isMmolL ? Double(secondValue.asMmolL) : secondValue

                    let formattedString = "minGuardBG \(formattedFirstValue)<\(formattedSecondValue)"
                    updatedConclusion = updatedConclusion.replacingOccurrences(of: matchedString, with: formattedString)
                }
            }

            // Handle "Eventual BG x >= target" pattern
            if let range = updatedConclusion.range(of: "Eventual BG\\s*\\d+\\s*>?=\\s*\\d+", options: .regularExpression) {
                let matchedString = updatedConclusion[range]
                let parts = matchedString.components(separatedBy: " >= ")

                if let firstValue = Double(parts[0].components(separatedBy: CharacterSet.decimalDigits.inverted).joined()),
                   let secondValue = Double(parts[1])
                {
                    let formattedFirstValue = isMmolL ? Double(firstValue.asMmolL) : firstValue
                    let formattedSecondValue = isMmolL ? Double(secondValue.asMmolL) : secondValue

                    let formattedString = "Eventual BG \(formattedFirstValue) >= \(formattedSecondValue)"
                    updatedConclusion = updatedConclusion.replacingOccurrences(of: matchedString, with: formattedString)
                }
            }

            return updatedConclusion.capitalizingFirstLetter()
        }

        private var popup: some View {
            VStack(alignment: .leading, spacing: 4) {
                Text(statusTitle).font(.headline).foregroundColor(.white)
                    .padding(.bottom, 4)
                if let determination = state.determinationsFromPersistence.first {
                    if determination.glucose == 400 {
                        Text("Invalid CGM reading (HIGH).").font(.callout).bold().foregroundColor(.loopRed).padding(.top, 8)
                        Text("SMBs and High Temps Disabled.").font(.caption).foregroundColor(.white).padding(.bottom, 4)
                    } else {
                        let tags = !state.isSmoothingEnabled ? determination.reasonParts : determination
                            .reasonParts + ["Smoothing: On"]
                        TagCloudView(
                            tags: tags,
                            shouldParseToMmolL: state.units == .mmolL
                        )
                        .animation(.none, value: false)

                        Text(
                            self
                                .parseReasonConclusion(
                                    determination.reasonConclusion,
                                    isMmolL: state.units == .mmolL
                                )
                        ).font(.caption).foregroundColor(.white)
                    }
                } else {
                    Text("No determination found").font(.body).foregroundColor(.white)
                }

                if let errorMessage = state.errorMessage, let date = state.errorDate {
                    Text(NSLocalizedString("Error at", comment: "") + " " + dateFormatter.string(from: date))
                        .foregroundColor(.white)
                        .font(.headline)
                        .padding(.bottom, 4)
                        .padding(.top, 8)
                    Text(errorMessage).font(.caption).foregroundColor(.loopRed)
                }
            }
        }

        private func setStatusTitle() {
            if let determination = state.determinationsFromPersistence.first {
                let dateFormatter = DateFormatter()
                dateFormatter.timeStyle = .short
                statusTitle = NSLocalizedString("Oref Determination enacted at", comment: "Headline in enacted pop up") +
                    " " +
                    dateFormatter
                    .string(from: determination.deliverAt ?? Date())
            } else {
                statusTitle = "No Oref determination"
                return
            }
        }
    }
}

extension UIDevice {
    public enum DeviceSize: CGFloat {
        case smallDevice = 667 // Height for 4" iPhone SE
        case largeDevice = 852 // Height for 6.1" iPhone 15 Pro
    }

    @usableFromInline static func adjustPadding(min: CGFloat? = nil, max: CGFloat? = nil) -> CGFloat? {
        if UIScreen.screenHeight > UIDevice.DeviceSize.smallDevice.rawValue {
            if UIScreen.screenHeight >= UIDevice.DeviceSize.largeDevice.rawValue {
                return max
            } else {
                return min != nil ?
                    (max != nil ? max! * (UIScreen.screenHeight / UIDevice.DeviceSize.largeDevice.rawValue) : nil) : nil
            }
        } else {
            return min
        }
    }
}

extension UIScreen {
    static var screenHeight: CGFloat {
        UIScreen.main.bounds.height
    }

    static var screenWidth: CGFloat {
        UIScreen.main.bounds.width
    }
}

// Helper function to convert a start and end hour to either 24-hour or AM/PM format
func formatTimeRange(start: String?, end: String?) -> String {
    guard let start = start, let end = end else {
        return ""
    }

    // Check if the format is 24-hour or AM/PM
    if is24HourFormat() {
        // Return the original 24-hour format
        return "\(start)-\(end)"
    } else {
        // Convert to AM/PM format using DateFormatter
        let formatter = DateFormatter()
        formatter.dateFormat = "HH"

        if let startHour = Int(start), let endHour = Int(end) {
            let startDate = Calendar.current.date(bySettingHour: startHour, minute: 0, second: 0, of: Date()) ?? Date()
            let endDate = Calendar.current.date(bySettingHour: endHour, minute: 0, second: 0, of: Date()) ?? Date()

            // Customize the format to "2p" or "2a"
            formatter.dateFormat = "ha"
            let startFormatted = formatter.string(from: startDate).lowercased().replacingOccurrences(of: "m", with: "")
            let endFormatted = formatter.string(from: endDate).lowercased().replacingOccurrences(of: "m", with: "")

            return "\(startFormatted)-\(endFormatted)"
        } else {
            return ""
        }
    }
}<|MERGE_RESOLUTION|>--- conflicted
+++ resolved
@@ -10,14 +10,8 @@
 
         @State var state = StateModel()
         @State var isStatusPopupPresented = false
-<<<<<<< HEAD
-        @State var showCancelAlert = false
-        @State var showCancelConfirmDialog = false
-        @State var isConfirmStopOverrideShown = false
+        @State var isConfirmStopOverridePresented = false
         @State var isConfirmStopTempTargetShown = false
-=======
-        @State var isConfirmStopOverridePresented = false
->>>>>>> 1024d8f5
         @State var isMenuPresented = false
         @State var showTreatments = false
         @State var selectedTab: Int = 0
@@ -584,7 +578,7 @@
                 .font(.system(size: 24))
                 .confirmationDialog(
                     "Stop the Override \"\(latestOverride.first?.name ?? "")\"?",
-                    isPresented: $isConfirmStopOverrideShown,
+                    isPresented: $isConfirmStopOverridePresented,
                     titleVisibility: .visible
                 ) {
                     Button("Stop", role: .destructive) {
@@ -598,7 +592,7 @@
                 .padding(.trailing, 8)
                 .onTapGesture {
                     if !latestOverride.isEmpty {
-                        isConfirmStopOverrideShown = true
+                        isConfirmStopOverridePresented = true
                     }
                 }
         }
@@ -673,7 +667,6 @@
                             // clear color for the icon
                             .foregroundStyle(Color.clear)
                     }
-<<<<<<< HEAD
                 }.padding(.horizontal, 10)
                     .confirmationDialog("Adjustment to Stop", isPresented: $showCancelConfirmDialog) {
                         Button("Stop Override", role: .destructive) {
@@ -681,19 +674,6 @@
                                 guard let objectID = latestOverride.first?.objectID else { return }
                                 await state.cancelOverride(withID: objectID)
                             }
-=======
-                }
-                .padding(.horizontal, 10)
-                .confirmationDialog(
-                    "Stop the Override \"\(latestOverride.first?.name ?? "")\"?",
-                    isPresented: $isConfirmStopOverridePresented,
-                    titleVisibility: .visible
-                ) {
-                    Button("Stop", role: .destructive) {
-                        Task {
-                            guard let objectID = latestOverride.first?.objectID else { return }
-                            await state.cancelOverride(withID: objectID)
->>>>>>> 1024d8f5
                         }
                         Button("Stop Temp Target", role: .destructive) {
                             Task {
@@ -704,14 +684,6 @@
                     } message: {
                         Text("Select Adjustment")
                     }
-                    Button("Cancel", role: .cancel) {}
-                }
-                .padding(.trailing, 8)
-                .onTapGesture {
-                    if !latestOverride.isEmpty {
-                        isConfirmStopOverridePresented = true
-                    }
-                }
             }.padding(.horizontal, 10).padding(.bottom, UIDevice.adjustPadding(min: nil, max: 10))
         }
 
