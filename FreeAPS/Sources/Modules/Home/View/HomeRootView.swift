--- conflicted
+++ resolved
@@ -33,7 +33,6 @@
             HStack(alignment: .bottom) {
                 Spacer()
                 VStack(alignment: .leading, spacing: 12) {
-<<<<<<< HEAD
                     // HStack {
                     // Text("").font(.caption2).foregroundColor(.secondary) // Was "IOB"
                     Text(
@@ -50,24 +49,6 @@
                     )
                     .font(.system(size: 12, weight: .bold))
                     // }
-=======
-                    HStack {
-                        Text("IOB").font(.caption2).foregroundColor(.secondary)
-                        Text(
-                            (numberFormatter.string(from: (state.suggestion?.iob ?? 0) as NSNumber) ?? "0") +
-                                NSLocalizedString(" U", comment: "Insulin unit")
-                        )
-                        .font(.system(size: 12, weight: .bold))
-                    }
-                    HStack {
-                        Text("COB").font(.caption2).foregroundColor(.secondary)
-                        Text(
-                            (numberFormatter.string(from: (state.suggestion?.cob ?? 0) as NSNumber) ?? "0") +
-                                NSLocalizedString(" g", comment: "gram of carbs")
-                        )
-                        .font(.system(size: 12, weight: .bold))
-                    }
->>>>>>> 2efe7ff9
                 }
                 Spacer()
 
