import CoreData
import SpriteKit
import SwiftDate
import SwiftUI
import Swinject

extension Home {
    struct RootView: BaseView {
        let resolver: Resolver

        @StateObject var state = StateModel()
        @State var isStatusPopupPresented = false

        // Average/Median/Readings and CV/SD titles and values switches when you tap them
        @State var averageOrMedianTitle = NSLocalizedString("Average", comment: "")
        @State var median_ = ""
        @State var average_ = ""
        @State var readings = ""

        @State var averageOrmedian = ""
        @State var CV_or_SD_Title = NSLocalizedString("CV", comment: "CV")
        @State var cv_ = ""
        @State var sd_ = ""
        @State var CVorSD = ""
        // Switch between Loops and Errors when tapping in statPanel
        @State var loopStatTitle = NSLocalizedString("Loops", comment: "Nr of Loops in statPanel")

        @FetchRequest(
            entity: Override.entity(),
            sortDescriptors: [NSSortDescriptor(key: "date", ascending: false)]
        ) var fetchedPercent: FetchedResults<Override>

        @FetchRequest(
            entity: TempTargets.entity(),
            sortDescriptors: [NSSortDescriptor(key: "date", ascending: false)]
        ) var sliderTTpresets: FetchedResults<TempTargets>

        @FetchRequest(
            entity: TempTargetsSlider.entity(),
            sortDescriptors: [NSSortDescriptor(key: "date", ascending: false)]
        ) var enactedSliderTT: FetchedResults<TempTargetsSlider>

        private var numberFormatter: NumberFormatter {
            let formatter = NumberFormatter()
            formatter.numberStyle = .decimal
            formatter.maximumFractionDigits = 2
            return formatter
        }

        private var fetchedTargetFormatter: NumberFormatter {
            let formatter = NumberFormatter()
            formatter.numberStyle = .decimal
            if state.units == .mmolL {
                formatter.maximumFractionDigits = 1
            } else { formatter.maximumFractionDigits = 0 }
            return formatter
        }

        private var targetFormatter: NumberFormatter {
            let formatter = NumberFormatter()
            formatter.numberStyle = .decimal
            formatter.maximumFractionDigits = 1
            return formatter
        }

        private var tirFormatter: NumberFormatter {
            let formatter = NumberFormatter()
            formatter.numberStyle = .decimal
            formatter.maximumFractionDigits = 0
            return formatter
        }

        private var dateFormatter: DateFormatter {
            let dateFormatter = DateFormatter()
            dateFormatter.timeStyle = .short
            return dateFormatter
        }

        private var spriteScene: SKScene {
            let scene = SnowScene()
            scene.scaleMode = .resizeFill
            scene.backgroundColor = .clear
            return scene
        }

        @ViewBuilder func header(_ geo: GeometryProxy) -> some View {
            HStack(alignment: .bottom) {
                Spacer()
                cobIobView
                Spacer()
                glucoseView
                Spacer()
                pumpView
                Spacer()
                loopView
                Spacer()
            }
            .frame(maxWidth: .infinity)
            .padding(.top, geo.safeAreaInsets.top)
            .padding(.bottom, 6)
            .background(Color.gray.opacity(0.2))
        }

        var cobIobView: some View {
            VStack(alignment: .leading, spacing: 12) {
                HStack {
                    Text("IOB").font(.footnote).foregroundColor(.secondary)
                    Text(
                        (numberFormatter.string(from: (state.suggestion?.iob ?? 0) as NSNumber) ?? "0") +
                            NSLocalizedString(" U", comment: "Insulin unit")
                    )
                    .font(.footnote).fontWeight(.bold)
                }.frame(alignment: .top)
                HStack {
                    Text("COB").font(.footnote).foregroundColor(.secondary)
                    Text(
                        (numberFormatter.string(from: (state.suggestion?.cob ?? 0) as NSNumber) ?? "0") +
                            NSLocalizedString(" g", comment: "gram of carbs")
                    )
                    .font(.footnote).fontWeight(.bold)
                }.frame(alignment: .bottom)
            }
        }

        var glucoseView: some View {
            CurrentGlucoseView(
                recentGlucose: $state.recentGlucose,
                delta: $state.glucoseDelta,
                units: $state.units,
                alarm: $state.alarm,
                lowGlucose: $state.lowGlucose,
                highGlucose: $state.highGlucose
            )
            .onTapGesture {
                if state.alarm == nil {
                    state.openCGM()
                } else {
                    state.showModal(for: .snooze)
                }
            }
            .onLongPressGesture {
                let impactHeavy = UIImpactFeedbackGenerator(style: .heavy)
                impactHeavy.impactOccurred()
                if state.alarm == nil {
                    state.showModal(for: .snooze)
                } else {
                    state.openCGM()
                }
            }
        }

        var pumpView: some View {
            PumpView(
                reservoir: $state.reservoir,
                battery: $state.battery,
                name: $state.pumpName,
                expiresAtDate: $state.pumpExpiresAtDate,
                timerDate: $state.timerDate
            )
            .onTapGesture {
                if state.pumpDisplayState != nil {
                    state.setupPump = true
                }
            }
        }

        var loopView: some View {
            LoopView(
                suggestion: $state.suggestion,
                enactedSuggestion: $state.enactedSuggestion,
                closedLoop: $state.closedLoop,
                timerDate: $state.timerDate,
                isLooping: $state.isLooping,
                lastLoopDate: $state.lastLoopDate,
                manualTempBasal: $state.manualTempBasal
            ).onTapGesture {
                isStatusPopupPresented = true
            }.onLongPressGesture {
                let impactHeavy = UIImpactFeedbackGenerator(style: .heavy)
                impactHeavy.impactOccurred()
                state.runLoop()
            }
        }

        var tempBasalString: String? {
            guard let tempRate = state.tempRate else {
                return nil
            }
            let rateString = numberFormatter.string(from: tempRate as NSNumber) ?? "0"
            var manualBasalString = ""

            if state.apsManager.isManualTempBasal {
                manualBasalString = NSLocalizedString(
                    " - Manual Basal ⚠️",
                    comment: "Manual Temp basal"
                )
            }
            return rateString + NSLocalizedString(" U/hr", comment: "Unit per hour with space") + manualBasalString
        }

        var tempTargetString: String? {
            guard let tempTarget = state.tempTarget else {
                return nil
            }
            let target = tempTarget.targetBottom ?? 0
            let unitString = targetFormatter.string(from: (tempTarget.targetBottom?.asMmolL ?? 0) as NSNumber) ?? ""
            let rawString = (tirFormatter.string(from: (tempTarget.targetBottom ?? 0) as NSNumber) ?? "") + " " + state.units
                .rawValue

            var string = ""
            if sliderTTpresets.first?.active ?? false {
                let hbt = sliderTTpresets.first?.hbt ?? 0
                string = ", " + (tirFormatter.string(from: state.infoPanelTTPercentage(hbt, target) as NSNumber) ?? "") + " %"
            } /* else if enactedSliderTT.first?.enabled ?? false {
                 let hbt = enactedSliderTT.first?.hbt ?? 0
                 string = ", " + (tirFormatter.string(from: state.infoPanelTTPercentage(hbt, target) as NSNumber) ?? "") + " %"
             } */

            let percentString = state
                .units == .mmolL ? (unitString + " mmol/L" + string) : (rawString + (string == "0" ? "" : string))
            return tempTarget.displayName + " " + percentString
        }

        var overrideString: String? {
            guard fetchedPercent.first?.enabled ?? false else {
                return nil
            }
<<<<<<< HEAD
            var percentString = "\((fetchedPercent.first?.percentage ?? 100).formatted(.number)) %"
            var target = (fetchedPercent.first?.target ?? 100) as Decimal
            let indefinite = (fetchedPercent.first?.indefinite ?? false)
            let unit = state.units.rawValue
            if state.units == .mmolL {
                target = target.asMmolL
            }
            var targetString = (fetchedTargetFormatter.string(from: target as NSNumber) ?? "") + " " + unit
            if tempTargetString != nil || target == 0 { targetString = "" }
            percentString = percentString == "100 %" ? "" : percentString
            var durationString = indefinite ?
                "" : ((tirFormatter.string(from: (fetchedPercent.first?.duration ?? 0) as NSNumber) ?? "") + " min")

            var comma1 = ", "
            var comma2 = comma1
            if targetString == "" { comma1 = "" }
            if percentString == "" { comma1 = "" }
            if indefinite { comma2 = "" }
            if percentString == "", targetString == "" {
                comma1 = ""
                comma2 = ""
                durationString = ""
            }

            return percentString + comma1 + targetString + comma2 + durationString
=======
            let percentString = "\((fetchedPercent.first?.percentage ?? 100).formatted(.number)) %"
            let durationString = (fetchedPercent.first?.indefinite ?? false) ?
                "" : ", " + (tirFormatter.string(from: (fetchedPercent.first?.duration ?? 0) as NSNumber) ?? "") + " min"

            return percentString + durationString
>>>>>>> 70cf14c2
        }

        var infoPanel: some View {
            HStack(alignment: .center) {
                if state.pumpSuspended {
                    Text("Pump suspended")
                        .font(.system(size: 12, weight: .bold)).foregroundColor(.loopGray)
                        .padding(.leading, 8)
                } else if let tempBasalString = tempBasalString {
                    Text(tempBasalString)
                        .font(.system(size: 12, weight: .bold))
                        .foregroundColor(.insulin)
                        .padding(.leading, 8)
                }

                if let tempTargetString = tempTargetString {
                    Text(tempTargetString)
                        .font(.caption)
                        .foregroundColor(.secondary)
                }

                Spacer()
<<<<<<< HEAD

=======
                
>>>>>>> 70cf14c2
                if let overrideString = overrideString {
                    Text(overrideString)
                        .font(.system(size: 12))
                        .foregroundColor(.orange)
                        .padding(.trailing, 8)
                }

                if let progress = state.bolusProgress {
                    Text("Bolusing")
                        .font(.system(size: 12, weight: .bold)).foregroundColor(.insulin)
                    ProgressView(value: Double(progress))
                        .progressViewStyle(BolusProgressViewStyle())
                        .padding(.trailing, 8)
                        .onTapGesture {
                            state.cancelBolus()
                        }
                }
            }
            .frame(maxWidth: .infinity, maxHeight: 30)
        }

        var legendPanel: some View {
            ZStack {
                HStack(alignment: .center) {
                    Group {
                        Circle().fill(Color.loopGreen).frame(width: 8, height: 8)
                        Text("BG")
                            .font(.system(size: 12, weight: .bold)).foregroundColor(.loopGreen)
                    }
                    Group {
                        Circle().fill(Color.insulin).frame(width: 8, height: 8)
                            .padding(.leading, 8)
                        Text("IOB")
                            .font(.system(size: 12, weight: .bold)).foregroundColor(.insulin)
                    }
                    Group {
                        Circle().fill(Color.zt).frame(width: 8, height: 8)
                            .padding(.leading, 8)
                        Text("ZT")
                            .font(.system(size: 12, weight: .bold)).foregroundColor(.zt)
                    }
                    Group {
                        Circle().fill(Color.loopYellow).frame(width: 8, height: 8)
                            .padding(.leading, 8)
                        Text("COB")
                            .font(.system(size: 12, weight: .bold)).foregroundColor(.loopYellow)
                    }
                    Group {
                        Circle().fill(Color.uam).frame(width: 8, height: 8)
                            .padding(.leading, 8)
                        Text("UAM")
                            .font(.system(size: 12, weight: .bold)).foregroundColor(.uam)
                    }

                    if let eventualBG = state.eventualBG {
                        Text(
                            "⇢ " + numberFormatter.string(
                                from: (state.units == .mmolL ? eventualBG.asMmolL : Decimal(eventualBG)) as NSNumber
                            )!
                        )
                        .font(.system(size: 12, weight: .bold)).foregroundColor(.secondary)
                    }
                }
                .frame(maxWidth: .infinity)
                .padding([.bottom], 20)
            }
        }

        var mainChart: some View {
            ZStack {
                if state.animatedBackground {
                    SpriteView(scene: spriteScene, options: [.allowsTransparency])
                        .ignoresSafeArea()
                        .frame(minWidth: 0, maxWidth: .infinity, minHeight: 0, maxHeight: .infinity)
                }

                MainChartView(
                    glucose: $state.glucose,
                    suggestion: $state.suggestion,
                    tempBasals: $state.tempBasals,
                    boluses: $state.boluses,
                    suspensions: $state.suspensions,
                    hours: .constant(state.filteredHours),
                    maxBasal: $state.maxBasal,
                    autotunedBasalProfile: $state.autotunedBasalProfile,
                    basalProfile: $state.basalProfile,
                    tempTargets: $state.tempTargets,
                    carbs: $state.carbs,
                    timerDate: $state.timerDate,
                    units: $state.units,
                    smooth: $state.smooth,
                    highGlucose: $state.highGlucose,
                    lowGlucose: $state.lowGlucose,
                    screenHours: $state.screenHours,
                    displayXgridLines: $state.displayXgridLines,
                    displayYgridLines: $state.displayYgridLines,
                    thresholdLines: $state.thresholdLines
                )
            }
            .padding(.bottom)
            .modal(for: .dataTable, from: self)
        }

        @ViewBuilder private func bottomPanel(_ geo: GeometryProxy) -> some View {
            ZStack {
                Rectangle().fill(Color.gray.opacity(0.2)).frame(height: 50 + geo.safeAreaInsets.bottom)

                HStack {
                    Button { state.showModal(for: .addCarbs) }
                    label: {
                        ZStack(alignment: Alignment(horizontal: .trailing, vertical: .bottom)) {
                            Image("carbs")
                                .renderingMode(.template)
                                .resizable()
                                .frame(width: 24, height: 24)
                                .foregroundColor(.loopYellow)
                                .padding(8)
                            if let carbsReq = state.carbsRequired {
                                Text(numberFormatter.string(from: carbsReq as NSNumber)!)
                                    .font(.caption)
                                    .foregroundColor(.white)
                                    .padding(4)
                                    .background(Capsule().fill(Color.red))
                            }
                        }
                    }
                    Spacer()
                    Button { state.showModal(for: .addTempTarget) }
                    label: {
                        Image("target")
                            .renderingMode(.template)
                            .resizable()
                            .frame(width: 24, height: 24)
                            .padding(8)
                    }.foregroundColor(.loopGreen)
                    Spacer()
                    Button { state.showModal(for: .bolus(waitForSuggestion: false)) }
                    label: {
                        Image("bolus")
                            .renderingMode(.template)
                            .resizable()
                            .frame(width: 24, height: 24)
                            .padding(8)
                    }.foregroundColor(.insulin)
                    Spacer()
                    if state.allowManualTemp {
                        Button { state.showModal(for: .manualTempBasal) }
                        label: {
                            Image("bolus1")
                                .renderingMode(.template)
                                .resizable()
                                .frame(width: 24, height: 24)
                                .padding(8)
                        }.foregroundColor(.insulin)
                        Spacer()
                    }
                    Button { state.showModal(for: .statistics)
                    }
                    label: {
                        Image(systemName: "chart.xyaxis.line")
                            .renderingMode(.template)
                            .resizable()
                            .frame(width: 24, height: 24)
                            .padding(8)
                    }.foregroundColor(.purple)
                    Spacer()
                    Button { state.showModal(for: .settings) }
                    label: {
                        Image("settings1")
                            .renderingMode(.template)
                            .resizable()
                            .frame(width: 24, height: 24)
                            .padding(8)
                    }.foregroundColor(.loopGray)
                }
                .padding(.horizontal, 24)
                .padding(.bottom, geo.safeAreaInsets.bottom)
            }
        }

        var body: some View {
            GeometryReader { geo in
                VStack(spacing: 0) {
                    header(geo)
                    infoPanel
                    mainChart
                    legendPanel
                    bottomPanel(geo)
                }
                .edgesIgnoringSafeArea(.vertical)
            }
            .onAppear(perform: configureView)
            .navigationTitle("Home")
            .navigationBarHidden(true)
            .ignoresSafeArea(.keyboard)
            .popup(isPresented: isStatusPopupPresented, alignment: .top, direction: .top) {
                popup
                    .padding()
                    .background(
                        RoundedRectangle(cornerRadius: 8, style: .continuous)
                            .fill(Color(UIColor.darkGray))
                    )
                    .onTapGesture {
                        isStatusPopupPresented = false
                    }
                    .gesture(
                        DragGesture(minimumDistance: 10, coordinateSpace: .local)
                            .onEnded { value in
                                if value.translation.height < 0 {
                                    isStatusPopupPresented = false
                                }
                            }
                    )
            }
        }

        private var popup: some View {
            VStack(alignment: .leading, spacing: 4) {
                Text(state.statusTitle).font(.headline).foregroundColor(.white)
                    .padding(.bottom, 4)
                if let suggestion = state.suggestion {
                    TagCloudView(tags: suggestion.reasonParts).animation(.none, value: false)

                    Text(suggestion.reasonConclusion.capitalizingFirstLetter()).font(.caption).foregroundColor(.white)

                } else {
                    Text("No sugestion found").font(.body).foregroundColor(.white)
                }

                if let errorMessage = state.errorMessage, let date = state.errorDate {
                    Text(NSLocalizedString("Error at", comment: "") + " " + dateFormatter.string(from: date))
                        .foregroundColor(.white)
                        .font(.headline)
                        .padding(.bottom, 4)
                        .padding(.top, 8)
                    Text(errorMessage).font(.caption).foregroundColor(.loopRed)
                }
            }
        }
    }
}<|MERGE_RESOLUTION|>--- conflicted
+++ resolved
@@ -225,7 +225,6 @@
             guard fetchedPercent.first?.enabled ?? false else {
                 return nil
             }
-<<<<<<< HEAD
             var percentString = "\((fetchedPercent.first?.percentage ?? 100).formatted(.number)) %"
             var target = (fetchedPercent.first?.target ?? 100) as Decimal
             let indefinite = (fetchedPercent.first?.indefinite ?? false)
@@ -251,13 +250,6 @@
             }
 
             return percentString + comma1 + targetString + comma2 + durationString
-=======
-            let percentString = "\((fetchedPercent.first?.percentage ?? 100).formatted(.number)) %"
-            let durationString = (fetchedPercent.first?.indefinite ?? false) ?
-                "" : ", " + (tirFormatter.string(from: (fetchedPercent.first?.duration ?? 0) as NSNumber) ?? "") + " min"
-
-            return percentString + durationString
->>>>>>> 70cf14c2
         }
 
         var infoPanel: some View {
@@ -280,11 +272,7 @@
                 }
 
                 Spacer()
-<<<<<<< HEAD
-
-=======
                 
->>>>>>> 70cf14c2
                 if let overrideString = overrideString {
                     Text(overrideString)
                         .font(.system(size: 12))
