--- conflicted
+++ resolved
@@ -166,12 +166,9 @@
                     }
                     group.addTask {
                         await self.setupBasalProfile()
-<<<<<<< HEAD
                     }
                     group.addTask {
                         await self.setupGlucoseTargets()
-=======
->>>>>>> 24dffb7c
                     }
                     group.addTask {
                         self.setupReservoir()
@@ -474,11 +471,8 @@
         }
 
         private func setupBasalProfile() async {
-<<<<<<< HEAD
-            let autotunedBasalProfile = await provider.autotunedBasalProfile()
-            let basalProfile = await provider.basalProfile()
+            let basalProfile = await provider.getBasalProfile()
             await MainActor.run {
-                self.autotunedBasalProfile = autotunedBasalProfile
                 self.basalProfile = basalProfile
             }
         }
@@ -487,11 +481,6 @@
             let bgTargets = await provider.getBGTargets()
             await MainActor.run {
                 self.bgTargets = bgTargets
-=======
-            let basalProfile = await provider.getBasalProfile()
-            await MainActor.run {
-                self.basalProfile = basalProfile
->>>>>>> 24dffb7c
             }
         }
 
@@ -633,15 +622,12 @@
         Task {
             await setupBasalProfile()
         }
-<<<<<<< HEAD
     }
 
     func bgTargetsDidChange(_: BGTargets) {
         Task {
             await setupGlucoseTargets()
         }
-=======
->>>>>>> 24dffb7c
     }
 
     func pumpReservoirDidChange(_: Decimal) {
