import CoreData
import SwiftUI
import Swinject

extension NightscoutConfig {
    struct RootView: BaseView {
        let resolver: Resolver
        let displayClose: Bool
        @StateObject var state = StateModel()
        @State var importAlert: Alert?
        @State var isImportAlertPresented = false
        @State var importedHasRun = false
        @State private var shouldDisplayHint: Bool = false
        @State var hintDetent = PresentationDetent.large
        @State var selectedVerboseHint: String?
        @State var hintLabel: String?
        @State private var decimalPlaceholder: Decimal = 0.0
        @State private var booleanPlaceholder: Bool = false

        @Environment(\.colorScheme) var colorScheme
        var color: LinearGradient {
            colorScheme == .dark ? LinearGradient(
                gradient: Gradient(colors: [
                    Color.bgDarkBlue,
                    Color.bgDarkerDarkBlue
                ]),
                startPoint: .top,
                endPoint: .bottom
            )
                :
                LinearGradient(
                    gradient: Gradient(colors: [Color.gray.opacity(0.1)]),
                    startPoint: .top,
                    endPoint: .bottom
                )
        }

        @FetchRequest(
            entity: ImportError.entity(),
            sortDescriptors: [NSSortDescriptor(key: "date", ascending: false)], predicate: NSPredicate(
                format: "date > %@", Date().addingTimeInterval(-1.minutes.timeInterval) as NSDate
            )
        ) var fetchedErrors: FetchedResults<ImportError>

        private var portFormater: NumberFormatter {
            let formatter = NumberFormatter()
            formatter.allowsFloats = false
            formatter.usesGroupingSeparator = false
            return formatter
        }

        var body: some View {
            ZStack {
                Form {
                    Section(
                        header: Text("Nightscout Integration"),
                        content: {
                            NavigationLink("Connect", destination: NightscoutConnectView(state: state))
                            NavigationLink("Upload", destination: NightscoutUploadView(state: state))
                            NavigationLink("Fetch & Remote Control", destination: NightscoutFetchView(state: state))
                        }
                    ).listRowBackground(Color.chart)

                    Section {
                        VStack {
                            Button {
                                importAlert = Alert(
                                    title: Text("Import Therapy Settings?"),
                                    message: Text(
                                        NSLocalizedString(
                                            "This will replace some or all of your current therapy settings. Are you sure you want to import profile settings from Nightscout?",
                                            comment: "Nightscout Settings Import Alert"
                                        )
                                    ),
                                    primaryButton: .default(
                                        Text("Yes, Import!"),
                                        action: {
                                            Task {
                                                await state.importSettings()
                                            }
                                        }
                                    ),
                                    secondaryButton: .cancel()
                                )
                                isImportAlertPresented = true
                            } label: {
                                Text("Import Settings")
                                    .font(.title3) }
                                .frame(maxWidth: .infinity, alignment: .center)
                                .buttonStyle(.bordered)
                                .disabled(state.url.isEmpty || state.connecting)

                            HStack(alignment: .top) {
                                Text(
                                    "You can import therapy settings from Nightscout. See hint for more information which settings will be overwritten."
                                )
                                .font(.footnote)
                                .foregroundColor(.secondary)
                                .lineLimit(nil)
                                Spacer()
                                Button(
                                    action: {
                                        hintLabel = "Import Settings from Nightscout"
                                        selectedVerboseHint =
                                            "Importing settings from Nightscout will overwrite the following Trio therapy settings: \n • DIA (Pump settings) \n • Basal Profile \n • Insulin Sensitivities \n • Carb Ratios \n • Target Glucose"
                                        shouldDisplayHint.toggle()
                                    },
                                    label: {
                                        HStack {
                                            Image(systemName: "questionmark.circle")
                                        }
                                    }
                                ).buttonStyle(BorderlessButtonStyle())
                            }.padding(.top)
                        }.padding(.vertical)
                    }.listRowBackground(Color.chart)

                    Section(
                        content:
                        {
                            VStack {
                                Button {
                                    Task {
                                        await state.backfillGlucose()
                                    }
                                } label: {
                                    Text("Backfill Glucose")
                                        .font(.title3) }
                                    .frame(maxWidth: .infinity, alignment: .center)
                                    .buttonStyle(.bordered)
                                    .disabled(state.url.isEmpty || state.connecting || state.backfilling)

                                HStack(alignment: .top) {
                                    Text(
                                        "You can backfill missing glucose data from Nightscout."
                                    )
                                    .font(.footnote)
                                    .foregroundColor(.secondary)
                                    .lineLimit(nil)
                                    Spacer()
                                    Button(
                                        action: {
                                            hintLabel = "Backfill Glucose from Nightscout"
                                            selectedVerboseHint =
                                                "Explanation… limitation… etc."
                                            shouldDisplayHint.toggle()
                                        },
                                        label: {
                                            HStack {
                                                Image(systemName: "questionmark.circle")
                                            }
                                        }
                                    ).buttonStyle(BorderlessButtonStyle())
                                }.padding(.top)
                            }.padding(.vertical)
                        }
                    ).listRowBackground(Color.chart)
                }.blur(radius: state.importStatus == .running ? 5 : 0)

                if state.importStatus == .running {
                    CustomProgressView(text: "Importing Profile...")
                }
                //            .alert(isPresented: $importedHasRun) {
                //                Alert(
                //                    title: Text(
                //                        (fetchedErrors.first?.error ?? "")
                //                            .count < 4 ? "Settings imported" : "Import Error"
                //                    ),
                //                    message: Text(
                //                        (fetchedErrors.first?.error ?? "").count < 4 ?
                //                            NSLocalizedString(
                //                                "\nNow please verify all of your new settings thoroughly: \n\n • DIA (Pump settings)\n • Basal Rates\n • Insulin Sensitivities\n • Carb Ratios\n • Target Glucose\n\n in Trio Settings -> Configuration.\n\nBad or invalid profile settings could have disastrous effects.",
                //                                comment: "Imported Profiles Alert"
                //                            ) :
                //                            NSLocalizedString(
                //                                fetchedErrors.first?.error ?? "",
                //                                comment: "Import Error"
                //                            )
                //                    ),
                //                    primaryButton: .destructive(
                //                        Text("OK")
                //                    ),
                //                    secondaryButton: .cancel()
                //                )
                //            }
            }
            .fullScreenCover(isPresented: $state.isImportResultReviewPresented, content: {
                NightscoutImportResultView(resolver: resolver, state: state)
            })
            .sheet(isPresented: $shouldDisplayHint) {
                SettingInputHintView(
                    hintDetent: $hintDetent,
                    shouldDisplayHint: $shouldDisplayHint,
                    hintLabel: hintLabel ?? "",
                    hintText: selectedVerboseHint ?? "",
                    sheetTitle: "Help"
                )
            }
<<<<<<< HEAD
=======
            .fullScreenCover(isPresented: $state.isImportResultReviewPresented, content: {
                NightscoutImportResultView(resolver: resolver, state: state)
            })
            .sheet(isPresented: $shouldDisplayHint) {
                SettingInputHintView(
                    hintDetent: $hintDetent,
                    shouldDisplayHint: $shouldDisplayHint,
                    hintLabel: hintLabel ?? "",
                    hintText: selectedVerboseHint ?? "",
                    sheetTitle: "Help"
                )
            }
>>>>>>> bef014d4
            .navigationBarTitle("Nightscout")
            .navigationBarTitleDisplayMode(.automatic)
            .alert(isPresented: $isImportAlertPresented) {
                importAlert!
            }
            .scrollContentBackground(.hidden).background(color)
            .onAppear(perform: configureView)
        }
    }
}<|MERGE_RESOLUTION|>--- conflicted
+++ resolved
@@ -160,29 +160,6 @@
                 if state.importStatus == .running {
                     CustomProgressView(text: "Importing Profile...")
                 }
-                //            .alert(isPresented: $importedHasRun) {
-                //                Alert(
-                //                    title: Text(
-                //                        (fetchedErrors.first?.error ?? "")
-                //                            .count < 4 ? "Settings imported" : "Import Error"
-                //                    ),
-                //                    message: Text(
-                //                        (fetchedErrors.first?.error ?? "").count < 4 ?
-                //                            NSLocalizedString(
-                //                                "\nNow please verify all of your new settings thoroughly: \n\n • DIA (Pump settings)\n • Basal Rates\n • Insulin Sensitivities\n • Carb Ratios\n • Target Glucose\n\n in Trio Settings -> Configuration.\n\nBad or invalid profile settings could have disastrous effects.",
-                //                                comment: "Imported Profiles Alert"
-                //                            ) :
-                //                            NSLocalizedString(
-                //                                fetchedErrors.first?.error ?? "",
-                //                                comment: "Import Error"
-                //                            )
-                //                    ),
-                //                    primaryButton: .destructive(
-                //                        Text("OK")
-                //                    ),
-                //                    secondaryButton: .cancel()
-                //                )
-                //            }
             }
             .fullScreenCover(isPresented: $state.isImportResultReviewPresented, content: {
                 NightscoutImportResultView(resolver: resolver, state: state)
@@ -196,21 +173,6 @@
                     sheetTitle: "Help"
                 )
             }
-<<<<<<< HEAD
-=======
-            .fullScreenCover(isPresented: $state.isImportResultReviewPresented, content: {
-                NightscoutImportResultView(resolver: resolver, state: state)
-            })
-            .sheet(isPresented: $shouldDisplayHint) {
-                SettingInputHintView(
-                    hintDetent: $hintDetent,
-                    shouldDisplayHint: $shouldDisplayHint,
-                    hintLabel: hintLabel ?? "",
-                    hintText: selectedVerboseHint ?? "",
-                    sheetTitle: "Help"
-                )
-            }
->>>>>>> bef014d4
             .navigationBarTitle("Nightscout")
             .navigationBarTitleDisplayMode(.automatic)
             .alert(isPresented: $isImportAlertPresented) {
