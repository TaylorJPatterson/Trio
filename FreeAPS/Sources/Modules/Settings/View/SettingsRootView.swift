--- conflicted
+++ resolved
@@ -142,14 +142,8 @@
                     if HKHealthStore.isHealthDataAvailable() {
                         Text("Apple Health").navigationLink(to: .healthkit, from: self)
                     }
-<<<<<<< HEAD
-=======
+
                     Text("Shortcuts", tableName: "ShortcutsDetail").navigationLink(to: .shortcutsConfig, from: self)
-                    Text("Notifications").navigationLink(to: .notificationsConfig, from: self)
-                    Text("Bolus Calculator").navigationLink(to: .bolusCalculatorConfig, from: self)
-                    Text("App Icons").navigationLink(to: .iconConfig, from: self)
-                    Text("Statistics and Home View").navigationLink(to: .statisticsConfig, from: self)
->>>>>>> b745e229
                 } header: { Text("Services") }.listRowBackground(Color.chart)
 
                 Section {
