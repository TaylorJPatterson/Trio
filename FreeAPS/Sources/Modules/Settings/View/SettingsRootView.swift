--- conflicted
+++ resolved
@@ -221,8 +221,6 @@
 //                        .navigationLink(to: .configEditor(file: OpenAPS.Settings.bgTargets), from: self)
 //                    Text("Sensitivities")
 //                        .navigationLink(to: .configEditor(file: OpenAPS.Settings.insulinSensitivities), from: self)
-<<<<<<< HEAD
-=======
 //                    Text("Profile")
 //                        .navigationLink(to: .configEditor(file: OpenAPS.Settings.profile), from: self)
 //                    Text("Preferences")
@@ -230,7 +228,6 @@
 //                            to: .configEditor(file: OpenAPS.Settings.preferences),
 //                            from: self
 //                        )
->>>>>>> bef014d4
 //                }.listRowBackground(Color.chart)
 
                 // TODO: remove this more or less entirely; add build-time flag to enable Middleware; add settings export feature
