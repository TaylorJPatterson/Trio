--- conflicted
+++ resolved
@@ -6,12 +6,7 @@
     @Observable final class StateModel: BaseStateModel<Provider> {
         @ObservationIgnored @Injected() var contactTrickStorage: ContactTrickStorage!
         @ObservationIgnored @Injected() var contactTrickManager: ContactTrickManager!
-<<<<<<< HEAD
-        @ObservationIgnored @Injected() var contactTrickStorage: ContactTrickStorage!
-
-=======
         var contactTrickEntries = [ContactTrickEntry]()
->>>>>>> 85d49bc3
         var units: GlucoseUnits = .mmolL
 
         var previewState: ContactTrickState {
@@ -38,6 +33,7 @@
                 await fetchContactTrickEntriesAndUpdateUI()
             }
         }
+
 
         /// Fetches all ContactTrickEntries from Core Data.
         func fetchContactTrickEntriesAndUpdateUI() async {
@@ -106,39 +102,6 @@
             }
         }
 
-<<<<<<< HEAD
-        @MainActor func save() async {
-            syncInProgress = true
-            let contacts = items.map { item -> ContactTrickEntry in
-                item.entry
-            }
-
-            let didUpdateStatus = await contactTrickManager.updateContacts(contacts: contacts)
-
-            //            for contact in contacts {
-            //                await contactTrickStorage.storeContactTrickEntry(contact)
-            //            }
-
-            syncInProgress = didUpdateStatus
-            changed = didUpdateStatus
-
-            if didUpdateStatus {
-                contacts.enumerated().forEach { index, item in
-                    self.items[index].entry = item
-                }
-            }
-//            provider.saveContacts(contacts)
-//                .receive(on: DispatchQueue.main)
-//                .sink { _ in
-//                    self.syncInProgress = false
-//                    self.changed = false
-//                } receiveValue: { contacts in
-//                    contacts.enumerated().forEach { index, item in
-//                        self.items[index].entry = item
-//                    }
-//                }
-//                .store(in: &lifetime)
-=======
         /// Deletes a Core Data entry.
         /// - Parameter objectID: The Managed Object ID of the entry to be deleted.
         func deleteContactTrick(objectID: NSManagedObjectID) async {
@@ -179,7 +142,6 @@
         func updateContactTrick(_ entry: ContactTrickEntry) async {
             await contactTrickStorage.updateContactTrickEntry(entry)
             await fetchContactTrickEntriesAndUpdateUI()
->>>>>>> 85d49bc3
         }
     }
 }