import CoreData
import HealthKit
import SwiftUI

extension DataTable {
    final class StateModel: BaseStateModel<Provider> {
        @Injected() var broadcaster: Broadcaster!
        @Injected() var apsManager: APSManager!
        @Injected() var unlockmanager: UnlockManager!
        @Injected() private var storage: FileStorage!
        @Injected() var pumpHistoryStorage: PumpHistoryStorage!
        @Injected() var glucoseStorage: GlucoseStorage!
        @Injected() var healthKitManager: HealthKitManager!
        @Injected() var carbsStorage: CarbsStorage!

        let coredataContext = CoreDataStack.shared.newTaskContext()

        @Published var mode: Mode = .treatments
        @Published var treatments: [Treatment] = []
        @Published var glucose: [Glucose] = []
        @Published var meals: [Treatment] = []
        @Published var manualGlucose: Decimal = 0
        @Published var maxBolus: Decimal = 0
        @Published var waitForSuggestion: Bool = false

        @Published var insulinEntryDeleted: Bool = false
        @Published var carbEntryDeleted: Bool = false

        var units: GlucoseUnits = .mgdL

        override func subscribe() {
            units = settingsManager.settings.units
            maxBolus = provider.pumpSettings().maxBolus
            broadcaster.register(DeterminationObserver.self, observer: self)
        }

        func isGlucoseDataFresh(_ glucoseDate: Date?) -> Bool {
            glucoseStorage.isGlucoseDataFresh(glucoseDate)
        }

        // Glucose deletion from history and from remote services
        /// -**Parameter**: NSManagedObjectID to be able to transfer the object safely from one thread to another thread
        func invokeGlucoseDeletionTask(_ treatmentObjectID: NSManagedObjectID) {
            Task {
                await deleteGlucose(treatmentObjectID)
            }
        }

        func deleteGlucose(_ treatmentObjectID: NSManagedObjectID) async {
            // Delete from Apple Health/Tidepool
            await deleteGlucoseFromServices(treatmentObjectID)

            // Delete from Core Data
            await glucoseStorage.deleteGlucose(treatmentObjectID)
        }

        func deleteGlucoseFromServices(_ treatmentObjectID: NSManagedObjectID) async {
            let taskContext = CoreDataStack.shared.newTaskContext()
            taskContext.name = "deleteContext"
            taskContext.transactionAuthor = "deleteGlucoseFromServices"

            await taskContext.perform {
                do {
                    let result = try taskContext.existingObject(with: treatmentObjectID) as? GlucoseStored

                    guard let glucoseToDelete = result else {
                        debugPrint("Data Table State: \(#function) \(DebuggingIdentifiers.failed) glucose not found in core data")
                        return
                    }

                    // Delete from Nightscout
                    if let id = glucoseToDelete.id?.uuidString {
                        self.provider.deleteManualGlucoseFromNightscout(withID: id)
                    }

                    // Delete from Apple Health
                    if let id = glucoseToDelete.id?.uuidString {
                        self.provider.deleteGlucoseFromHealth(withSyncID: id)
                    }

                    debugPrint(
                        "\(#file) \(#function) \(DebuggingIdentifiers.succeeded) deleted glucose from Apple Health/Nightscout"
                    )
                } catch {
                    debugPrint(
                        "\(#file) \(#function) \(DebuggingIdentifiers.failed) error while deleting glucose from Apple Health/Nightscout with error: \(error.localizedDescription)"
                    )
                }
            }
        }

        // Carb and FPU deletion from history
        /// - **Parameter**: NSManagedObjectID to be able to transfer the object safely from one thread to another thread
        func invokeCarbDeletionTask(_ treatmentObjectID: NSManagedObjectID) {
            Task {
                await deleteCarbs(treatmentObjectID)

                await MainActor.run {
                    carbEntryDeleted = true
                    waitForSuggestion = true
                }
            }
        }

        func deleteCarbs(_ treatmentObjectID: NSManagedObjectID) async {
            // Delete from Apple Health/Tidepool
            await deleteCarbsFromServices(treatmentObjectID)

            // Delete from Core Data
            await carbsStorage.deleteCarbs(treatmentObjectID)

            // Perform a determine basal sync to update cob
            await apsManager.determineBasalSync()
        }

        func deleteCarbsFromServices(_ treatmentObjectID: NSManagedObjectID) async {
            let taskContext = CoreDataStack.shared.newTaskContext()
            taskContext.name = "deleteContext"
            taskContext.transactionAuthor = "deleteCarbsFromServices"

            var carbEntry: CarbEntryStored?

            // Delete carbs or FPUs from Nightscout
            await taskContext.perform {
                do {
                    carbEntry = try taskContext.existingObject(with: treatmentObjectID) as? CarbEntryStored
                    guard let carbEntry = carbEntry else {
                        debugPrint("Carb entry for deletion not found. \(DebuggingIdentifiers.failed)")
                        return
                    }

                    if carbEntry.isFPU, let fpuID = carbEntry.fpuID {
                        // Delete Fat and Protein entries from Nightscout
                        self.provider.deleteCarbsFromNightscout(withID: fpuID.uuidString)
<<<<<<< HEAD

                        // Delete Fat and Protein entries from Apple Health
                        let healthObjectsToDelete: [HKSampleType?] = [
                            AppleHealthConfig.healthFatObject,
                            AppleHealthConfig.healthProteinObject
                        ]

                        for sampleType in healthObjectsToDelete {
                            if let validSampleType = sampleType {
                                self.provider.deleteMealDataFromHealth(byID: fpuID.uuidString, sampleType: validSampleType)
                            }
                        }
=======
>>>>>>> 6c204076
                    } else {
                        // Delete carbs from Nightscout
                        if let id = carbEntry.id?.uuidString {
                            self.provider.deleteCarbsFromNightscout(withID: id)
<<<<<<< HEAD

                            // Delete carbs from Apple Health
                            if let sampleType = AppleHealthConfig.healthCarbObject {
                                self.provider.deleteMealDataFromHealth(byID: id, sampleType: sampleType)
                            }
=======
>>>>>>> 6c204076
                        }
                    }

                } catch {
                    debugPrint(
<<<<<<< HEAD
                        "\(DebuggingIdentifiers.failed) Error deleting carb entry from Apple Health/Nightscout with error: \(error.localizedDescription)"
                    )
                }
            }
=======
                        "\(DebuggingIdentifiers.failed) Error deleting carb entry from Nightscout: \(error.localizedDescription)"
                    )
                }
            }

            // Delete carbs from Core Data
            await carbsStorage.deleteCarbs(treatmentObjectID)

            // Perform a determine basal sync to update cob
            await apsManager.determineBasalSync()
>>>>>>> 6c204076
        }

        // Insulin deletion from history
        /// - **Parameter**: NSManagedObjectID to be able to transfer the object safely from one thread to another thread
        func invokeInsulinDeletionTask(_ treatmentObjectID: NSManagedObjectID) {
            Task {
                await invokeInsulinDeletion(treatmentObjectID)

                await MainActor.run {
                    insulinEntryDeleted = true
                    waitForSuggestion = true
                }
            }
        }

        func invokeInsulinDeletion(_ treatmentObjectID: NSManagedObjectID) async {
            do {
                let authenticated = try await unlockmanager.unlock()

                guard authenticated else {
                    debugPrint("\(DebuggingIdentifiers.failed) \(#file) \(#function) Authentication Error")
                    return
                }

                // Delete from Apple Health/Nightscout
                await deleteInsulinFromServices(with: treatmentObjectID)

                // Delete from Core Data
                await CoreDataStack.shared.deleteObject(identifiedBy: treatmentObjectID)

                // Perform a determine basal sync to update iob
                await apsManager.determineBasalSync()
            } catch {
                debugPrint(
                    "\(DebuggingIdentifiers.failed) \(#file) \(#function) Error while Insulin Deletion Task: \(error.localizedDescription)"
                )
            }
        }

        func deleteInsulinFromServices(with treatmentObjectID: NSManagedObjectID) async {
            let taskContext = CoreDataStack.shared.newTaskContext()
            taskContext.name = "deleteContext"
            taskContext.transactionAuthor = "deleteInsulinFromServices"

            await taskContext.perform {
                do {
                    guard let treatmentToDelete = try taskContext.existingObject(with: treatmentObjectID) as? PumpEventStored
                    else {
                        debug(.default, "Could not cast the object to PumpEventStored")
                        return
                    }

                    // Delete Insulin from Nightscout and Apple Health
                    if let id = treatmentToDelete.id {
                        self.provider.deleteInsulinFromNightscout(withID: id)
                        self.provider.deleteInsulinFromHealth(withSyncID: id)
                    }

                    taskContext.delete(treatmentToDelete)
                    try taskContext.save()

                    debug(.default, "Successfully deleted the treatment object.")
                } catch {
                    debug(.default, "Failed to delete the treatment object: \(error.localizedDescription)")
                }
            }
        }

        func addManualGlucose() {
            let glucose = units == .mmolL ? manualGlucose.asMgdL : manualGlucose
            let glucoseAsInt = Int(glucose)

            // save to core data
            coredataContext.perform {
                let newItem = GlucoseStored(context: self.coredataContext)
                newItem.id = UUID()
                newItem.date = Date()
                newItem.glucose = Int16(glucoseAsInt)
                newItem.isManual = true
                newItem.isUploadedToNS = false
                newItem.isUploadedToHealth = false

                do {
                    guard self.coredataContext.hasChanges else { return }
                    try self.coredataContext.save()
                } catch {
                    print(error.localizedDescription)
                }
            }
        }
    }
}

extension DataTable.StateModel: DeterminationObserver {
    func determinationDidUpdate(_: Determination) {
        DispatchQueue.main.async {
            self.waitForSuggestion = false
        }
    }
}<|MERGE_RESOLUTION|>--- conflicted
+++ resolved
@@ -132,7 +132,6 @@
                     if carbEntry.isFPU, let fpuID = carbEntry.fpuID {
                         // Delete Fat and Protein entries from Nightscout
                         self.provider.deleteCarbsFromNightscout(withID: fpuID.uuidString)
-<<<<<<< HEAD
 
                         // Delete Fat and Protein entries from Apple Health
                         let healthObjectsToDelete: [HKSampleType?] = [
@@ -145,42 +144,24 @@
                                 self.provider.deleteMealDataFromHealth(byID: fpuID.uuidString, sampleType: validSampleType)
                             }
                         }
-=======
->>>>>>> 6c204076
                     } else {
                         // Delete carbs from Nightscout
                         if let id = carbEntry.id?.uuidString {
                             self.provider.deleteCarbsFromNightscout(withID: id)
-<<<<<<< HEAD
 
                             // Delete carbs from Apple Health
                             if let sampleType = AppleHealthConfig.healthCarbObject {
                                 self.provider.deleteMealDataFromHealth(byID: id, sampleType: sampleType)
                             }
-=======
->>>>>>> 6c204076
                         }
                     }
 
                 } catch {
                     debugPrint(
-<<<<<<< HEAD
                         "\(DebuggingIdentifiers.failed) Error deleting carb entry from Apple Health/Nightscout with error: \(error.localizedDescription)"
                     )
                 }
             }
-=======
-                        "\(DebuggingIdentifiers.failed) Error deleting carb entry from Nightscout: \(error.localizedDescription)"
-                    )
-                }
-            }
-
-            // Delete carbs from Core Data
-            await carbsStorage.deleteCarbs(treatmentObjectID)
-
-            // Perform a determine basal sync to update cob
-            await apsManager.determineBasalSync()
->>>>>>> 6c204076
         }
 
         // Insulin deletion from history
