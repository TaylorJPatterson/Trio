--- conflicted
+++ resolved
@@ -20,11 +20,6 @@
                 return
             }
 
-<<<<<<< HEAD
-            carbsStorage.storeCarbs([
-                CarbsEntry(id: UUID(), createdAt: date, carbs: carbs, enteredBy: CarbsEntry.manual)
-            ])
-=======
             // Convert fat and protein to carb equivalents and store as future carbs
             let fpucarb = (0.4 * protein) + (0.9 * fat)
             let fpus = ((fat * 9.0) + (protein * 4.0)) / 100.0
@@ -45,7 +40,6 @@
             if carbs > 0 {
                 carbsStorage.storeCarbs([CarbsEntry(createdAt: date, carbs: carbs, enteredBy: CarbsEntry.manual)])
             }
->>>>>>> 78f8c582
 
             if settingsManager.settings.skipBolusScreenAfterCarbs {
                 apsManager.determineBasalSync()
