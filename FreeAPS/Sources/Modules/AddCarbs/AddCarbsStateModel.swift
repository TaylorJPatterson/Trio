--- conflicted
+++ resolved
@@ -41,12 +41,8 @@
                 let newdate = 1.0 + trunc(Double(truncating: counter as NSNumber))
                 carbsStorage.storeCarbs([
                     CarbsEntry(
-<<<<<<< HEAD
-                        id: UUID().uuidString, createdAt: date + (newdate * 3600), carbs: carbequiv, enteredBy: CarbsEntry.manual
-=======
-                        id: UUID(), createdAt: date + (newdate * Double(timeInterval)), carbs: carbequiv,
-                        enteredBy: CarbsEntry.manual
->>>>>>> 8e84a80a
+                        id: UUID().uuidString, createdAt: date + (newdate * Double(timeInterval)), carbs: carbequiv, enteredBy: CarbsEntry.manual
+
                     )
                 ])
                 counter -= 1
