import Foundation
import SwiftUI

struct AddOverrideForm: View {
    @Environment(\.presentationMode) var presentationMode
<<<<<<< HEAD
    @Environment(\.colorScheme) var colorScheme
=======
    @Bindable var state: OverrideConfig.StateModel
    @State private var selectedIsfCrOption: IsfAndOrCrOptions = .isfAndCr
    @State private var selectedDisableSmbOption: DisableSmbOptions = .dontDisable
    @State private var percentageStep: Int = 5
    @State private var displayPickerPercentage: Bool = false
    @State private var displayPickerDuration: Bool = false
    @State private var targetStep: Decimal = 5
    @State private var displayPickerTarget: Bool = false
    @State private var displayPickerDisableSmbSchedule: Bool = false
    @State private var displayPickerSmbMinutes: Bool = false
    @State private var durationHours = 0
    @State private var durationMinutes = 0
    @State private var overrideTarget = false
    @State private var didPressSave = false
    @Environment(\.colorScheme) var colorScheme

>>>>>>> 1024d8f5
    @Environment(\.dismiss) var dismiss

    @Bindable var state: OverrideConfig.StateModel

    @State private var selectedIsfCrOption: IsfAndOrCrOptions = .isfAndCr
    @State private var selectedDisableSmbOption: DisableSmbOptions = .dontDisable
    @State private var percentageStep: Int = 5
    @State private var displayPickerPercentage: Bool = false
    @State private var displayPickerDuration: Bool = false
    @State private var targetStep: Decimal = 5
    @State private var displayPickerTarget: Bool = false
    @State private var displayPickerDisableSmbSchedule: Bool = false
    @State private var displayPickerSmbMinutes: Bool = false
    @State private var durationHours = 0
    @State private var durationMinutes = 0
    @State private var overrideTarget = false
    @State private var didPressSave = false

    var color: LinearGradient {
        colorScheme == .dark ? LinearGradient(
            gradient: Gradient(colors: [
                Color.bgDarkBlue,
                Color.bgDarkerDarkBlue
            ]),
            startPoint: .top,
            endPoint: .bottom
        ) :
            LinearGradient(
                gradient: Gradient(colors: [Color.gray.opacity(0.1)]),
                startPoint: .top,
                endPoint: .bottom
            )
    }

<<<<<<< HEAD
    private var formatter: NumberFormatter {
        let formatter = NumberFormatter()
        formatter.numberStyle = .decimal
        formatter.maximumFractionDigits = 0
        return formatter
    }

=======
>>>>>>> 1024d8f5
    var body: some View {
        NavigationView {
            List {
                addOverride()
                saveButton
            }
            .listSectionSpacing(10)
            .padding(.top, 30)
            .ignoresSafeArea(edges: .top)
            .scrollContentBackground(.hidden).background(color)
            .navigationTitle("Add Override")
            .navigationBarTitleDisplayMode(.inline)
            .toolbar {
                ToolbarItem(placement: .topBarLeading) {
                    Button(action: {
                        presentationMode.wrappedValue.dismiss()
                    }, label: {
                        Text("Cancel")
                    })
                }
                ToolbarItem(placement: .topBarTrailing) {
                    Button(
                        action: {
                            state.isHelpSheetPresented.toggle()
                        },
                        label: {
                            Image(systemName: "questionmark.circle")
                        }
                    )
                }
            }
            .onAppear { targetStep = state.units == .mgdL ? 5 : 9 }
            .sheet(isPresented: $state.isHelpSheetPresented) {
                NavigationStack {
                    List {
                        Text("Lorem Ipsum Dolor Sit Amet")
                    }
                    .padding(.trailing, 10)
                    .navigationBarTitle("Help", displayMode: .inline)

                    Button { state.isHelpSheetPresented.toggle() }
                    label: { Text("Got it!").frame(maxWidth: .infinity, alignment: .center) }
                        .buttonStyle(.bordered)
                        .padding(.top)
                }
                .padding()
                .presentationDetents(
                    [.fraction(0.9), .large],
                    selection: $state.helpSheetDetent
                )
            }
        }
    }

    @ViewBuilder private func addOverride() -> some View {
        Group {
            Section {
                HStack {
                    Text("Name")
                    Spacer()
                    TextField("(Optional)", text: $state.overrideName).multilineTextAlignment(.trailing)
                }
            }
            .listRowBackground(Color.chart)

            Section {
                Toggle(isOn: $state.indefinite) {
                    Text("Enable Indefinitely")
                }

                if !state.indefinite {
                    HStack {
                        Text("Duration")
                        Spacer()
                        Text(formatHrMin(Int(state.overrideDuration)))
                            .foregroundColor(!displayPickerDuration ? .primary : .accentColor)
                    }
                    .onTapGesture {
                        displayPickerDuration = toggleScrollWheel(displayPickerDuration)
                    }

                    if displayPickerDuration {
                        HStack {
                            Picker("Hours", selection: $durationHours) {
                                ForEach(0 ..< 24) { hour in
                                    Text("\(hour) hr").tag(hour)
                                }
                            }
                            .pickerStyle(WheelPickerStyle())
                            .frame(maxWidth: .infinity)
                            .onChange(of: durationHours) {
<<<<<<< HEAD
                                state.overrideDuration = Decimal(totalDurationInMinutes())
=======
                                state.overrideDuration = convertToMinutes(durationHours, durationMinutes)
>>>>>>> 1024d8f5
                            }

                            Picker("Minutes", selection: $durationMinutes) {
                                ForEach(Array(stride(from: 0, through: 55, by: 5)), id: \.self) { minute in
                                    Text("\(minute) min").tag(minute)
                                }
                            }
                            .pickerStyle(WheelPickerStyle())
                            .frame(maxWidth: .infinity)
                            .onChange(of: durationMinutes) {
<<<<<<< HEAD
                                state.overrideDuration = Decimal(totalDurationInMinutes())
=======
                                state.overrideDuration = convertToMinutes(durationHours, durationMinutes)
>>>>>>> 1024d8f5
                            }
                        }
                        .listRowSeparator(.hidden, edges: .top)
                    }
                }
            }
            .listRowBackground(Color.chart)

            Section(footer: percentageDescription(state.overridePercentage)) {
                // Percentage Picker
                HStack {
                    Text("Change Basal Rate by")
                    Spacer()
                    Text("\(state.overridePercentage.formatted(.number)) %")
                        .foregroundColor(!displayPickerPercentage ? .primary : .accentColor)
<<<<<<< HEAD
                }
                .onTapGesture {
                    displayPickerPercentage = toggleScrollWheel(displayPickerPercentage)
                }
=======
                }
                .onTapGesture {
                    displayPickerPercentage = toggleScrollWheel(displayPickerPercentage)
                }
>>>>>>> 1024d8f5

                if displayPickerPercentage {
                    HStack {
                        // Radio buttons and text on the left side
                        VStack(alignment: .leading) {
                            // Radio buttons for step iteration
                            ForEach([1, 5], id: \.self) { step in
                                RadioButton(isSelected: percentageStep == step, label: "\(step) %") {
                                    percentageStep = step
                                    state.overridePercentage = OverrideConfig.StateModel.roundOverridePercentageToStep(
                                        state.overridePercentage,
                                        step
                                    )
                                }
                                .padding(.top, 10)
                            }
                        }
                        .frame(maxWidth: .infinity)

                        Spacer()

                        // Picker on the right side
                        Picker(
                            selection: Binding(
                                get: { Int(truncating: state.overridePercentage as NSNumber) },
                                set: { state.overridePercentage = Double($0) }
                            ), label: Text("")
                        ) {
                            ForEach(Array(stride(from: 40, through: 150, by: percentageStep)), id: \.self) { percent in
                                Text("\(percent) %").tag(percent)
                            }
                        }
                        .pickerStyle(WheelPickerStyle())
                        .frame(maxWidth: .infinity)
                    }
                    .frame(maxWidth: .infinity)
                    .listRowSeparator(.hidden, edges: .top)
                }

                // Picker for ISF/CR settings
                Picker("Also Inversely Change", selection: $selectedIsfCrOption) {
                    ForEach(IsfAndOrCrOptions.allCases, id: \.self) { option in
                        Text(option.rawValue).tag(option)
                    }
                }
                .pickerStyle(MenuPickerStyle())
                .onChange(of: selectedIsfCrOption) { _, newValue in
                    switch newValue {
                    case .isfAndCr:
                        state.isfAndCr = true
                        state.isf = true
                        state.cr = true
                    case .isf:
                        state.isfAndCr = false
                        state.isf = true
                        state.cr = false
                    case .cr:
                        state.isfAndCr = false
                        state.isf = false
                        state.cr = true
                    case .nothing:
                        state.isfAndCr = false
                        state.isf = false
                        state.cr = false
                    }
                }
            }
            .listRowBackground(Color.chart)

            Section {
                Toggle(isOn: $state.shouldOverrideTarget) {
                    Text("Override Profile Target")
                }

                if state.shouldOverrideTarget {
                    HStack {
                        Text("Target Glucose")
                        Spacer()
                        Text(
                            (state.units == .mgdL ? state.target.description : state.target.formattedAsMmolL) + " " + state
                                .units.rawValue
                        )
                        .foregroundColor(!displayPickerTarget ? .primary : .accentColor)
                    }
                    .onTapGesture {
                        displayPickerTarget = toggleScrollWheel(displayPickerTarget)
                    }

                    if displayPickerTarget {
                        HStack {
                            // Radio buttons and text on the left side
                            VStack(alignment: .leading) {
                                // Radio buttons for step iteration
                                let stepChoices: [Decimal] = state.units == .mgdL ? [1, 5] : [1, 9]
                                ForEach(stepChoices, id: \.self) { step in
                                    let label = (state.units == .mgdL ? step.description : step.formattedAsMmolL) + " " +
                                        state.units.rawValue

                                    RadioButton(
                                        isSelected: targetStep == step,
                                        label: label
                                    ) {
                                        targetStep = step
                                        state.target = OverrideConfig.StateModel.roundTargetToStep(state.target, targetStep)
                                    }
                                    .padding(.top, 10)
                                }
                            }
                            .frame(maxWidth: .infinity)

                            Spacer()

                            // Picker on the right side
                            let settingsProvider = PickerSettingsProvider.shared
                            let glucoseSetting = PickerSetting(value: 0, step: targetStep, min: 72, max: 270, type: .glucose)
                            Picker(selection: Binding(
                                get: { OverrideConfig.StateModel.roundTargetToStep(state.target, targetStep) },
                                set: { state.target = $0 }
                            ), label: Text("")) {
                                ForEach(
                                    settingsProvider.generatePickerValues(
                                        from: glucoseSetting,
                                        units: state.units,
                                        roundMinToStep: true
                                    ),
                                    id: \.self
                                ) { glucose in
                                    Text(
                                        (state.units == .mgdL ? glucose.description : glucose.formattedAsMmolL) + " " + state
                                            .units.rawValue
                                    )
                                    .tag(glucose)
                                }
                            }
                            .pickerStyle(WheelPickerStyle())
                            .frame(maxWidth: .infinity)
                        }
                        .listRowSeparator(.hidden, edges: .top)
                    }
                }
            }
            .listRowBackground(Color.chart)

            Section {
                // Picker for ISF/CR settings
                Picker("Disable SMBs", selection: $selectedDisableSmbOption) {
                    ForEach(DisableSmbOptions.allCases, id: \.self) { option in
                        Text(option.rawValue).tag(option)
                    }
                }
                .pickerStyle(MenuPickerStyle())
                .onChange(of: selectedDisableSmbOption) { _, newValue in
                    switch newValue {
                    case .dontDisable:
                        state.smbIsOff = false
                        state.smbIsScheduledOff = false
                    case .disable:
                        state.smbIsOff = true
                        state.smbIsScheduledOff = false
                    case .disableOnSchedule:
                        state.smbIsOff = false
                        state.smbIsScheduledOff = true
                    }
                }

                if state.smbIsScheduledOff {
                    // First Hour SMBs Are Disabled
                    HStack {
                        Text("From")
                        Spacer()
                        Text(
                            is24HourFormat() ? format24Hour(Int(truncating: state.start as NSNumber)) + ":00" :
                                convertTo12HourFormat(Int(truncating: state.start as NSNumber))
                        )
                        .foregroundColor(!displayPickerDisableSmbSchedule ? .primary : .accentColor)
                        Spacer()
                        Divider().frame(width: 1, height: 20)
                        Spacer()
                        Text("To")
                        Spacer()
                        Text(
                            is24HourFormat() ? format24Hour(Int(truncating: state.end as NSNumber)) + ":00" :
                                convertTo12HourFormat(Int(truncating: state.end as NSNumber))
                        )
                        .foregroundColor(!displayPickerDisableSmbSchedule ? .primary : .accentColor)
                        Spacer()
                    }
                    .onTapGesture {
                        displayPickerDisableSmbSchedule = toggleScrollWheel(displayPickerDisableSmbSchedule)
                    }

                    if displayPickerDisableSmbSchedule {
                        HStack {
                            // From Picker
                            Picker(selection: Binding(
                                get: { Int(truncating: state.start as NSNumber) },
                                set: { state.start = Decimal($0) }
                            ), label: Text("")) {
                                ForEach(0 ..< 24, id: \.self) { hour in
                                    Text(is24HourFormat() ? format24Hour(hour) + ":00" : convertTo12HourFormat(hour))
                                        .tag(hour)
                                }
                            }
                            .pickerStyle(WheelPickerStyle())
                            .frame(maxWidth: .infinity)

                            // To Picker
                            Picker(selection: Binding(
                                get: { Int(truncating: state.end as NSNumber) },
                                set: { state.end = Decimal($0) }
                            ), label: Text("")) {
                                ForEach(0 ..< 24, id: \.self) { hour in
                                    Text(is24HourFormat() ? format24Hour(hour) + ":00" : convertTo12HourFormat(hour))
                                        .tag(hour)
                                }
                            }
                            .pickerStyle(WheelPickerStyle())
                            .frame(maxWidth: .infinity)
                        }
                        .listRowSeparator(.hidden, edges: .top)
                    }
<<<<<<< HEAD
=======
                }
            }
            .listRowBackground(Color.chart)

            if !state.smbIsOff {
                Section {
                    Toggle(isOn: $state.advancedSettings) {
                        Text("Override Max SMB Minutes")
                    }

                    if state.advancedSettings {
                        // SMB Minutes Picker
                        HStack {
                            Text("SMB")
                            Spacer()
                            Text("\(state.smbMinutes.formatted(.number)) min")
                                .foregroundColor(!displayPickerSmbMinutes ? .primary : .accentColor)
                            Spacer()
                            Divider().frame(width: 1, height: 20)
                            Spacer()
                            Text("UAM")
                            Spacer()
                            Text("\(state.uamMinutes.formatted(.number)) min")
                                .foregroundColor(!displayPickerSmbMinutes ? .primary : .accentColor)
                        }
                        .onTapGesture {
                            displayPickerSmbMinutes = toggleScrollWheel(displayPickerSmbMinutes)
                        }

                        if displayPickerSmbMinutes {
                            HStack {
                                Picker(selection: Binding(
                                    get: { Int(truncating: state.smbMinutes as NSNumber) },
                                    set: { state.smbMinutes = Decimal($0) }
                                ), label: Text("")) {
                                    ForEach(Array(stride(from: 0, through: 180, by: 5)), id: \.self) { minute in
                                        Text("\(minute) min").tag(minute)
                                    }
                                }
                                .pickerStyle(WheelPickerStyle())
                                .frame(maxWidth: .infinity)

                                Picker(selection: Binding(
                                    get: { Int(truncating: state.uamMinutes as NSNumber) },
                                    set: { state.uamMinutes = Decimal($0) }
                                ), label: Text("")) {
                                    ForEach(Array(stride(from: 0, through: 180, by: 5)), id: \.self) { minute in
                                        Text("\(minute) min").tag(minute)
                                    }
                                }
                                .pickerStyle(WheelPickerStyle())
                                .frame(maxWidth: .infinity)
                            }
                            .listRowSeparator(.hidden, edges: .top)
                        }
                    }
>>>>>>> 1024d8f5
                }
                .listRowBackground(Color.chart)
            }
<<<<<<< HEAD
            .listRowBackground(Color.chart)

            if !state.smbIsOff {
                Section {
                    Toggle(isOn: $state.advancedSettings) {
                        Text("Override Max SMB Minutes")
                    }

                    if state.advancedSettings {
                        // SMB Minutes Picker
                        HStack {
                            Text("SMB")
                            Spacer()
                            Text("\(state.smbMinutes.formatted(.number)) min")
                                .foregroundColor(!displayPickerSmbMinutes ? .primary : .accentColor)
                            Spacer()
                            Divider().frame(width: 1, height: 20)
                            Spacer()
                            Text("UAM")
                            Spacer()
                            Text("\(state.uamMinutes.formatted(.number)) min")
                                .foregroundColor(!displayPickerSmbMinutes ? .primary : .accentColor)
                        }
                        .onTapGesture {
                            displayPickerSmbMinutes = toggleScrollWheel(displayPickerSmbMinutes)
                        }

                        if displayPickerSmbMinutes {
                            HStack {
                                Picker(selection: Binding(
                                    get: { Int(truncating: state.smbMinutes as NSNumber) },
                                    set: { state.smbMinutes = Decimal($0) }
                                ), label: Text("")) {
                                    ForEach(Array(stride(from: 0, through: 180, by: 5)), id: \.self) { minute in
                                        Text("\(minute) min").tag(minute)
                                    }
                                }
                                .pickerStyle(WheelPickerStyle())
                                .frame(maxWidth: .infinity)

                                Picker(selection: Binding(
                                    get: { Int(truncating: state.uamMinutes as NSNumber) },
                                    set: { state.uamMinutes = Decimal($0) }
                                ), label: Text("")) {
                                    ForEach(Array(stride(from: 0, through: 180, by: 5)), id: \.self) { minute in
                                        Text("\(minute) min").tag(minute)
                                    }
                                }
                                .pickerStyle(WheelPickerStyle())
                                .frame(maxWidth: .infinity)
                            }
                            .listRowSeparator(.hidden, edges: .top)
                        }
                    }
                }
                .listRowBackground(Color.chart)
            }
=======
>>>>>>> 1024d8f5
        }
    }

    private var saveButton: some View {
        let (isInvalid, errorMessage) = isOverrideInvalid()

        return Group {
            Section(
                header:
                HStack {
                    Spacer()
                    Text(errorMessage ?? "").textCase(nil)
                        .foregroundColor(colorScheme == .dark ? .orange : .accentColor)
                    Spacer()
                },
                content: {
                    Button(action: {
                        Task {
                            if state.indefinite { state.overrideDuration = 0 }
                            state.isEnabled.toggle()
                            await state.saveCustomOverride()
                            await state.resetStateVariables()
                            dismiss()
                        }
                    }, label: {
                        Text("Enact Override")
                    })
                        .disabled(isInvalid)
                        .frame(maxWidth: .infinity, alignment: .center)
                        .tint(.white)
                }
            ).listRowBackground(isInvalid ? Color(.systemGray4) : Color(.systemBlue))

            Section {
                Button(action: {
                    Task {
                        await state.saveOverridePreset()
                        dismiss()
                    }
                }, label: {
                    Text("Save as Preset")

                })
                    .disabled(isInvalid)
                    .frame(maxWidth: .infinity, alignment: .center)
                    .tint(.white)
            }
            .listRowBackground(
                isInvalid ? Color(.systemGray4) : Color.secondary
            )
        }
    }

    private func toggleScrollWheel(_ toggle: Bool) -> Bool {
        displayPickerDuration = false
        displayPickerPercentage = false
        displayPickerTarget = false
        displayPickerDisableSmbSchedule = false
        displayPickerSmbMinutes = false
        return !toggle
    }

<<<<<<< HEAD
    private func totalDurationInMinutes() -> Int {
        let durationTotal = (durationHours * 60) + durationMinutes
        return max(0, durationTotal)
    }

=======
>>>>>>> 1024d8f5
    private func isOverrideInvalid() -> (Bool, String?) {
        let noDurationSpecified = !state.indefinite && state.overrideDuration == 0
        let targetZeroWithOverride = state.shouldOverrideTarget && state.target == 0
        let allSettingsDefault = state.overridePercentage == 100 && !state.shouldOverrideTarget &&
            !state.advancedSettings && !state.smbIsOff && !state.smbIsScheduledOff

        if noDurationSpecified {
            return (true, "Enable indefinitely or set a duration.")
        }

        if targetZeroWithOverride {
            return (true, "Target glucose is out of range (\(state.units == .mgdL ? "72-270" : "4-14")).")
        }

        if allSettingsDefault {
            return (true, "All settings are at default values.")
        }

        return (false, nil)
    }
}<|MERGE_RESOLUTION|>--- conflicted
+++ resolved
@@ -3,30 +3,7 @@
 
 struct AddOverrideForm: View {
     @Environment(\.presentationMode) var presentationMode
-<<<<<<< HEAD
-    @Environment(\.colorScheme) var colorScheme
-=======
     @Bindable var state: OverrideConfig.StateModel
-    @State private var selectedIsfCrOption: IsfAndOrCrOptions = .isfAndCr
-    @State private var selectedDisableSmbOption: DisableSmbOptions = .dontDisable
-    @State private var percentageStep: Int = 5
-    @State private var displayPickerPercentage: Bool = false
-    @State private var displayPickerDuration: Bool = false
-    @State private var targetStep: Decimal = 5
-    @State private var displayPickerTarget: Bool = false
-    @State private var displayPickerDisableSmbSchedule: Bool = false
-    @State private var displayPickerSmbMinutes: Bool = false
-    @State private var durationHours = 0
-    @State private var durationMinutes = 0
-    @State private var overrideTarget = false
-    @State private var didPressSave = false
-    @Environment(\.colorScheme) var colorScheme
-
->>>>>>> 1024d8f5
-    @Environment(\.dismiss) var dismiss
-
-    @Bindable var state: OverrideConfig.StateModel
-
     @State private var selectedIsfCrOption: IsfAndOrCrOptions = .isfAndCr
     @State private var selectedDisableSmbOption: DisableSmbOptions = .dontDisable
     @State private var percentageStep: Int = 5
@@ -57,16 +34,6 @@
             )
     }
 
-<<<<<<< HEAD
-    private var formatter: NumberFormatter {
-        let formatter = NumberFormatter()
-        formatter.numberStyle = .decimal
-        formatter.maximumFractionDigits = 0
-        return formatter
-    }
-
-=======
->>>>>>> 1024d8f5
     var body: some View {
         NavigationView {
             List {
@@ -158,11 +125,7 @@
                             .pickerStyle(WheelPickerStyle())
                             .frame(maxWidth: .infinity)
                             .onChange(of: durationHours) {
-<<<<<<< HEAD
-                                state.overrideDuration = Decimal(totalDurationInMinutes())
-=======
                                 state.overrideDuration = convertToMinutes(durationHours, durationMinutes)
->>>>>>> 1024d8f5
                             }
 
                             Picker("Minutes", selection: $durationMinutes) {
@@ -173,11 +136,7 @@
                             .pickerStyle(WheelPickerStyle())
                             .frame(maxWidth: .infinity)
                             .onChange(of: durationMinutes) {
-<<<<<<< HEAD
-                                state.overrideDuration = Decimal(totalDurationInMinutes())
-=======
                                 state.overrideDuration = convertToMinutes(durationHours, durationMinutes)
->>>>>>> 1024d8f5
                             }
                         }
                         .listRowSeparator(.hidden, edges: .top)
@@ -193,17 +152,10 @@
                     Spacer()
                     Text("\(state.overridePercentage.formatted(.number)) %")
                         .foregroundColor(!displayPickerPercentage ? .primary : .accentColor)
-<<<<<<< HEAD
                 }
                 .onTapGesture {
                     displayPickerPercentage = toggleScrollWheel(displayPickerPercentage)
                 }
-=======
-                }
-                .onTapGesture {
-                    displayPickerPercentage = toggleScrollWheel(displayPickerPercentage)
-                }
->>>>>>> 1024d8f5
 
                 if displayPickerPercentage {
                     HStack {
@@ -425,8 +377,6 @@
                         }
                         .listRowSeparator(.hidden, edges: .top)
                     }
-<<<<<<< HEAD
-=======
                 }
             }
             .listRowBackground(Color.chart)
@@ -483,70 +433,9 @@
                             .listRowSeparator(.hidden, edges: .top)
                         }
                     }
->>>>>>> 1024d8f5
                 }
                 .listRowBackground(Color.chart)
             }
-<<<<<<< HEAD
-            .listRowBackground(Color.chart)
-
-            if !state.smbIsOff {
-                Section {
-                    Toggle(isOn: $state.advancedSettings) {
-                        Text("Override Max SMB Minutes")
-                    }
-
-                    if state.advancedSettings {
-                        // SMB Minutes Picker
-                        HStack {
-                            Text("SMB")
-                            Spacer()
-                            Text("\(state.smbMinutes.formatted(.number)) min")
-                                .foregroundColor(!displayPickerSmbMinutes ? .primary : .accentColor)
-                            Spacer()
-                            Divider().frame(width: 1, height: 20)
-                            Spacer()
-                            Text("UAM")
-                            Spacer()
-                            Text("\(state.uamMinutes.formatted(.number)) min")
-                                .foregroundColor(!displayPickerSmbMinutes ? .primary : .accentColor)
-                        }
-                        .onTapGesture {
-                            displayPickerSmbMinutes = toggleScrollWheel(displayPickerSmbMinutes)
-                        }
-
-                        if displayPickerSmbMinutes {
-                            HStack {
-                                Picker(selection: Binding(
-                                    get: { Int(truncating: state.smbMinutes as NSNumber) },
-                                    set: { state.smbMinutes = Decimal($0) }
-                                ), label: Text("")) {
-                                    ForEach(Array(stride(from: 0, through: 180, by: 5)), id: \.self) { minute in
-                                        Text("\(minute) min").tag(minute)
-                                    }
-                                }
-                                .pickerStyle(WheelPickerStyle())
-                                .frame(maxWidth: .infinity)
-
-                                Picker(selection: Binding(
-                                    get: { Int(truncating: state.uamMinutes as NSNumber) },
-                                    set: { state.uamMinutes = Decimal($0) }
-                                ), label: Text("")) {
-                                    ForEach(Array(stride(from: 0, through: 180, by: 5)), id: \.self) { minute in
-                                        Text("\(minute) min").tag(minute)
-                                    }
-                                }
-                                .pickerStyle(WheelPickerStyle())
-                                .frame(maxWidth: .infinity)
-                            }
-                            .listRowSeparator(.hidden, edges: .top)
-                        }
-                    }
-                }
-                .listRowBackground(Color.chart)
-            }
-=======
->>>>>>> 1024d8f5
         }
     }
 
@@ -609,14 +498,6 @@
         return !toggle
     }
 
-<<<<<<< HEAD
-    private func totalDurationInMinutes() -> Int {
-        let durationTotal = (durationHours * 60) + durationMinutes
-        return max(0, durationTotal)
-    }
-
-=======
->>>>>>> 1024d8f5
     private func isOverrideInvalid() -> (Bool, String?) {
         let noDurationSpecified = !state.indefinite && state.overrideDuration == 0
         let targetZeroWithOverride = state.shouldOverrideTarget && state.target == 0
