--- conflicted
+++ resolved
@@ -3,8 +3,11 @@
 
 struct AddOverrideForm: View {
     @Environment(\.presentationMode) var presentationMode
-<<<<<<< HEAD
-    @StateObject var state: OverrideConfig.StateModel
+    @Environment(\.colorScheme) var colorScheme
+    @Environment(\.dismiss) var dismiss
+
+    @Bindable var state: OverrideConfig.StateModel
+
     @State private var selectedIsfCrOption: IsfAndOrCrOptions = .isfAndCr
     @State private var selectedDisableSmbOption: DisableSmbOptions = .dontDisable
     @State private var percentageStep: Int = 5
@@ -16,15 +19,8 @@
     @State private var displayPickerSmbMinutes: Bool = false
     @State private var durationHours = 0
     @State private var durationMinutes = 0
-=======
-    @Bindable var state: OverrideConfig.StateModel
-    @State private var isEditing = false
->>>>>>> 3b079e47
     @State private var overrideTarget = false
     @State private var didPressSave = false
-    @Environment(\.colorScheme) var colorScheme
-
-    @Environment(\.dismiss) var dismiss
 
     var color: LinearGradient {
         colorScheme == .dark ? LinearGradient(
