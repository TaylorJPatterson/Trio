--- conflicted
+++ resolved
@@ -24,7 +24,6 @@
     @State private var uamMinutes: Decimal?
     @State private var selectedIsfCrOption: IsfAndOrCrOptions
     @State private var selectedDisableSmbOption: DisableSmbOptions
-<<<<<<< HEAD
     @State private var hasChanges = false
     @State private var isEditing = false
     @State private var target_override = false
@@ -32,16 +31,6 @@
     @State private var displayPickerPercentage: Bool = false
     @State private var displayPickerDuration: Bool = false
     @State private var targetStep: Decimal = 1
-=======
-
-    @State private var hasChanges = false
-    @State private var isEditing = false
-    @State private var target_override = false
-    @State private var percentageStep: Int = 5
-    @State private var displayPickerPercentage: Bool = false
-    @State private var displayPickerDuration: Bool = false
-    @State private var targetStep: Decimal = 5
->>>>>>> 1024d8f5
     @State private var displayPickerTarget: Bool = false
     @State private var displayPickerDisableSmbSchedule: Bool = false
     @State private var displayPickerSmbMinutes: Bool = false
@@ -91,16 +80,6 @@
             )
     }
 
-<<<<<<< HEAD
-    private var formatter: NumberFormatter {
-        let formatter = NumberFormatter()
-        formatter.numberStyle = .decimal
-        formatter.maximumFractionDigits = 0
-        return formatter
-    }
-
-=======
->>>>>>> 1024d8f5
     private var percentageSelection: Binding<Double> {
         Binding<Double>(
             get: {
@@ -367,7 +346,6 @@
                 }
             }
             .listRowBackground(Color.chart)
-<<<<<<< HEAD
 
             Section {
                 // Picker for Disable SMB settings
@@ -409,49 +387,6 @@
 
                         Spacer()
 
-=======
-
-            Section {
-                // Picker for Disable SMB settings
-                Picker("Disable SMBs", selection: $selectedDisableSmbOption) {
-                    ForEach(DisableSmbOptions.allCases, id: \.self) { option in
-                        Text(option.rawValue).tag(option)
-                    }
-                }
-                .pickerStyle(MenuPickerStyle())
-                .onChange(of: selectedDisableSmbOption) { _, newValue in
-                    switch newValue {
-                    case .dontDisable:
-                        smbIsOff = false
-                        smbIsScheduledOff = false
-                    case .disable:
-                        smbIsOff = true
-                        smbIsScheduledOff = false
-                    case .disableOnSchedule:
-                        smbIsOff = false
-                        smbIsScheduledOff = true
-                    }
-                    hasChanges = true
-                }
-
-                if smbIsScheduledOff {
-                    // First Hour SMBs Are Disabled
-                    HStack {
-                        Text("From")
-                        Spacer()
-                        Text(
-                            is24HourFormat() ? format24Hour(Int(truncating: start! as NSNumber)) + ":00" :
-                                convertTo12HourFormat(Int(truncating: start! as NSNumber))
-                        )
-                        .foregroundColor(!displayPickerDisableSmbSchedule ? .primary : .accentColor)
-
-                        Spacer()
-
-                        Divider().frame(width: 1, height: 20)
-
-                        Spacer()
-
->>>>>>> 1024d8f5
                         Text("To")
                         Spacer()
                         Text(
@@ -724,7 +659,6 @@
     var toggleScrollWheel: (_ picker: Bool) -> Bool
 
     var body: some View {
-<<<<<<< HEAD
         VStack {
             HStack {
                 Text(label)
@@ -778,59 +712,6 @@
                 }
                 .listRowSeparator(.hidden, edges: .top)
             }
-=======
-        HStack {
-            Text(label)
-            Spacer()
-            Text(
-                (units == .mgdL ? selection.description : selection.formattedAsMmolL) + " " + units.rawValue
-            )
-            .foregroundColor(!displayPickerTarget ? .primary : .accentColor)
         }
-        .onTapGesture {
-            displayPickerTarget = toggleScrollWheel(displayPickerTarget)
-        }
-        if displayPickerTarget {
-            HStack {
-                // Radio buttons and text on the left side
-                VStack(alignment: .leading) {
-                    // Radio buttons for step iteration
-                    let stepChoices: [Decimal] = units == .mgdL ? [1, 5] : [1, 9]
-                    ForEach(stepChoices, id: \.self) { step in
-                        let label = (units == .mgdL ? step.description : step.formattedAsMmolL) + " " +
-                            units.rawValue
-                        RadioButton(
-                            isSelected: targetStep == step,
-                            label: label
-                        ) {
-                            targetStep = step
-                            selection = OverrideConfig.StateModel.roundTargetToStep(selection, step)
-                        }
-                        .padding(.top, 10)
-                    }
-                }
-                .frame(maxWidth: .infinity)
-
-                Spacer()
-
-                // Picker on the right side
-                Picker(selection: Binding(
-                    get: { OverrideConfig.StateModel.roundTargetToStep(selection, targetStep) },
-                    set: {
-                        selection = $0
-                        hasChanges = true
-                    }
-                ), label: Text("")) {
-                    ForEach(options, id: \.self) { option in
-                        Text((units == .mgdL ? option.description : option.formattedAsMmolL) + " " + units.rawValue)
-                            .tag(option)
-                    }
-                }
-                .pickerStyle(WheelPickerStyle())
-                .frame(maxWidth: .infinity)
-            }
-            .listRowSeparator(.hidden, edges: .top)
->>>>>>> 1024d8f5
-        }
     }
 }