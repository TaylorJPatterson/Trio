import Combine
import CoreData
import Observation
import SwiftUI

extension OverrideConfig {
<<<<<<< HEAD
    final class StateModel: BaseStateModel<Provider> {
        @Injected() var broadcaster: Broadcaster!
        @Injected() var storage: TempTargetsStorage!
        @Injected() var apsManager: APSManager!
        @Injected() var overrideStorage: OverrideStorage!

        @Published var overridePercentage: Double = 100
        @Published var isEnabled = false
        @Published var indefinite = true
        @Published var overrideDuration: Decimal = 0
        @Published var target: Decimal = 100
        @Published var shouldOverrideTarget: Bool = false
        @Published var smbIsOff: Bool = false
        @Published var id = ""
        @Published var overrideName: String = ""
        @Published var isPreset: Bool = false
        @Published var overridePresets: [OverrideStored] = []
        @Published var advancedSettings: Bool = false
        @Published var isfAndCr: Bool = true
        @Published var isf: Bool = true
        @Published var cr: Bool = true
        @Published var smbIsScheduledOff: Bool = false
        @Published var start: Decimal = 0
        @Published var end: Decimal = 0
        @Published var smbMinutes: Decimal = 0
        @Published var uamMinutes: Decimal = 0
        @Published var defaultSmbMinutes: Decimal = 0
        @Published var defaultUamMinutes: Decimal = 0
        @Published var selectedTab: Tab = .overrides
        @Published var activeOverrideName: String = ""
        @Published var currentActiveOverride: OverrideStored?
        @Published var showOverrideEditSheet = false
=======
    @Observable final class StateModel: BaseStateModel<Provider> {
        @ObservationIgnored @Injected() var broadcaster: Broadcaster!
        @ObservationIgnored @Injected() var storage: TempTargetsStorage!
        @ObservationIgnored @Injected() var apsManager: APSManager!
        @ObservationIgnored @Injected() var overrideStorage: OverrideStorage!

        var overrideSliderPercentage: Double = 100
        var isEnabled = false
        var indefinite = true
        var overrideDuration: Decimal = 0
        var target: Decimal = 0
        var shouldOverrideTarget: Bool = false
        var smbIsOff: Bool = false
        var id = ""
        var overrideName: String = ""
        var isPreset: Bool = false
        var overridePresets: [OverrideStored] = []
        var advancedSettings: Bool = false
        var isfAndCr: Bool = true
        var isf: Bool = true
        var cr: Bool = true
        var smbIsAlwaysOff: Bool = false
        var start: Decimal = 0
        var end: Decimal = 23
        var smbMinutes: Decimal = 0
        var uamMinutes: Decimal = 0
        var defaultSmbMinutes: Decimal = 0
        var defaultUamMinutes: Decimal = 0
        var selectedTab: Tab = .overrides
        var activeOverrideName: String = ""
        var currentActiveOverride: OverrideStored?
        var showOverrideEditSheet = false
        var showInvalidTargetAlert = false
>>>>>>> 4ca8552a

        var units: GlucoseUnits = .mgdL

        // temp target stuff
        var low: Decimal = 0
        var high: Decimal = 0
        var durationTT: Decimal = 0
        var date = Date()
        var newPresetName = ""
        var presetsTT: [TempTarget] = []
        var percentageTT = 100.0
        var maxValue: Decimal = 1.2
        var viewPercantage = false
        var hbt: Double = 160
        var didSaveSettings: Bool = false

        var alertMessage: String {
            let target: String = units == .mgdL ? "70-270 mg/dl" : "4-15 mmol/l"
            return "Please enter a valid target between" + " \(target)."
        }

        private var cancellables = Set<AnyCancellable>()

        override func subscribe() {
            setupNotification()
            units = settingsManager.settings.units
            defaultSmbMinutes = settingsManager.preferences.maxSMBBasalMinutes
            defaultUamMinutes = settingsManager.preferences.maxUAMSMBBasalMinutes
            setupOverridePresetsArray()
            updateLatestOverrideConfiguration()
            presetsTT = storage.presets()
            maxValue = settingsManager.preferences.autosensMax
            broadcaster.register(SettingsObserver.self, observer: self)
        }

        let coredataContext = CoreDataStack.shared.newTaskContext()
        let viewContext = CoreDataStack.shared.persistentContainer.viewContext
    }
}

// MARK: - Setup Notifications

extension OverrideConfig.StateModel {
    // Custom Notification to update View when an Override has been cancelled via Home View
    func setupNotification() {
        Foundation.NotificationCenter.default.publisher(for: .willUpdateOverrideConfiguration)
            .sink { [weak self] _ in
                guard let self = self else { return }
                self.updateLatestOverrideConfiguration()
            }
            .store(in: &cancellables)
    }

    // MARK: - Enact Overrides

    func reorderOverride(from source: IndexSet, to destination: Int) {
        overridePresets.move(fromOffsets: source, toOffset: destination)

        for (index, override) in overridePresets.enumerated() {
            override.orderPosition = Int16(index + 1)
        }

        do {
            guard viewContext.hasChanges else { return }
            try viewContext.save()

            // Update Presets View
            setupOverridePresetsArray()
        } catch {
            debugPrint(
                "\(DebuggingIdentifiers.failed) \(#file) \(#function) Failed to save after reordering Override Presets with error: \(error.localizedDescription)"
            )
        }
    }

    /// here we only have to update the Boolean Flag 'enabled'
    @MainActor func enactOverridePreset(withID id: NSManagedObjectID) async {
        do {
            /// get the underlying NSManagedObject of the Override that should be enabled
            let overrideToEnact = try viewContext.existingObject(with: id) as? OverrideStored
            overrideToEnact?.enabled = true
            overrideToEnact?.date = Date()
            overrideToEnact?.isUploadedToNS = false

            /// Update the 'Cancel Override' button state
            isEnabled = true

            /// disable all active Overrides and reset state variables
            /// do not create a OverrideRunEntry because we only want that if we cancel a running Override, not when enacting a Preset
            await disableAllActiveOverrides(except: id, createOverrideRunEntry: currentActiveOverride != nil)

            await resetStateVariables()

            guard viewContext.hasChanges else { return }
            try viewContext.save()

            // Update View
            updateLatestOverrideConfiguration()
        } catch {
            debugPrint("\(DebuggingIdentifiers.failed) \(#file) \(#function) Failed to enact Override Preset")
        }
    }

    // MARK: - Save the Override that we want to cancel to the OverrideRunStored Entity, then cancel ALL active overrides

    @MainActor func disableAllActiveOverrides(except overrideID: NSManagedObjectID? = nil, createOverrideRunEntry: Bool) async {
        // Get ALL NSManagedObject IDs of ALL active Override to cancel every single Override
        let ids = await overrideStorage.loadLatestOverrideConfigurations(fetchLimit: 0) // 0 = no fetch limit

        await viewContext.perform {
            do {
                // Fetch the existing OverrideStored objects from the context
                let results = try ids.compactMap { id in
                    try self.viewContext.existingObject(with: id) as? OverrideStored
                }

                // If there are no results, return early
                guard !results.isEmpty else { return }

                // Check if we also need to create a corresponding OverrideRunStored entry, i.e. when the User uses the Cancel Button in Override View
                if createOverrideRunEntry {
                    // Use the first override to create a new OverrideRunStored entry
                    if let canceledOverride = results.first {
                        let newOverrideRunStored = OverrideRunStored(context: self.viewContext)
                        newOverrideRunStored.id = UUID()
                        newOverrideRunStored.name = canceledOverride.name
                        newOverrideRunStored.startDate = canceledOverride.date ?? .distantPast
                        newOverrideRunStored.endDate = Date()
                        newOverrideRunStored
                            .target = NSDecimalNumber(decimal: self.overrideStorage.calculateTarget(override: canceledOverride))
                        newOverrideRunStored.override = canceledOverride
                        newOverrideRunStored.isUploadedToNS = false
                    }
                }

                // Disable all override except the one with overrideID
                for overrideToCancel in results {
                    if overrideToCancel.objectID != overrideID {
                        overrideToCancel.enabled = false
                    }
                }

                // Save the context if there are changes
                if self.viewContext.hasChanges {
                    try self.viewContext.save()

                    // Update the View
                    self.updateLatestOverrideConfiguration()
                }
            } catch {
                debugPrint(
                    "\(DebuggingIdentifiers.failed) \(#file) \(#function) Failed to disable active Overrides with error: \(error.localizedDescription)"
                )
            }
        }
    }

    // MARK: - Override (presets) save operations

    // Saves a Custom Override in a background context
    /// not a Preset
    func saveCustomOverride() async {
        let override = Override(
            name: overrideName,
            enabled: true,
            date: Date(),
            duration: overrideDuration,
            indefinite: indefinite,
            percentage: overridePercentage,
            smbIsOff: smbIsOff,
            isPreset: isPreset,
            id: id,
            overrideTarget: shouldOverrideTarget,
            target: target,
            advancedSettings: advancedSettings,
            isfAndCr: isfAndCr,
            isf: isf,
            cr: cr,
            smbIsScheduledOff: smbIsScheduledOff,
            start: start,
            end: end,
            smbMinutes: smbMinutes,
            uamMinutes: uamMinutes
        )

        // First disable all Overrides
        await disableAllActiveOverrides(createOverrideRunEntry: true)

        // Then save and activate a new custom Override and reset the State variables
        async let storeOverride: () = overrideStorage.storeOverride(override: override)
        async let resetState: () = resetStateVariables()

        _ = await (storeOverride, resetState)

        // Update View
        updateLatestOverrideConfiguration()
    }

    // Save Presets
    /// enabled has to be false, isPreset has to be true
    func saveOverridePreset() async {
        let preset = Override(
            name: overrideName,
            enabled: false,
            date: Date(),
            duration: overrideDuration,
            indefinite: indefinite,
            percentage: overridePercentage,
            smbIsOff: smbIsOff,
            isPreset: true,
            id: id,
            overrideTarget: shouldOverrideTarget,
            target: target,
            advancedSettings: advancedSettings,
            isfAndCr: isfAndCr,
            isf: isf,
            cr: cr,
            smbIsScheduledOff: smbIsScheduledOff,
            start: start,
            end: end,
            smbMinutes: smbMinutes,
            uamMinutes: uamMinutes
        )

        async let storeOverride: () = overrideStorage.storeOverride(override: preset)
        async let resetState: () = resetStateVariables()

        _ = await (storeOverride, resetState)

        // Update Presets View
        setupOverridePresetsArray()
    }

    // MARK: - Setup Override Presets Array

    // Fill the array of the Override Presets to display them in the UI
    private func setupOverridePresetsArray() {
        Task {
            let ids = await self.overrideStorage.fetchForOverridePresets()
            await updateOverridePresetsArray(with: ids)
        }
    }

    @MainActor private func updateOverridePresetsArray(with IDs: [NSManagedObjectID]) async {
        do {
            let overrideObjects = try IDs.compactMap { id in
                try viewContext.existingObject(with: id) as? OverrideStored
            }
            overridePresets = overrideObjects
        } catch {
            debugPrint(
                "\(DebuggingIdentifiers.failed) \(#file) \(#function) Failed to extract Overrides as NSManagedObjects from the NSManagedObjectIDs with error: \(error.localizedDescription)"
            )
        }
    }

    // MARK: - Override Preset Deletion

    func invokeOverridePresetDeletion(_ objectID: NSManagedObjectID) async {
        await overrideStorage.deleteOverridePreset(objectID)

        // Update Presets View
        setupOverridePresetsArray()
    }

    // MARK: - Setup the State variables with the last Override configuration

    /// First get the latest Overrides corresponding NSManagedObjectID with a background fetch
    /// Then unpack it on the view context and update the State variables which can be used on in the View for some Logic
    /// This also needs to be called when we cancel an Override via the Home View to update the State of the Button for this case
    func updateLatestOverrideConfiguration() {
        Task {
            let id = await overrideStorage.loadLatestOverrideConfigurations(fetchLimit: 1)
            async let updateState: () = updateLatestOverrideConfigurationOfState(from: id)
            async let setOverride: () = setCurrentOverride(from: id)

            _ = await (updateState, setOverride)
        }
    }

    @MainActor func updateLatestOverrideConfigurationOfState(from IDs: [NSManagedObjectID]) async {
        do {
            let result = try IDs.compactMap { id in
                try viewContext.existingObject(with: id) as? OverrideStored
            }
            isEnabled = result.first?.enabled ?? false

            if !isEnabled {
                await resetStateVariables()
            }
        } catch {
            debugPrint(
                "\(DebuggingIdentifiers.failed) \(#file) \(#function) Failed to updateLatestOverrideConfiguration"
            )
        }
    }

    // Sets the current active Preset name to show in the UI
    @MainActor func setCurrentOverride(from IDs: [NSManagedObjectID]) async {
        do {
            guard let firstID = IDs.first else {
                activeOverrideName = "Custom Override"
                currentActiveOverride = nil
                return
            }

            if let overrideToEdit = try viewContext.existingObject(with: firstID) as? OverrideStored {
                currentActiveOverride = overrideToEdit
                activeOverrideName = overrideToEdit.name ?? "Custom Override"
            }
        } catch {
            debugPrint(
                "\(DebuggingIdentifiers.failed) \(#file) \(#function) Failed to set active preset name with error: \(error.localizedDescription)"
            )
        }
    }

    @MainActor func duplicateOverridePresetAndCancelPreviousOverride() async {
        // We get the current active Preset by using currentActiveOverride which can either be a Preset or a custom Override
        guard let overridePresetToDuplicate = currentActiveOverride, overridePresetToDuplicate.isPreset == true else { return }

        // Copy the current Override-Preset to not edit the underlying Preset
        let duplidateId = await overrideStorage.copyRunningOverride(overridePresetToDuplicate)

        // Cancel the duplicated Override
        /// As we are on the Main Thread already we don't need to cancel via the objectID in this case
        do {
            try await viewContext.perform {
                overridePresetToDuplicate.enabled = false

                guard self.viewContext.hasChanges else { return }
                try self.viewContext.save()
            }

            // Update View
            // TODO: -
            if let overrideToEdit = try viewContext.existingObject(with: duplidateId) as? OverrideStored
            {
                currentActiveOverride = overrideToEdit
                activeOverrideName = overrideToEdit.name ?? "Custom Override"
            }
        } catch {
            debugPrint(
                "\(DebuggingIdentifiers.failed) \(#file) \(#function) Failed to cancel previous override with error: \(error.localizedDescription)"
            )
        }
    }

    // MARK: - Helper functions for Overrides

    @MainActor func resetStateVariables() async {
        id = ""

        overrideDuration = 0
        indefinite = true
        overridePercentage = 100
        advancedSettings = false
        smbIsOff = false
        overrideName = ""
        shouldOverrideTarget = false
        isf = true
        cr = true
        isfAndCr = true
        smbIsScheduledOff = false
        start = 0
        end = 0
        smbMinutes = defaultSmbMinutes
        uamMinutes = defaultUamMinutes
        target = 100
    }
}

// MARK: - TEMP TARGET

extension OverrideConfig.StateModel {
    func enact() {
        guard durationTT > 0 else {
            return
        }
        var lowTarget = low

        if viewPercantage {
            lowTarget = Decimal(round(Double(computeTarget())))
            coredataContext.performAndWait {
                let saveToCoreData = TempTargets(context: self.coredataContext)
                saveToCoreData.id = UUID().uuidString
                saveToCoreData.active = true
                saveToCoreData.hbt = hbt
                saveToCoreData.date = Date()
                saveToCoreData.duration = durationTT as NSDecimalNumber
                saveToCoreData.startDate = Date()
                try? self.coredataContext.save()
            }
            didSaveSettings = true
        } else {
            coredataContext.performAndWait {
                let saveToCoreData = TempTargets(context: coredataContext)
                saveToCoreData.active = false
                saveToCoreData.date = Date()
                do {
                    guard coredataContext.hasChanges else { return }
                    try coredataContext.save()
                } catch {
                    print(error.localizedDescription)
                }
            }
        }
        var highTarget = lowTarget

        if units == .mmolL, !viewPercantage {
            lowTarget = Decimal(round(Double(lowTarget)))
            highTarget = lowTarget
        }

        let entry = TempTarget(
            name: TempTarget.custom,
            createdAt: date,
            targetTop: highTarget,
            targetBottom: lowTarget,
            duration: durationTT,
            enteredBy: TempTarget.manual,
            reason: TempTarget.custom
        )
        storage.storeTempTargets([entry])
        showModal(for: nil)
    }

    func cancel() {
        storage.storeTempTargets([TempTarget.cancel(at: Date())])
        showModal(for: nil)

        coredataContext.performAndWait {
            let saveToCoreData = TempTargets(context: self.coredataContext)
            saveToCoreData.active = false
            saveToCoreData.date = Date()
            do {
                guard coredataContext.hasChanges else { return }
                try coredataContext.save()
            } catch {
                print(error.localizedDescription)
            }

            let setHBT = TempTargetsSlider(context: self.coredataContext)
            setHBT.enabled = false
            setHBT.date = Date()
            do {
                guard coredataContext.hasChanges else { return }
                try coredataContext.save()
            } catch {
                print(error.localizedDescription)
            }
        }
    }

    func save() {
        guard durationTT > 0 else {
            return
        }
        var lowTarget = low

        if viewPercantage {
            lowTarget = Decimal(round(Double(computeTarget())))
            didSaveSettings = true
        }
        var highTarget = lowTarget

        if units == .mmolL, !viewPercantage {
            lowTarget = Decimal(round(Double(lowTarget.asMgdL)))
            highTarget = lowTarget
        }

        let entry = TempTarget(
            name: newPresetName.isEmpty ? TempTarget.custom : newPresetName,
            createdAt: Date(),
            targetTop: highTarget,
            targetBottom: lowTarget,
            duration: durationTT,
            enteredBy: TempTarget.manual,
            reason: newPresetName.isEmpty ? TempTarget.custom : newPresetName
        )
        presetsTT.append(entry)
        storage.storePresets(presetsTT)

        if viewPercantage {
            let id = entry.id

            coredataContext.performAndWait {
                let saveToCoreData = TempTargetsSlider(context: self.coredataContext)
                saveToCoreData.id = id
                saveToCoreData.isPreset = true
                saveToCoreData.enabled = true
                saveToCoreData.hbt = hbt
                saveToCoreData.date = Date()
                saveToCoreData.duration = durationTT as NSDecimalNumber
                do {
                    guard coredataContext.hasChanges else { return }
                    try coredataContext.save()
                } catch {
                    print(error.localizedDescription)
                }
            }
        }
    }

    func enactPreset(id: String) {
        if var preset = presetsTT.first(where: { $0.id == id }) {
            preset.createdAt = Date()
            storage.storeTempTargets([preset])
            showModal(for: nil)

            coredataContext.performAndWait {
                var tempTargetsArray = [TempTargetsSlider]()
                let requestTempTargets = TempTargetsSlider.fetchRequest() as NSFetchRequest<TempTargetsSlider>
                let sortTT = NSSortDescriptor(key: "date", ascending: false)
                requestTempTargets.sortDescriptors = [sortTT]
                try? tempTargetsArray = coredataContext.fetch(requestTempTargets)

                let whichID = tempTargetsArray.first(where: { $0.id == id })

                if whichID != nil {
                    let saveToCoreData = TempTargets(context: self.coredataContext)
                    saveToCoreData.active = true
                    saveToCoreData.date = Date()
                    saveToCoreData.hbt = whichID?.hbt ?? 160
                    // saveToCoreData.id = id
                    saveToCoreData.startDate = Date()
                    saveToCoreData.duration = whichID?.duration ?? 0

                    do {
                        guard coredataContext.hasChanges else { return }
                        try coredataContext.save()
                    } catch {
                        print(error.localizedDescription)
                    }
                } else {
                    let saveToCoreData = TempTargets(context: self.coredataContext)
                    saveToCoreData.active = false
                    saveToCoreData.date = Date()
                    do {
                        guard coredataContext.hasChanges else { return }
                        try coredataContext.save()
                    } catch {
                        print(error.localizedDescription)
                    }
                }
            }
        }
    }

    func removePreset(id: String) {
        presetsTT = presetsTT.filter { $0.id != id }
        storage.storePresets(presetsTT)
    }

    func computeTarget() -> Decimal {
        var ratio = Decimal(percentageTT / 100)
        let c = Decimal(hbt - 100)
        var target = (c / ratio) - c + 100

        if c * (c + target - 100) <= 0 {
            ratio = maxValue
            target = (c / ratio) - c + 100
        }
        return Decimal(Double(target))
    }
}

extension OverrideConfig.StateModel: SettingsObserver {
    func settingsDidChange(_: FreeAPSSettings) {
        units = settingsManager.settings.units
        defaultSmbMinutes = settingsManager.preferences.maxSMBBasalMinutes
        defaultUamMinutes = settingsManager.preferences.maxUAMSMBBasalMinutes
        maxValue = settingsManager.preferences.autosensMax
    }
}<|MERGE_RESOLUTION|>--- conflicted
+++ resolved
@@ -4,51 +4,17 @@
 import SwiftUI
 
 extension OverrideConfig {
-<<<<<<< HEAD
-    final class StateModel: BaseStateModel<Provider> {
-        @Injected() var broadcaster: Broadcaster!
-        @Injected() var storage: TempTargetsStorage!
-        @Injected() var apsManager: APSManager!
-        @Injected() var overrideStorage: OverrideStorage!
-
-        @Published var overridePercentage: Double = 100
-        @Published var isEnabled = false
-        @Published var indefinite = true
-        @Published var overrideDuration: Decimal = 0
-        @Published var target: Decimal = 100
-        @Published var shouldOverrideTarget: Bool = false
-        @Published var smbIsOff: Bool = false
-        @Published var id = ""
-        @Published var overrideName: String = ""
-        @Published var isPreset: Bool = false
-        @Published var overridePresets: [OverrideStored] = []
-        @Published var advancedSettings: Bool = false
-        @Published var isfAndCr: Bool = true
-        @Published var isf: Bool = true
-        @Published var cr: Bool = true
-        @Published var smbIsScheduledOff: Bool = false
-        @Published var start: Decimal = 0
-        @Published var end: Decimal = 0
-        @Published var smbMinutes: Decimal = 0
-        @Published var uamMinutes: Decimal = 0
-        @Published var defaultSmbMinutes: Decimal = 0
-        @Published var defaultUamMinutes: Decimal = 0
-        @Published var selectedTab: Tab = .overrides
-        @Published var activeOverrideName: String = ""
-        @Published var currentActiveOverride: OverrideStored?
-        @Published var showOverrideEditSheet = false
-=======
     @Observable final class StateModel: BaseStateModel<Provider> {
         @ObservationIgnored @Injected() var broadcaster: Broadcaster!
         @ObservationIgnored @Injected() var storage: TempTargetsStorage!
         @ObservationIgnored @Injected() var apsManager: APSManager!
         @ObservationIgnored @Injected() var overrideStorage: OverrideStorage!
 
-        var overrideSliderPercentage: Double = 100
+        var overridePercentage: Double = 100
         var isEnabled = false
         var indefinite = true
         var overrideDuration: Decimal = 0
-        var target: Decimal = 0
+        var target: Decimal = 100
         var shouldOverrideTarget: Bool = false
         var smbIsOff: Bool = false
         var id = ""
@@ -59,9 +25,9 @@
         var isfAndCr: Bool = true
         var isf: Bool = true
         var cr: Bool = true
-        var smbIsAlwaysOff: Bool = false
+        var smbIsScheduledOff: Bool = false
         var start: Decimal = 0
-        var end: Decimal = 23
+        var end: Decimal = 0
         var smbMinutes: Decimal = 0
         var uamMinutes: Decimal = 0
         var defaultSmbMinutes: Decimal = 0
@@ -70,8 +36,6 @@
         var activeOverrideName: String = ""
         var currentActiveOverride: OverrideStored?
         var showOverrideEditSheet = false
-        var showInvalidTargetAlert = false
->>>>>>> 4ca8552a
 
         var units: GlucoseUnits = .mgdL
 
