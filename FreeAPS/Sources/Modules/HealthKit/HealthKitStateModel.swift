import Combine
import SwiftUI

extension AppleHealthKit {
    final class StateModel: BaseStateModel<Provider> {
        @Injected() var healthKitManager: HealthKitManager!

        @Published var useAppleHealth = false
        @Published var needShowInformationTextForSetPermissions = false

        override func subscribe() {
            useAppleHealth = settingsManager.settings.useAppleHealth

            needShowInformationTextForSetPermissions = healthKitManager.areAllowAllPermissions

            subscribeSetting(\.useAppleHealth, on: $useAppleHealth) {
                useAppleHealth = $0
            } didSet: { [weak self] value in
                guard let self = self else { return }

                guard value else {
                    self.needShowInformationTextForSetPermissions = false
                    return
                }

<<<<<<< HEAD
                self.healthKitManager.requestPermission { status, error in
=======
                self.healthKitManager.requestPermission { _, error in
>>>>>>> 5c7132f5
                    guard error == nil else {
                        return
                    }

                    self.healthKitManager.enableBackgroundDelivery()
                    self.healthKitManager.createObserver()
                    DispatchQueue.main.async {
                        self.needShowInformationTextForSetPermissions = !self.healthKitManager.areAllowAllPermissions
                    }
                }
            }
        }
    }
}<|MERGE_RESOLUTION|>--- conflicted
+++ resolved
@@ -23,11 +23,7 @@
                     return
                 }
 
-<<<<<<< HEAD
-                self.healthKitManager.requestPermission { status, error in
-=======
                 self.healthKitManager.requestPermission { _, error in
->>>>>>> 5c7132f5
                     guard error == nil else {
                         return
                     }
