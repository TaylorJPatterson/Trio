--- conflicted
+++ resolved
@@ -172,7 +172,7 @@
                     hintDetent: $hintDetent,
                     shouldDisplayHint: $shouldDisplayHint,
                     hintLabel: hintLabel ?? "",
-                    hintText: selectedVerboseHint ?? "",
+                    hintText: selectedVerboseHint ?? AnyView(EmptyView()),
                     sheetTitle: "Help"
                 )
             }
@@ -259,34 +259,20 @@
                     }
 
                     HStack(alignment: .top) {
-<<<<<<< HEAD
                         Text(
                             "Set the lower and upper limit for glucose alarms. See hint for more details."
                         )
                         .lineLimit(nil)
                         .font(.footnote)
                         .foregroundColor(.secondary)
-
-=======
-                        Text("""
-                        Set the glucose alarm limits
-                        Tap hint icon for details
-                        """)
-                            .font(.footnote)
-                            .foregroundColor(.secondary)
-                            .lineLimit(nil)
->>>>>>> b33734e8
                         Spacer()
                         Button(
                             action: {
                                 hintLabel = "Low and High Glucose Alarm Limits"
                                 selectedVerboseHint =
-<<<<<<< HEAD
-                                    "These two settings limit the range outside of which you will be notified via push notifications. If your CGM readings are below 'Low' or above 'High', you will receive an alarm via push notification."
-=======
                                     AnyView(VStack {
-                                        Text("Low Default: 72 mg/dL").bold()
-                                        Text("High Default: 270 mg/dL").bold()
+                                        Text("Low Default: 70 mg/dL").bold()
+                                        Text("High Default: 180 mg/dL").bold()
                                         Text("""
 
                                         These two settings determine the range outside of which you will be notified via push notifications. 
@@ -294,7 +280,6 @@
                                         If your CGM readings are below the Low value or above the High value, you will receive a glucose alarm.
                                         """)
                                     })
->>>>>>> b33734e8
                                 shouldDisplayHint.toggle()
                             },
                             label: {
@@ -303,29 +288,9 @@
                                 }
                             }
                         ).buttonStyle(BorderlessButtonStyle())
-<<<<<<< HEAD
                     }.padding(.top)
                 }.padding(.bottom)
             }.listRowBackground(Color.chart)
-=======
-                    }.padding(.vertical)
-                }
-                .listRowBackground(Color.chart)
-            }
-            .sheet(isPresented: $shouldDisplayHint) {
-                SettingInputHintView(
-                    hintDetent: $hintDetent,
-                    shouldDisplayHint: $shouldDisplayHint,
-                    hintLabel: hintLabel ?? "",
-                    hintText: selectedVerboseHint ?? AnyView(EmptyView()),
-                    sheetTitle: "Help"
-                )
-            }
-            .scrollContentBackground(.hidden).background(color)
-            .onAppear(perform: configureView)
-            .navigationBarTitle("Glucose Notifications")
-            .navigationBarTitleDisplayMode(.automatic)
->>>>>>> b33734e8
         }
     }
 }