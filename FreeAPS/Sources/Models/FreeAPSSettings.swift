import Foundation

enum BolusShortcutLimit: String, JSON, CaseIterable, Identifiable {
    var id: String { rawValue }
    case notAllowed
    case limitBolusMax

    var displayName: String {
        switch self {
        case .notAllowed:
            return String(localized: "Not allowed", table: "ShortcutsDetail")
        case .limitBolusMax:
            return String(localized: "Max bolus", table: "ShortcutsDetail")
        }
    }
}

struct FreeAPSSettings: JSON, Equatable {
    var units: GlucoseUnits = .mgdL
    var closedLoop: Bool = false
<<<<<<< HEAD
    var allowAnnouncements: Bool = false
=======
    var useAutotune: Bool = false
>>>>>>> ecb7cca6
    var isUploadEnabled: Bool = false
    var isDownloadEnabled: Bool = false
    var useLocalGlucoseSource: Bool = false
    var localGlucosePort: Int = 8080
    var debugOptions: Bool = false
    var displayHR: Bool = false
    var cgm: CGMType = .none
    var cgmPluginIdentifier: String = ""
    var uploadGlucose: Bool = true
    var useCalendar: Bool = false
    var displayCalendarIOBandCOB: Bool = false
    var displayCalendarEmojis: Bool = false
    var glucoseBadge: Bool = false
    var notificationsPump: Bool = true
    var notificationsCgm: Bool = true
    var notificationsCarb: Bool = true
    var notificationsAlgorithm: Bool = true
    var glucoseNotificationsAlways: Bool = false
    var useAlarmSound: Bool = false
    var addSourceInfoToGlucoseNotifications: Bool = false
    var lowGlucose: Decimal = 72
    var highGlucose: Decimal = 270
    var carbsRequiredThreshold: Decimal = 10
    var showCarbsRequiredBadge: Bool = true
    var useFPUconversion: Bool = true
    var totalInsulinDisplayType: TotalInsulinDisplayType = .totalDailyDose
    var individualAdjustmentFactor: Decimal = 0.5
    var timeCap: Int = 8
    var minuteInterval: Int = 30
    var delay: Int = 60
    var useAppleHealth: Bool = false
    var smoothGlucose: Bool = false
    var displayOnWatch: AwConfig = .BGTarget
    var hbA1cDisplayUnit: HbA1cDisplayUnit = .percent
    var high: Decimal = 180
    var low: Decimal = 70
    var hours: Int = 6
    var glucoseColorScheme: GlucoseColorScheme = .staticColor
    var xGridLines: Bool = true
    var yGridLines: Bool = true
    var timeInRangeChartStyle: TimeInRangeChartStyle = .vertical
    var rulerMarks: Bool = true
    var forecastDisplayType: ForecastDisplayType = .cone
    var maxCarbs: Decimal = 250
    var maxFat: Decimal = 250
    var maxProtein: Decimal = 250
    var displayFatAndProteinOnWatch: Bool = false
    var confirmBolusFaster: Bool = false
    var overrideFactor: Decimal = 0.8
    var fattyMeals: Bool = false
    var fattyMealFactor: Decimal = 0.7
    var sweetMeals: Bool = false
    var sweetMealFactor: Decimal = 1
    var displayPresets: Bool = true
    var useLiveActivity: Bool = false
    var lockScreenView: LockScreenView = .simple
    var bolusShortcut: BolusShortcutLimit = .notAllowed
}

extension FreeAPSSettings: Decodable {
    // Needed to decode incomplete JSON
    init(from decoder: Decoder) throws {
        let container = try decoder.container(keyedBy: CodingKeys.self)
        var settings = FreeAPSSettings()

        if let units = try? container.decode(GlucoseUnits.self, forKey: .units) {
            settings.units = units
        }

        if let closedLoop = try? container.decode(Bool.self, forKey: .closedLoop) {
            settings.closedLoop = closedLoop
        }

<<<<<<< HEAD
        if let allowAnnouncements = try? container.decode(Bool.self, forKey: .allowAnnouncements) {
            settings.allowAnnouncements = allowAnnouncements
=======
        if let useAutotune = try? container.decode(Bool.self, forKey: .useAutotune) {
            settings.useAutotune = useAutotune
>>>>>>> ecb7cca6
        }

        if let isUploadEnabled = try? container.decode(Bool.self, forKey: .isUploadEnabled) {
            settings.isUploadEnabled = isUploadEnabled
        }

        if let isDownloadEnabled = try? container.decode(Bool.self, forKey: .isDownloadEnabled) {
            settings.isDownloadEnabled = isDownloadEnabled
        }

        if let useLocalGlucoseSource = try? container.decode(Bool.self, forKey: .useLocalGlucoseSource) {
            settings.useLocalGlucoseSource = useLocalGlucoseSource
        }

        if let localGlucosePort = try? container.decode(Int.self, forKey: .localGlucosePort) {
            settings.localGlucosePort = localGlucosePort
        }

        if let debugOptions = try? container.decode(Bool.self, forKey: .debugOptions) {
            settings.debugOptions = debugOptions
        }

        if let displayHR = try? container.decode(Bool.self, forKey: .displayHR) {
            settings.displayHR = displayHR
            // compatibility if displayOnWatch is not available in json files
            settings.displayOnWatch = (displayHR == true) ? AwConfig.HR : AwConfig.BGTarget
        }

        if let displayOnWatch = try? container.decode(AwConfig.self, forKey: .displayOnWatch) {
            settings.displayOnWatch = displayOnWatch
        }

        if let cgm = try? container.decode(CGMType.self, forKey: .cgm) {
            settings.cgm = cgm
        }

        if let cgmPluginIdentifier = try? container.decode(String.self, forKey: .cgmPluginIdentifier) {
            settings.cgmPluginIdentifier = cgmPluginIdentifier
        }

        if let uploadGlucose = try? container.decode(Bool.self, forKey: .uploadGlucose) {
            settings.uploadGlucose = uploadGlucose
        }

        if let useCalendar = try? container.decode(Bool.self, forKey: .useCalendar) {
            settings.useCalendar = useCalendar
        }

        if let displayCalendarIOBandCOB = try? container.decode(Bool.self, forKey: .displayCalendarIOBandCOB) {
            settings.displayCalendarIOBandCOB = displayCalendarIOBandCOB
        }

        if let displayCalendarEmojis = try? container.decode(Bool.self, forKey: .displayCalendarEmojis) {
            settings.displayCalendarEmojis = displayCalendarEmojis
        }

        if let useAppleHealth = try? container.decode(Bool.self, forKey: .useAppleHealth) {
            settings.useAppleHealth = useAppleHealth
        }

        if let glucoseBadge = try? container.decode(Bool.self, forKey: .glucoseBadge) {
            settings.glucoseBadge = glucoseBadge
        }

        if let useFPUconversion = try? container.decode(Bool.self, forKey: .useFPUconversion) {
            settings.useFPUconversion = useFPUconversion
        }

        if let totalInsulinDisplayType = try? container.decode(TotalInsulinDisplayType.self, forKey: .totalInsulinDisplayType) {
            settings.totalInsulinDisplayType = totalInsulinDisplayType
        }

        if let individualAdjustmentFactor = try? container.decode(Decimal.self, forKey: .individualAdjustmentFactor) {
            settings.individualAdjustmentFactor = individualAdjustmentFactor
        }

        if let fattyMeals = try? container.decode(Bool.self, forKey: .fattyMeals) {
            settings.fattyMeals = fattyMeals
        }

        if let fattyMealFactor = try? container.decode(Decimal.self, forKey: .fattyMealFactor) {
            settings.fattyMealFactor = fattyMealFactor
        }

        if let sweetMeals = try? container.decode(Bool.self, forKey: .sweetMeals) {
            settings.sweetMeals = sweetMeals
        }

        if let sweetMealFactor = try? container.decode(Decimal.self, forKey: .sweetMealFactor) {
            settings.sweetMealFactor = sweetMealFactor
        }

        if let overrideFactor = try? container.decode(Decimal.self, forKey: .overrideFactor) {
            settings.overrideFactor = overrideFactor
        }

        if let timeCap = try? container.decode(Int.self, forKey: .timeCap) {
            settings.timeCap = timeCap
        }

        if let minuteInterval = try? container.decode(Int.self, forKey: .minuteInterval) {
            settings.minuteInterval = minuteInterval
        }

        if let delay = try? container.decode(Int.self, forKey: .delay) {
            settings.delay = delay
        }

        if let notificationsPump = try? container.decode(Bool.self, forKey: .notificationsPump) {
            settings.notificationsPump = notificationsPump
        }

        if let notificationsCgm = try? container.decode(Bool.self, forKey: .notificationsCgm) {
            settings.notificationsCgm = notificationsCgm
        }

        if let notificationsCarb = try? container.decode(Bool.self, forKey: .notificationsCarb) {
            settings.notificationsCarb = notificationsCarb
        }

        if let notificationsAlgorithm = try? container.decode(Bool.self, forKey: .notificationsAlgorithm) {
            settings.notificationsAlgorithm = notificationsAlgorithm
        }

        if let glucoseNotificationsAlways = try? container.decode(Bool.self, forKey: .glucoseNotificationsAlways) {
            settings.glucoseNotificationsAlways = glucoseNotificationsAlways
        }

        if let useAlarmSound = try? container.decode(Bool.self, forKey: .useAlarmSound) {
            settings.useAlarmSound = useAlarmSound
        }

        if let addSourceInfoToGlucoseNotifications = try? container.decode(
            Bool.self,
            forKey: .addSourceInfoToGlucoseNotifications
        ) {
            settings.addSourceInfoToGlucoseNotifications = addSourceInfoToGlucoseNotifications
        }

        if let lowGlucose = try? container.decode(Decimal.self, forKey: .lowGlucose) {
            settings.lowGlucose = lowGlucose
        }

        if let highGlucose = try? container.decode(Decimal.self, forKey: .highGlucose) {
            settings.highGlucose = highGlucose
        }

        if let carbsRequiredThreshold = try? container.decode(Decimal.self, forKey: .carbsRequiredThreshold) {
            settings.carbsRequiredThreshold = carbsRequiredThreshold
        }

        if let showCarbsRequiredBadge = try? container.decode(Bool.self, forKey: .showCarbsRequiredBadge) {
            settings.showCarbsRequiredBadge = showCarbsRequiredBadge
        }

        if let smoothGlucose = try? container.decode(Bool.self, forKey: .smoothGlucose) {
            settings.smoothGlucose = smoothGlucose
        }

        if let low = try? container.decode(Decimal.self, forKey: .low) {
            settings.low = low
        }

        if let high = try? container.decode(Decimal.self, forKey: .high) {
            settings.high = high
        }

        if let hours = try? container.decode(Int.self, forKey: .hours) {
            settings.hours = hours
        }

        if let glucoseColorScheme = try? container.decode(GlucoseColorScheme.self, forKey: .glucoseColorScheme) {
            settings.glucoseColorScheme = glucoseColorScheme
        }

        if let xGridLines = try? container.decode(Bool.self, forKey: .xGridLines) {
            settings.xGridLines = xGridLines
        }

        if let yGridLines = try? container.decode(Bool.self, forKey: .yGridLines) {
            settings.yGridLines = yGridLines
        }

        if let timeInRangeChartStyle = try? container.decode(TimeInRangeChartStyle.self, forKey: .timeInRangeChartStyle) {
            settings.timeInRangeChartStyle = timeInRangeChartStyle
        }

        if let rulerMarks = try? container.decode(Bool.self, forKey: .rulerMarks) {
            settings.rulerMarks = rulerMarks
        }

        if let forecastDisplayType = try? container.decode(ForecastDisplayType.self, forKey: .forecastDisplayType) {
            settings.forecastDisplayType = forecastDisplayType
        }

        if let hbA1cDisplayUnit = try? container.decode(HbA1cDisplayUnit.self, forKey: .hbA1cDisplayUnit) {
            settings.hbA1cDisplayUnit = hbA1cDisplayUnit
        }

        if let maxCarbs = try? container.decode(Decimal.self, forKey: .maxCarbs) {
            settings.maxCarbs = maxCarbs
        }

        if let maxFat = try? container.decode(Decimal.self, forKey: .maxFat) {
            settings.maxFat = maxFat
        }

        if let maxProtein = try? container.decode(Decimal.self, forKey: .maxProtein) {
            settings.maxProtein = maxProtein
        }

        if let displayFatAndProteinOnWatch = try? container.decode(Bool.self, forKey: .displayFatAndProteinOnWatch) {
            settings.displayFatAndProteinOnWatch = displayFatAndProteinOnWatch
        }

        if let confirmBolusFaster = try? container.decode(Bool.self, forKey: .confirmBolusFaster) {
            settings.confirmBolusFaster = confirmBolusFaster
        }

        if let displayPresets = try? container.decode(Bool.self, forKey: .displayPresets) {
            settings.displayPresets = displayPresets
        }

        if let useLiveActivity = try? container.decode(Bool.self, forKey: .useLiveActivity) {
            settings.useLiveActivity = useLiveActivity
        }

        if let lockScreenView = try? container.decode(LockScreenView.self, forKey: .lockScreenView) {
            settings.lockScreenView = lockScreenView
        }

        if let bolusShortcut = try? container.decode(BolusShortcutLimit.self, forKey: .bolusShortcut) {
            settings.bolusShortcut = bolusShortcut
        }

        self = settings
    }
}<|MERGE_RESOLUTION|>--- conflicted
+++ resolved
@@ -18,11 +18,6 @@
 struct FreeAPSSettings: JSON, Equatable {
     var units: GlucoseUnits = .mgdL
     var closedLoop: Bool = false
-<<<<<<< HEAD
-    var allowAnnouncements: Bool = false
-=======
-    var useAutotune: Bool = false
->>>>>>> ecb7cca6
     var isUploadEnabled: Bool = false
     var isDownloadEnabled: Bool = false
     var useLocalGlucoseSource: Bool = false
@@ -96,15 +91,6 @@
             settings.closedLoop = closedLoop
         }
 
-<<<<<<< HEAD
-        if let allowAnnouncements = try? container.decode(Bool.self, forKey: .allowAnnouncements) {
-            settings.allowAnnouncements = allowAnnouncements
-=======
-        if let useAutotune = try? container.decode(Bool.self, forKey: .useAutotune) {
-            settings.useAutotune = useAutotune
->>>>>>> ecb7cca6
-        }
-
         if let isUploadEnabled = try? container.decode(Bool.self, forKey: .isUploadEnabled) {
             settings.isUploadEnabled = isUploadEnabled
         }
