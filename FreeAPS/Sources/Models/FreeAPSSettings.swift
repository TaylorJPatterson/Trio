--- conflicted
+++ resolved
@@ -22,11 +22,7 @@
     var lowGlucose: Decimal = 72
     var highGlucose: Decimal = 270
     var carbsRequiredThreshold: Decimal = 10
-<<<<<<< HEAD
-    var animatedBackground: Bool = true
-=======
     var animatedBackground: Bool = false
->>>>>>> f6e2ff29
 }
 
 extension FreeAPSSettings: Decodable {
