--- conflicted
+++ resolved
@@ -49,12 +49,10 @@
     var useCalc: Bool = false
     var fattyMeals: Bool = false
     var fattyMealFactor: Decimal = 0.7
-<<<<<<< HEAD
     var sweetMeals: Bool = false
     var sweetMealFactor: Decimal = 2
-=======
     var displayPredictions: Bool = true
->>>>>>> 234c8edb
+
 }
 
 extension FreeAPSSettings: Decodable {
