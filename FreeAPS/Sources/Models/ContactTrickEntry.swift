--- conflicted
+++ resolved
@@ -3,10 +3,7 @@
 
 struct ContactTrickEntry: Hashable, Sendable {
     var id = UUID()
-<<<<<<< HEAD
-=======
     var name: String = ""
->>>>>>> 85d49bc3
     var layout: ContactTrickLayout = .single
     var ring: ContactTrickLargeRing = .none
     var primary: ContactTrickValue = .glucose
