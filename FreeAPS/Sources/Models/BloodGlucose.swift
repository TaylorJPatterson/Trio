import Foundation
import HealthKit
import LoopKit

struct BloodGlucose: JSON, Identifiable, Hashable {
    enum Direction: String, JSON {
        case tripleUp = "TripleUp"
        case doubleUp = "DoubleUp"
        case singleUp = "SingleUp"
        case fortyFiveUp = "FortyFiveUp"
        case flat = "Flat"
        case fortyFiveDown = "FortyFiveDown"
        case singleDown = "SingleDown"
        case doubleDown = "DoubleDown"
        case tripleDown = "TripleDown"
        case none = "NONE"
        case notComputable = "NOT COMPUTABLE"
        case rateOutOfRange = "RATE OUT OF RANGE"

        init?(from string: String) {
            switch string {
            case "\u{2191}\u{2191}\u{2191}",
                 "↑↑↑",
                 "TripleUp":
                self = .tripleUp
            case "\u{2191}\u{2191}",
                 "↑↑",
                 "DoubleUp":
                self = .doubleUp
            case "\u{2191}",
                 "↑",
                 "SingleUp":
                self = .singleUp
            case "\u{2197}",
                 "↗︎",
                 "FortyFiveUp":
                self = .fortyFiveUp
            case "\u{2192}",
                 "→",
                 "Flat":
                self = .flat
            case "\u{2198}",
                 "↘︎",
                 "FortyFiveDown":
                self = .fortyFiveDown
            case "\u{2193}",
                 "↓",
                 "SingleDown":
                self = .singleDown
            case "\u{2193}\u{2193}",
                 "↓↓",
                 "DoubleDown":
                self = .doubleDown
            case "\u{2193}\u{2193}\u{2193}",
                 "↓↓↓",
                 "TripleDown":
                self = .tripleDown
            case "\u{2194}",
                 "↔︎",
                 "NONE":
                self = .none
            case "NOT COMPUTABLE":
                self = .notComputable
            case "RATE OUT OF RANGE":
                self = .rateOutOfRange
            default:
                return nil
            }
        }
    }

    var _id: String?
    var id: String {
        _id ?? UUID().uuidString
    }

    var sgv: Int?
    var direction: Direction?
    let date: Decimal
    let dateString: Date
    let unfiltered: Decimal?
    let filtered: Decimal?
    let noise: Int?
    var glucose: Int?
    var type: String? = nil
    var activationDate: Date? = nil
    var sessionStartDate: Date? = nil
    var transmitterID: String? = nil

    var isStateValid: Bool { sgv ?? 0 >= 39 && noise ?? 1 != 4 }

    static func == (lhs: BloodGlucose, rhs: BloodGlucose) -> Bool {
        lhs.dateString == rhs.dateString
    }

    func hash(into hasher: inout Hasher) {
        hasher.combine(dateString)
    }
}

enum GlucoseUnits: String, JSON, Equatable {
    case mgdL = "mg/dL"
    case mmolL = "mmol/L"

    static let exchangeRate: Decimal = 0.0555
}

extension Int {
    var asMmolL: Decimal {
        FreeAPS.rounded(Decimal(self) * GlucoseUnits.exchangeRate, scale: 1, roundingMode: .plain)
<<<<<<< HEAD
=======
    }

    var formattedAsMmolL: String {
        NumberFormatter.glucoseFormatter.string(from: asMmolL as NSDecimalNumber) ?? "\(asMmolL)"
>>>>>>> 3246be15
    }
}

extension Decimal {
    var asMmolL: Decimal {
        FreeAPS.rounded(self * GlucoseUnits.exchangeRate, scale: 1, roundingMode: .plain)
    }

    var asMgdL: Decimal {
        FreeAPS.rounded(self / GlucoseUnits.exchangeRate, scale: 0, roundingMode: .plain)
<<<<<<< HEAD
=======
    }

    var formattedAsMmolL: String {
        NumberFormatter.glucoseFormatter.string(from: asMmolL as NSDecimalNumber) ?? "\(asMmolL)"
>>>>>>> 3246be15
    }
}

extension Double {
    var asMmolL: Decimal {
        FreeAPS.rounded(Decimal(self) * GlucoseUnits.exchangeRate, scale: 1, roundingMode: .plain)
    }

    var asMgdL: Decimal {
        FreeAPS.rounded(Decimal(self) / GlucoseUnits.exchangeRate, scale: 0, roundingMode: .plain)
    }

    var formattedAsMmolL: String {
        NumberFormatter.glucoseFormatter.string(from: asMmolL as NSDecimalNumber) ?? "\(asMmolL)"
    }
}

extension NumberFormatter {
    static let glucoseFormatter: NumberFormatter = {
        let formatter = NumberFormatter()
        formatter.locale = Locale.current
        formatter.numberStyle = .decimal
        formatter.minimumFractionDigits = 1
        formatter.maximumFractionDigits = 1
        return formatter
    }()
}

extension BloodGlucose: SavitzkyGolaySmoothable {
    var value: Double {
        get {
            Double(glucose ?? 0)
        }
        set {
            glucose = Int(newValue)
            sgv = Int(newValue)
        }
    }
}

extension BloodGlucose {
    func convertStoredGlucoseSample(device: HKDevice?) -> StoredGlucoseSample {
        StoredGlucoseSample(
            syncIdentifier: id,
            startDate: dateString.date,
            quantity: HKQuantity(unit: .milligramsPerDeciliter, doubleValue: Double(glucose!)),
            device: device
        )
    }
}<|MERGE_RESOLUTION|>--- conflicted
+++ resolved
@@ -108,13 +108,10 @@
 extension Int {
     var asMmolL: Decimal {
         FreeAPS.rounded(Decimal(self) * GlucoseUnits.exchangeRate, scale: 1, roundingMode: .plain)
-<<<<<<< HEAD
-=======
     }
 
     var formattedAsMmolL: String {
         NumberFormatter.glucoseFormatter.string(from: asMmolL as NSDecimalNumber) ?? "\(asMmolL)"
->>>>>>> 3246be15
     }
 }
 
@@ -125,13 +122,10 @@
 
     var asMgdL: Decimal {
         FreeAPS.rounded(self / GlucoseUnits.exchangeRate, scale: 0, roundingMode: .plain)
-<<<<<<< HEAD
-=======
     }
 
     var formattedAsMmolL: String {
         NumberFormatter.glucoseFormatter.string(from: asMmolL as NSDecimalNumber) ?? "\(asMmolL)"
->>>>>>> 3246be15
     }
 }
 
