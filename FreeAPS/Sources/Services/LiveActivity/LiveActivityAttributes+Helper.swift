import Foundation

extension LiveActivityAttributes.ContentState {
    static func formatGlucose(_ value: Int, units: GlucoseUnits, forceSign: Bool) -> String {
        let formatter = NumberFormatter()
        formatter.numberStyle = .decimal
        formatter.maximumFractionDigits = 0
        if units == .mmolL {
            formatter.minimumFractionDigits = 1
            formatter.maximumFractionDigits = 1
        }
        if forceSign {
            formatter.positivePrefix = formatter.plusSign
        }
        formatter.roundingMode = .halfUp

        return formatter
            .string(from: units == .mmolL ? value.asMmolL as NSNumber : NSNumber(value: value))!
    }

    static func calculateChange(chart: [GlucoseData], units: GlucoseUnits) -> String {
        guard chart.count > 2 else { return "" }
        let lastGlucose = chart.first?.glucose ?? 0
        let secondLastGlucose = chart.dropFirst().first?.glucose ?? 0
        let delta = lastGlucose - secondLastGlucose
        let deltaAsDecimal = units == .mmolL ? Decimal(delta).asMmolL : Decimal(delta)
        let formatter = NumberFormatter()
        formatter.numberStyle = .decimal
        formatter.maximumFractionDigits = 1
        if units == .mmolL {
            formatter.minimumFractionDigits = 1
            formatter.maximumFractionDigits = 1
        }
        formatter.positivePrefix = "  +"
        formatter.negativePrefix = "  -"
        return formatter.string(from: deltaAsDecimal as NSNumber) ?? "--"
    }

    init?(
        new bg: GlucoseData,
        prev _: GlucoseData?,
        units: GlucoseUnits,
        chart: [GlucoseData],
        settings: FreeAPSSettings,
        determination: DeterminationData?,
        override: OverrideData?
    ) {
        let glucose = bg.glucose
        let formattedBG = Self.formatGlucose(Int(glucose), units: units, forceSign: false)
        var rotationDegrees: Double = 0.0

        switch bg.direction {
        case .doubleUp,
             .singleUp,
             .tripleUp:
            rotationDegrees = -90
        case .fortyFiveUp:
            rotationDegrees = -45
        case .flat:
            rotationDegrees = 0
        case .fortyFiveDown:
            rotationDegrees = 45
        case .doubleDown,
             .singleDown,
             .tripleDown:
            rotationDegrees = 90
        case nil,
             .notComputable,
             .rateOutOfRange:
            rotationDegrees = 0
        default:
            rotationDegrees = 0
        }

        let trendString = bg.direction?.symbol as? String
        let change = Self.calculateChange(chart: chart, units: units)

        let detailedState: LiveActivityAttributes.ContentAdditionalState?

        switch settings.lockScreenView {
        case .detailed:
            let chartBG = chart.map { Decimal($0.glucose) }
            let chartDate = chart.map(\.date)

            /// glucose limits from UI settings, not from notifications settings
            detailedState = LiveActivityAttributes.ContentAdditionalState(
                chart: chartBG,
                chartDate: chartDate,
                rotationDegrees: rotationDegrees,
<<<<<<< HEAD
                highGlucose: Double(highGlucose),
                lowGlucose: Double(lowGlucose),
                dynamicBGColor: settings.dynamicBGColor,
                cob: Decimal(cob),
                iob: iob as Decimal,
                unit: unit,
                isOverrideActive: isOverrideActive
=======
                highGlucose: settings.high,
                lowGlucose: settings.low,
                cob: Decimal(determination?.cob ?? 0),
                iob: determination?.iob ?? 0 as Decimal,
                unit: settings.units.rawValue,
                isOverrideActive: override?.isActive ?? false
>>>>>>> 3246be15
            )

        case .simple:
            detailedState = nil
        }

        self.init(
            bg: formattedBG,
            direction: trendString,
            change: change,
            date: bg.date,
            detailedViewState: detailedState,
            isInitialState: false
        )
    }
}<|MERGE_RESOLUTION|>--- conflicted
+++ resolved
@@ -87,22 +87,13 @@
                 chart: chartBG,
                 chartDate: chartDate,
                 rotationDegrees: rotationDegrees,
-<<<<<<< HEAD
-                highGlucose: Double(highGlucose),
-                lowGlucose: Double(lowGlucose),
-                dynamicBGColor: settings.dynamicBGColor,
-                cob: Decimal(cob),
-                iob: iob as Decimal,
-                unit: unit,
-                isOverrideActive: isOverrideActive
-=======
                 highGlucose: settings.high,
                 lowGlucose: settings.low,
+                dynamicBGColor: settings.dynamicBGColor,
                 cob: Decimal(determination?.cob ?? 0),
                 iob: determination?.iob ?? 0 as Decimal,
                 unit: settings.units.rawValue,
                 isOverrideActive: override?.isActive ?? false
->>>>>>> 3246be15
             )
 
         case .simple:
