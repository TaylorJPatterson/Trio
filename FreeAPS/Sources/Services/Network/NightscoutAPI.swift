--- conflicted
+++ resolved
@@ -446,13 +446,6 @@
         guard let httpResponse = response as? HTTPURLResponse, (200 ... 299).contains(httpResponse.statusCode) else {
             throw URLError(.badServerResponse)
         }
-<<<<<<< HEAD
-//        return service.run(request)
-//            .retry(Config.retryCount)
-//            .map { _ in () }
-//            .eraseToAnyPublisher()
-=======
->>>>>>> d1cc4dd1
     }
 
     func uploadPrefs(_ prefs: NightscoutPreferences) -> AnyPublisher<Void, Swift.Error> {
