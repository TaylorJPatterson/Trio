--- conflicted
+++ resolved
@@ -239,13 +239,10 @@
                 .store(in: &self.lifetime)
         }
 
-<<<<<<< HEAD
-=======
         uploadPodAge()
     }
 
     func uploadPodAge() {
->>>>>>> 361bfcb5
         let uploadedPodAge = storage.retrieve(OpenAPS.Nightscout.uploadedPodAge, as: [NigtscoutTreatment].self) ?? []
         if let podAge = storage.retrieve(OpenAPS.Monitor.podAge, as: Date.self),
            uploadedPodAge.last?.createdAt == nil || podAge != uploadedPodAge.last!.createdAt!
