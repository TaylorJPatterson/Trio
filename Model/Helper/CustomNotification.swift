import Combine
import Foundation

extension Notification.Name {
    static let willUpdateOverrideConfiguration = Notification.Name("willUpdateOverrideConfiguration")
    static let didUpdateOverrideConfiguration = Notification.Name("didUpdateOverrideConfiguration")
<<<<<<< HEAD
    static let didUpdateCobIob = Notification.Name("didUpdateCobIob")
    static let liveActivityOrderDidChange = Notification.Name("liveActivityOrderDidChange")
=======
}

func awaitNotification(_ name: Notification.Name) async {
    await withCheckedContinuation { continuation in
        var cancellable: AnyCancellable?

        // Create a Combine publisher that listens for notifications
        cancellable = Foundation.NotificationCenter.default
            .publisher(for: name)
            .sink { _ in
                // When the notification is received, resume the awaiting task
                continuation.resume()

                // Cancel the subscription after the continuation has resumed
                cancellable?.cancel()
            }
    }
>>>>>>> 4ca8552a
}<|MERGE_RESOLUTION|>--- conflicted
+++ resolved
@@ -4,10 +4,8 @@
 extension Notification.Name {
     static let willUpdateOverrideConfiguration = Notification.Name("willUpdateOverrideConfiguration")
     static let didUpdateOverrideConfiguration = Notification.Name("didUpdateOverrideConfiguration")
-<<<<<<< HEAD
     static let didUpdateCobIob = Notification.Name("didUpdateCobIob")
     static let liveActivityOrderDidChange = Notification.Name("liveActivityOrderDidChange")
-=======
 }
 
 func awaitNotification(_ name: Notification.Name) async {
@@ -25,5 +23,4 @@
                 cancellable?.cancel()
             }
     }
->>>>>>> 4ca8552a
 }