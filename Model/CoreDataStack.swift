--- conflicted
+++ resolved
@@ -387,19 +387,14 @@
 
         return await context.perform {
             do {
-<<<<<<< HEAD
-                debugPrint(
-                    "Fetching \(T.self) in \(callingFunction) from \(callingClass): \(DebuggingIdentifiers.succeeded) on Thread: \(Thread.current)"
-                )
+//                debugPrint(
+//                    "Fetching \(T.self) in \(callingFunction) from \(callingClass): \(DebuggingIdentifiers.succeeded) on Thread: \(Thread.current)"
+//                )
                 if propertiesToFetch != nil {
                     return try context.fetch(request) as? [[String: Any]] ?? []
                 } else {
                     return try context.fetch(request) as? [T] ?? []
                 }
-=======
-//                debugPrint("Fetching \(T.self) in \(callingFunction) from \(callingClass): \(DebuggingIdentifiers.succeeded) on Thread: \(Thread.current)")
-                return try context.fetch(request)
->>>>>>> c71a6655
             } catch let error as NSError {
                 debugPrint(
                     "Fetching \(T.self) in \(callingFunction) from \(callingClass): \(DebuggingIdentifiers.failed) \(error) on Thread: \(Thread.current)"
