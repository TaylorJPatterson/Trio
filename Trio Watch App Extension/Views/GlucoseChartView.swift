import Charts
import Foundation
import SwiftUI

// MARK: - Current Glucose View

struct GlucoseChartView: View {
    let glucoseValues: [(date: Date, glucose: Double, color: Color)]
<<<<<<< HEAD
    @Binding var minYAxisValue: Decimal
    @Binding var maxYAxisValue: Decimal
=======
    let minYAxisValue: Decimal
    let maxYAxisValue: Decimal
>>>>>>> c19be395
    @State private var timeWindow: TimeWindow = .threeHours

    enum TimeWindow: Int {
        case threeHours = 3
        case sixHours = 6
        case twelveHours = 12
        case twentyFourHours = 24

        var next: TimeWindow {
            switch self {
            case .threeHours: return .sixHours
            case .sixHours: return .twelveHours
            case .twelveHours: return .twentyFourHours
            case .twentyFourHours: return .threeHours
            }
        }
    }

    // TODO: should we only change the x axis here like we do in the main chart instead of filtering the values?
    private var filteredValues: [(date: Date, glucose: Double, color: Color)] {
        let cutoffDate = Date().addingTimeInterval(-Double(timeWindow.rawValue) * 3600)
        return glucoseValues.filter { $0.date > cutoffDate }
    }

    var glucosePointSize: CGFloat {
        switch timeWindow {
        case .threeHours: return 18
        case .sixHours: return 14
        case .twelveHours: return 10
        case .twentyFourHours: return 6
        }
    }

    var body: some View {
        VStack(spacing: 8) {
            if filteredValues.isEmpty {
                Text("No glucose readings.").font(.headline)
                Text("Check phone and CGM connectivity.").font(.caption)
            } else {
                Chart {
                    ForEach(filteredValues, id: \.date) { reading in
                        PointMark(
                            x: .value("Time", reading.date),
                            y: .value("Glucose", reading.glucose)
                        )
                        .foregroundStyle(reading.color)
                        .symbolSize(glucosePointSize)
                    }
                }
                .chartXAxis(.hidden)
                .chartYAxisLabel("\(timeWindow.rawValue) h", alignment: .topLeading)
                .chartYAxis {
                    AxisMarks(position: .trailing) { value in
                        AxisGridLine(stroke: .init(lineWidth: 0.65, dash: [2, 3]))
                            .foregroundStyle(Color.white.opacity(0.25))

                        AxisValueLabel {
                            if let glucose = value.as(Double.self) {
                                Text("\(Int(glucose))")
                            }
                        }
                    }
                }
                .chartYScale(
                    domain: minYAxisValue ... maxYAxisValue
                )
                .chartPlotStyle { plotContent in
                    plotContent
                        .background(
                            RoundedRectangle(cornerRadius: 12)
                                .fill(Color.clear)
                        )
                        .clipShape(RoundedRectangle(cornerRadius: 12))
                }
                .padding(.bottom)
            }
        }
        .scenePadding()
        .onTapGesture {
            withAnimation {
                timeWindow = timeWindow.next
            }
        }
    }
}<|MERGE_RESOLUTION|>--- conflicted
+++ resolved
@@ -6,13 +6,8 @@
 
 struct GlucoseChartView: View {
     let glucoseValues: [(date: Date, glucose: Double, color: Color)]
-<<<<<<< HEAD
-    @Binding var minYAxisValue: Decimal
-    @Binding var maxYAxisValue: Decimal
-=======
     let minYAxisValue: Decimal
     let maxYAxisValue: Decimal
->>>>>>> c19be395
     @State private var timeWindow: TimeWindow = .threeHours
 
     enum TimeWindow: Int {
