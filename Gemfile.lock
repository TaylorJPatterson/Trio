--- conflicted
+++ resolved
@@ -9,30 +9,14 @@
       public_suffix (>= 2.0.2, < 7.0)
     artifactory (3.0.17)
     atomos (0.1.3)
-<<<<<<< HEAD
-    aws-eventstream (1.3.0)
-    aws-partitions (1.1007.0)
-    aws-sdk-core (3.213.0)
-=======
     aws-eventstream (1.3.2)
     aws-partitions (1.1086.0)
     aws-sdk-core (3.222.1)
->>>>>>> 089c062e
       aws-eventstream (~> 1, >= 1.3.0)
       aws-partitions (~> 1, >= 1.992.0)
       aws-sigv4 (~> 1.9)
       base64
       jmespath (~> 1, >= 1.6.1)
-<<<<<<< HEAD
-    aws-sdk-kms (1.95.0)
-      aws-sdk-core (~> 3, >= 3.210.0)
-      aws-sigv4 (~> 1.5)
-    aws-sdk-s3 (1.171.0)
-      aws-sdk-core (~> 3, >= 3.210.0)
-      aws-sdk-kms (~> 1)
-      aws-sigv4 (~> 1.5)
-    aws-sigv4 (1.10.1)
-=======
       logger
     aws-sdk-kms (1.99.0)
       aws-sdk-core (~> 3, >= 3.216.0)
@@ -42,7 +26,6 @@
       aws-sdk-kms (~> 1)
       aws-sigv4 (~> 1.5)
     aws-sigv4 (1.11.0)
->>>>>>> 089c062e
       aws-eventstream (~> 1, >= 1.0.2)
     babosa (1.0.4)
     base64 (0.2.0)
@@ -86,13 +69,8 @@
     faraday-retry (1.0.3)
     faraday_middleware (1.2.1)
       faraday (~> 1.0)
-<<<<<<< HEAD
-    fastimage (2.3.1)
-    fastlane (2.225.0)
-=======
     fastimage (2.4.0)
     fastlane (2.227.1)
->>>>>>> 089c062e
       CFPropertyList (>= 2.3, < 4.0.0)
       addressable (>= 2.8, < 3.0.0)
       artifactory (~> 3.0)
@@ -179,23 +157,15 @@
     httpclient (2.9.0)
       mutex_m
     jmespath (1.6.2)
-<<<<<<< HEAD
-    json (2.7.6)
-    jwt (2.9.3)
-=======
     json (2.10.2)
     jwt (2.10.1)
->>>>>>> 089c062e
       base64
     logger (1.7.0)
     mini_magick (4.13.2)
     mini_mime (1.1.5)
     multi_json (1.15.0)
     multipart-post (2.4.1)
-<<<<<<< HEAD
-=======
     mutex_m (0.3.0)
->>>>>>> 089c062e
     nanaimo (0.4.0)
     naturally (2.2.1)
     nkf (0.2.0)
@@ -209,13 +179,8 @@
       trailblazer-option (>= 0.1.1, < 0.2.0)
       uber (< 0.2.0)
     retriable (3.1.2)
-<<<<<<< HEAD
-    rexml (3.3.9)
-    rouge (2.0.7)
-=======
     rexml (3.4.1)
     rouge (3.28.0)
->>>>>>> 089c062e
     ruby2_keywords (0.0.5)
     rubyzip (2.4.1)
     security (0.1.5)
@@ -246,13 +211,8 @@
       colored2 (~> 3.1)
       nanaimo (~> 0.4.0)
       rexml (>= 3.3.6, < 4.0)
-<<<<<<< HEAD
-    xcpretty (0.3.0)
-      rouge (~> 2.0.7)
-=======
     xcpretty (0.4.1)
       rouge (~> 3.28.0)
->>>>>>> 089c062e
     xcpretty-travis-formatter (1.0.1)
       xcpretty (~> 0.2, >= 0.0.7)
 
